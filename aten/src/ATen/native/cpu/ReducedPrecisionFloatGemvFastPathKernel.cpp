--- conflicted
+++ resolved
@@ -124,15 +124,11 @@
 #endif
 }
 
-<<<<<<< HEAD
-float reduce(vec::VectorizedN<float, kF32RegistersPerIteration>& x) {
-=======
 // The below reduce overload and fp16_dot_with_fp32_arith are adapted
 // from llama.cpp's ggml_vec_dot_f32 and surrounding utility
 // functions. See NOTE [ GGML Copyright Notice ] above for the
 // required notice.
-static inline float reduce(vec::VectorizedN<float, kF32RegistersPerIteration>& x) {
->>>>>>> a56b39d4
+float reduce(vec::VectorizedN<float, kF32RegistersPerIteration>& x) {
   int offset = kF32RegistersPerIteration;
   c10::ForcedUnroll<IntegerLog2(kF32RegistersPerIteration)>{}([&offset, &x](auto idx) {
     offset /= 2;
@@ -169,18 +165,14 @@
   const auto temp_vec1 = vec::Vectorized<Half>::loadu(&vec1[registerPairIndex * vec::Vectorized<Half>::size()]);
   const auto temp_vec2 = vec::Vectorized<Half>::loadu(&vec2[registerPairIndex * vec::Vectorized<Half>::size()]);
 
-<<<<<<< HEAD
 #ifdef __aarch64__
-  const auto [result_low, result_high] = vec::fmadd(temp_vec1, temp_vec2, sum[2 * registerPairIndex], sum[2 * registerPairIndex + 1]);
+  const auto [result_low, result_high] = fmadd(temp_vec1, temp_vec2, sum[2 * registerPairIndex], sum[2 * registerPairIndex + 1]);
 #else
   const auto [temp_vec1_low, temp_vec1_high] = convert_half_float(temp_vec1);
   const auto [temp_vec2_low, temp_vec2_high] = convert_half_float(temp_vec2);
   const auto result_low = vec::fmadd(temp_vec1_low, temp_vec2_low, sum[2 * registerPairIndex]);
   const auto result_high = vec::fmadd(temp_vec1_high, temp_vec2_high, sum[2 * registerPairIndex + 1]);
 #endif
-=======
-  const auto [result_low, result_high] = fmadd(temp_vec1, temp_vec2, sum[2 * registerPairIndex], sum[2 * registerPairIndex + 1]);
->>>>>>> a56b39d4
   sum[2 * registerPairIndex] = result_low;
   sum[2 * registerPairIndex + 1] = result_high;
 }
