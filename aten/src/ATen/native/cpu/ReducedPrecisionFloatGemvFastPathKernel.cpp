--- conflicted
+++ resolved
@@ -196,17 +196,10 @@
     const BFloat16* vec2,
     vec::VectorizedN<float, kF32RegistersPerIteration>& sum,
     int registerPairIndex) {
-<<<<<<< HEAD
   const auto temp_vec1 = vec::Vectorized<BFloat16>::loadu(
       &vec1[registerPairIndex * vec::Vectorized<BFloat16>::size()]);
   const auto temp_vec2 = vec::Vectorized<BFloat16>::loadu(
       &vec2[registerPairIndex * vec::Vectorized<BFloat16>::size()]);
-=======
-  const bfloat16x8_t temp_vec1 = vld1q_bf16(reinterpret_cast<const at::vec::at_bfloat16_t*>(
-                                                &vec1[registerPairIndex * 2 * vec::Vectorized<float>::size()]));
-  const bfloat16x8_t temp_vec2 = vld1q_bf16(reinterpret_cast<const at::vec::at_bfloat16_t*>(
-                                                &vec2[registerPairIndex * 2 * vec::Vectorized<float>::size()]));
->>>>>>> adc42b15
   sum[registerPairIndex] =
     vbfdotq_f32(sum[registerPairIndex], temp_vec1, temp_vec2);
 }
