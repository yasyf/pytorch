import logging

import torch

from ._meta_parser import (
    OpenRegTensorData,
    receive_after_sending,
    safe_str,
    validate_send_queue_args,
)


log = logging.getLogger(__name__)
mp_context = torch.multiprocessing.get_context("spawn")

# Constant properties of our device
NUM_DEVICES = 2


# Our allocator
class Allocator:
    def __init__(self):
        self.allocated = {}

    def malloc(self, size):
        new_data = torch.empty(size, dtype=torch.uint8)
        ptr = new_data.data_ptr()
        self.allocated[ptr] = new_data
        return ptr

    def free(self, ptr):
        if ptr not in self.allocated:
            return False
        else:
            del self.allocated[ptr]
            return True

    def is_allocated(self, ptr):
        return ptr in self.allocated

    def tensor_from_meta(self, meta):
        # Usual case, we're receiving a known Tensor
        found_base = self.allocated.get(meta.data_ptr, None)

        # Might be a rewrap of another storage at a different offset
        # Slow path to try and find the corresponding storage
        if found_base is None:
            for tag, t in self.allocated.items():
                # t is always a 1D uint8 storage!
                if meta.data_ptr > tag and meta.data_ptr < tag + t.nelement():
                    # Blame @ngimel for this
                    slice_size = t.nelement() - (meta.data_ptr - tag)
                    found_base = torch.tensor((), dtype=torch.uint8).set_(
                        t.untyped_storage()[meta.data_ptr - tag :],
                        size=(slice_size,),
                        stride=(1,),
                        storage_offset=0,
                    )

        # Might be an empty tensor
        if found_base is None and meta.nelem_in_bytes == 0:
            found_base = torch.tensor((), dtype=torch.uint8)

        # This pointer is not allocated here, segfault !
        if found_base is None:
            log.info("Currently allocated blocks:\n %s", safe_str(self.allocated))
            log.info("Trying to access %s", meta)
            raise RuntimeError("SEGFAULT!")

        # Raw 1d uint8 data
        raw = found_base
        # Reinterpret cast in the right dtype
        as_dtype = raw.view(dtype=meta.dtype)
        # View to the right shape/stride/offset
        view = as_dtype.as_strided(meta.size, meta.stride, meta.storage_offset)
        return view


def register(registry):
    def func(fn):
        registry[fn.__name__] = fn
        return fn

    return func


class Driver:
    def __init__(self, num_devices):
        super().__init__()
        self.num_devices = num_devices
        self.is_initialized = False

    def _lazy_init(self):
        if self.is_initialized:
            return

        # State of our driver
        self.curr_device_idx = 0
        self.curr_stream = 0
        # Constant properties of our device
        self.num_devices = 2
        # Allocated memory belongs to which device
        self.memory_belong = {}
        self.host_allocator = Allocator()
<<<<<<< HEAD
=======
        self.event_belong = {}

>>>>>>> 1c1d06a2
        self.devices = []

        for i in range(self.num_devices):
            req_queue = mp_context.Queue()
            ans_queue = mp_context.Queue()
            runner = mp_context.Process(
                target=_Executor(i).run_forever,
                args=(req_queue, ans_queue),
                daemon=True,
            )
            runner.start()
            self.devices.append((req_queue, ans_queue, runner))

        self.is_initialized = True

    def exec(self, cmd, *args):
        self._lazy_init()
        log.info("Main process launched: %s(*%s)", cmd, safe_str(args))

        if cmd in Driver.registry:
            res = Driver.registry[cmd](self, *args)
        else:
            res = self.run_on_executor(self.curr_device_idx, cmd, *args)

        log.info("Main process result for %s received: %s", cmd, safe_str(res))
        if res == "ERROR":
            raise RuntimeError(f"Error in daemon while executing {cmd}, see logs")
        else:
            return res

    def run_on_executor(self, device_idx, cmd, *args):
        req_queue, ans_queue, _ = self.devices[device_idx]
        validate_send_queue_args(cmd, args)
        req_queue.put((cmd,) + args)
        return ans_queue.get()

    registry = {}

    @register(registry)
    def hasPrimaryContext(self, device_idx):
        return device_idx >= 0 and device_idx < len(self.devices)

    @register(registry)
    def deviceCount(self, *args):
        assert len(args) == 0
        return self.num_devices

    @register(registry)
    def getDevice(self):
        return self.curr_device_idx

    @register(registry)
    def setDevice(self, device_idx):
        assert device_idx >= 0 and device_idx < self.num_devices
        self.curr_device_idx = device_idx

    @register(registry)
    def uncheckedSetDevice(self, *args):
        assert len(args) == 1
        self.curr_device_idx = int(args[0])

    @register(registry)
    def exchangeDevice(self, *args):
        assert len(args) == 1
        res = self.curr_device_idx
        self.curr_device_idx = int(args[0])
        return res

    @register(registry)
    def malloc(self, size):
        ptr = self.run_on_executor(self.curr_device_idx, "malloc", size)
        self.memory_belong[ptr] = self.curr_device_idx
        return ptr

    @register(registry)
    def free(self, ptr):
        device_idx = self.memory_belong.pop(ptr, None)
        if device_idx is None:
            return False
        return self.run_on_executor(device_idx, "free", ptr)

    @register(registry)
    def isPinnedPtr(self, ptr):
        return self.host_allocator.is_allocated(ptr)

    @register(registry)
    def hostMalloc(self, size):
        return self.host_allocator.malloc(size)

    @register(registry)
    def hostFree(self, ptr):
        return self.host_allocator.free(ptr)


class _Executor:
    def __init__(self, id):
        self.id = id
        self.allocator = Allocator()

    def run_forever(self, req_queue, ans_queue):
        # Serve all requests
        while True:
            cmd, *args = req_queue.get()
            log.info("Worker executing: %s", cmd)
            if cmd in _Executor.registry:
                res = _Executor.registry[cmd](self, *args)
            else:
                log.warning("Bad command in worker")
                res = "ERROR"

            log.info("Worker answering to: %s", cmd)
            ans_queue.put(res)

    registry = {}

    @register(registry)
    def malloc(self, size):
        return self.allocator.malloc(size)

    @register(registry)
    def free(self, ptr):
        return self.allocator.free(ptr)

    def _run_op(self, op_name, args, kwargs):
        op, _ = torch._C._jit_get_operation(op_name)
        args, kwargs = receive_after_sending(self.allocator, args, kwargs)
        return op(*args, **kwargs)

    @register(registry)
    def run_op(self, op_name, args, kwargs):
        self._run_op(op_name, args, kwargs)

    @register(registry)
    def get_op_output_shape(self, op_name, args, kwargs):
        return self._run_op(op_name, args, kwargs).size()

    @register(registry)
    def send_data(self, *args):
        assert len(args) == 1
        return OpenRegTensorData.from_meta(self.allocator, args[0])

    @register(registry)
    def recv_data(self, host_tensor, dev_mem):
        dev_tensor = OpenRegTensorData.from_meta(self.allocator, dev_mem)
        dev_tensor.copy_(host_tensor)


driver = Driver(NUM_DEVICES)<|MERGE_RESOLUTION|>--- conflicted
+++ resolved
@@ -1,4 +1,6 @@
+import ctypes
 import logging
+import time
 
 import torch
 
@@ -96,17 +98,13 @@
 
         # State of our driver
         self.curr_device_idx = 0
-        self.curr_stream = 0
-        # Constant properties of our device
-        self.num_devices = 2
+        self.curr_streams = {}
+
         # Allocated memory belongs to which device
         self.memory_belong = {}
         self.host_allocator = Allocator()
-<<<<<<< HEAD
-=======
         self.event_belong = {}
 
->>>>>>> 1c1d06a2
         self.devices = []
 
         for i in range(self.num_devices):
@@ -139,8 +137,9 @@
 
     def run_on_executor(self, device_idx, cmd, *args):
         req_queue, ans_queue, _ = self.devices[device_idx]
+        stream = self.getStream(device_idx)
         validate_send_queue_args(cmd, args)
-        req_queue.put((cmd,) + args)
+        req_queue.put((stream, cmd) + args)
         return ans_queue.get()
 
     registry = {}
@@ -200,16 +199,83 @@
     def hostFree(self, ptr):
         return self.host_allocator.free(ptr)
 
+    @register(registry)
+    def getNewStream(self, device_idx, priority):
+        return self.run_on_executor(device_idx, "getNewStream", priority)
+
+    @register(registry)
+    def queryStream(self, stream):
+        return self.run_on_executor(
+            stream.device_index, "queryStream", stream.stream_id
+        )
+
+    @register(registry)
+    def getStream(self, device_idx):
+        return self.curr_streams.get(device_idx, 0)
+
+    @register(registry)
+    def exchangeStream(self, stream):
+        stream_id = self.curr_streams.get(stream.device_index, 0)
+        self.curr_streams[stream.device_index] = stream.stream_id
+        return stream_id
+
+    @register(registry)
+    def synchronizeStream(self, stream):
+        self.run_on_executor(stream.device_index, "synchronizeStream", stream.stream_id)
+
+    @register(registry)
+    def record(self, event, stream, device_index, flags):
+        event_ptr = ctypes.cast(event, ctypes.POINTER(ctypes.c_int64))
+        # Create event if needed
+        if event_ptr.contents.value == 0:
+            event_ptr.contents.value = self.run_on_executor(
+                stream.device_index, "eventCreateWithFlags", flags
+            )
+            self.event_belong[event_ptr.contents.value] = stream.device_index
+
+        # Record event
+        self.run_on_executor(
+            stream.device_index,
+            "eventRecord",
+            event_ptr.contents.value,
+            stream.stream_id,
+        )
+
+    @register(registry)
+    def destroyEvent(self, event, device_index):
+        self.run_on_executor(device_index, "eventDestroy", event)
+        self.event_belong.pop(event)
+
+    @register(registry)
+    def synchronizeEvent(self, event):
+        self.run_on_executor(self.event_belong[event], "eventSynchronize", event)
+
+    @register(registry)
+    def queryEvent(self, event):
+        return self.run_on_executor(self.event_belong[event], "eventQuery", event)
+
+    @register(registry)
+    def elapsedTime(self, e1, e2, device_index):
+        return self.run_on_executor(device_index, "eventElapsedTime", e1, e2)
+
+    @register(registry)
+    def block(self, event, stream):
+        self.run_on_executor(stream.device_index, "block", event, stream.stream_id)
+
 
 class _Executor:
     def __init__(self, id):
         self.id = id
         self.allocator = Allocator()
+        self.stream = 0
+        self.event_incr_id = 0
+        self.events = {}
 
     def run_forever(self, req_queue, ans_queue):
         # Serve all requests
         while True:
-            cmd, *args = req_queue.get()
+            # Ignore stream since cpu backend doesn't support asynchronous execution
+            _, cmd, *args = req_queue.get()
             log.info("Worker executing: %s", cmd)
             if cmd in _Executor.registry:
                 res = _Executor.registry[cmd](self, *args)
@@ -253,5 +319,58 @@
         dev_tensor = OpenRegTensorData.from_meta(self.allocator, dev_mem)
         dev_tensor.copy_(host_tensor)
 
+    @register(registry)
+    def getNewStream(self, priority):
+        self.stream += 1
+        return self.stream
+
+    @register(registry)
+    def queryStream(self, stream):
+        return True
+
+    @register(registry)
+    def synchronizeStream(self, stream):
+        # no-op
+        pass
+
+    @register(registry)
+    def eventCreateWithFlags(self, flags):
+        self.event_incr_id += 1
+        self.events[self.event_incr_id] = [flags, None]
+        return self.event_incr_id
+
+    @register(registry)
+    def eventRecord(self, event, stream):
+        # Only flags == 1 enables timing
+        if self.events[event][0] == 1:
+            self.events[event][1] = time.time() * 1000
+        return 0
+
+    @register(registry)
+    def eventDestroy(self, event):
+        self.events.pop(event)
+
+    @register(registry)
+    def eventSynchronize(self, event):
+        assert self.events.get(event) is not None
+        return 0
+
+    @register(registry)
+    def eventQuery(self, event):
+        assert self.events.get(event) is not None
+        return True
+
+    @register(registry)
+    def eventElapsedTime(self, e1, e2):
+        time_1 = self.events[e1][1]
+        time_2 = self.events[e2][1]
+        assert time_1 is not None and time_2 is not None
+        return time_2 - time_1
+
+    @register(registry)
+    def block(self, event, stream):
+        # no-op
+        pass
+
 
 driver = Driver(NUM_DEVICES)