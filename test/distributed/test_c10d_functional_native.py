--- conflicted
+++ resolved
@@ -22,7 +22,6 @@
 from torch.testing._internal.common_distributed import (
     MultiProcessTestCase,
     requires_nccl,
-    run_with_native_funcol,
     skip_if_lt_x_gpu,
 )
 from torch.testing._internal.common_utils import (  # type: ignore[attr-defined]
@@ -89,10 +88,6 @@
         torch._C._distributed_c10d._register_process_group("default", dist.group.WORLD)
 
     @skip_if_lt_x_gpu(2)
-<<<<<<< HEAD
-    @run_with_native_funcol
-=======
->>>>>>> f34905f6
     def test_all_reduce_single(self) -> None:
         self._init_process_group()
 
@@ -119,10 +114,6 @@
         assert output.completed
 
     @skip_if_lt_x_gpu(2)
-<<<<<<< HEAD
-    @run_with_native_funcol
-=======
->>>>>>> f34905f6
     def test_all_reduce_single_(self) -> None:
         self._init_process_group()
 
@@ -138,7 +129,6 @@
         assert output.eq(expect).all()
 
     @skip_if_lt_x_gpu(2)
-    @run_with_native_funcol
     def test_all_reduce_coalesced(self) -> None:
         self._init_process_group()
 
@@ -168,7 +158,6 @@
             assert output.completed
 
     @skip_if_lt_x_gpu(2)
-    @run_with_native_funcol
     def test_all_reduce_coalesced_(self) -> None:
         self._init_process_group()
 
@@ -187,10 +176,6 @@
             assert output.eq(sum(self.ranks) / self.world_size * i).all()
 
     @skip_if_lt_x_gpu(2)
-<<<<<<< HEAD
-    @run_with_native_funcol
-=======
->>>>>>> f34905f6
     def test_all_gather_into_tensor_single(self) -> None:
         self._init_process_group()
 
@@ -222,7 +207,6 @@
         assert output.completed
 
     @skip_if_lt_x_gpu(2)
-    @run_with_native_funcol
     def test_all_gather_into_tensor_coalesced(self) -> None:
         self._init_process_group()
 
@@ -259,10 +243,6 @@
             assert output.completed
 
     @skip_if_lt_x_gpu(2)
-<<<<<<< HEAD
-    @run_with_native_funcol
-=======
->>>>>>> f34905f6
     def test_reduce_scatter_tensor_single(self) -> None:
         self._init_process_group()
 
@@ -289,7 +269,6 @@
         assert output.completed
 
     @skip_if_lt_x_gpu(2)
-    @run_with_native_funcol
     def test_reduce_scatter_tensor_coalesced(self) -> None:
         self._init_process_group()
 
@@ -317,7 +296,6 @@
             assert output.completed
 
     @skip_if_lt_x_gpu(2)
-    @run_with_native_funcol
     def test_all_to_all_single(self) -> None:
         self._init_process_group()
         torch.cuda.set_device(self.device)
@@ -353,10 +331,6 @@
         assert output.completed
 
     @skip_if_lt_x_gpu(2)
-<<<<<<< HEAD
-    @run_with_native_funcol
-=======
->>>>>>> f34905f6
     def test_broadcast(self) -> None:
         self._init_process_group()
 
@@ -383,10 +357,6 @@
         assert output.completed
 
     @skip_if_lt_x_gpu(2)
-<<<<<<< HEAD
-    @run_with_native_funcol
-=======
->>>>>>> f34905f6
     def test_unwaited(self) -> None:
         # Verify that the process can terminate gracefully
         # even with unwaited tensors
@@ -402,10 +372,6 @@
     @unittest.skipIf(not has_triton(), "Inductor+gpu needs triton and recent GPU arch")
     @skip_if_lt_x_gpu(2)
     @fresh_inductor_cache()
-<<<<<<< HEAD
-    @run_with_native_funcol
-=======
->>>>>>> f34905f6
     def test_threading(self):
         self._init_process_group()
         device = torch.device(f"cuda:{self.rank}")
@@ -469,10 +435,6 @@
 
     @unittest.skipIf(not has_triton(), "Inductor+gpu needs triton and recent GPU arch")
     @fresh_inductor_cache()
-<<<<<<< HEAD
-    @run_with_native_funcol
-=======
->>>>>>> f34905f6
     def test_inductor_all_reduce_single(self):
         def func(arg: torch.Tensor) -> torch.Tensor:
             buf0 = arg + 42
@@ -509,7 +471,6 @@
 
     @unittest.skipIf(not has_triton(), "Inductor+gpu needs triton and recent GPU arch")
     @fresh_inductor_cache()
-    @run_with_native_funcol
     def test_inductor_all_reduce_coalesced(self):
         def func(args: List[torch.Tensor]) -> torch.Tensor:
             bufs = [arg + 42 for arg in args]
@@ -555,10 +516,6 @@
 
     @unittest.skipIf(not has_triton(), "Inductor+gpu needs triton and recent GPU arch")
     @fresh_inductor_cache()
-<<<<<<< HEAD
-    @run_with_native_funcol
-=======
->>>>>>> f34905f6
     def test_inductor_inplace_op_on_view(self):
         def func(arg: torch.Tensor) -> torch.Tensor:
             buf0 = (arg + 10)[:2]
@@ -586,10 +543,6 @@
 
     @unittest.skipIf(not has_triton(), "Inductor+gpu needs triton and recent GPU arch")
     @fresh_inductor_cache()
-<<<<<<< HEAD
-    @run_with_native_funcol
-=======
->>>>>>> f34905f6
     def test_inductor_reuse_buffer_after_inplace_collective(self):
         def func(arg: torch.Tensor) -> torch.Tensor:
             # Expect allocation
@@ -624,7 +577,6 @@
 
     @unittest.skipIf(not has_triton(), "Inductor+gpu needs triton and recent GPU arch")
     @fresh_inductor_cache()
-    @run_with_native_funcol
     def test_inductor_all_gather_into_tensor_single(self):
         def func(arg: torch.Tensor) -> torch.Tensor:
             ag0 = funcol.all_gather_tensor(arg, 0, "0")
@@ -651,7 +603,6 @@
 
     @unittest.skipIf(not has_triton(), "Inductor+gpu needs triton and recent GPU arch")
     @fresh_inductor_cache()
-    @run_with_native_funcol
     def test_inductor_all_gather_into_tensor_coalesced(self):
         def func(args: List[torch.Tensor]) -> torch.Tensor:
             ag0 = funcol.all_gather_into_tensor_coalesced(args, "0")
@@ -686,7 +637,6 @@
 
     @unittest.skipIf(not has_triton(), "Inductor+gpu needs triton and recent GPU arch")
     @fresh_inductor_cache()
-    @run_with_native_funcol
     def test_inductor_reduce_scatter_tensor_single(self):
         def func(arg: torch.Tensor) -> torch.Tensor:
             rs0 = funcol.reduce_scatter_tensor(arg, "avg", 0, "0")
@@ -713,7 +663,6 @@
 
     @unittest.skipIf(not has_triton(), "Inductor+gpu needs triton and recent GPU arch")
     @fresh_inductor_cache()
-    @run_with_native_funcol
     def test_inductor_reduce_scatter_tensor_coalesced(self):
         def func(args: List[torch.Tensor]) -> torch.Tensor:
             rs0 = funcol.reduce_scatter_tensor_coalesced(
@@ -750,7 +699,6 @@
 
     @unittest.skipIf(not has_triton(), "Inductor+gpu needs triton and recent GPU arch")
     @fresh_inductor_cache()
-    @run_with_native_funcol
     def test_inductor_all_to_all_single(self):
         def _tolist_with_constrain_as_size(tensor):
             lst = tensor.tolist()
@@ -799,10 +747,6 @@
 
     @unittest.skipIf(not has_triton(), "Inductor+gpu needs triton and recent GPU arch")
     @fresh_inductor_cache()
-<<<<<<< HEAD
-    @run_with_native_funcol
-=======
->>>>>>> f34905f6
     def test_inductor_broadcast(self):
         def func(arg: torch.Tensor) -> torch.Tensor:
             buf0 = arg + 42
@@ -839,10 +783,6 @@
 
     @unittest.skipIf(not has_triton(), "Inductor+gpu needs triton and recent GPU arch")
     @fresh_inductor_cache()
-<<<<<<< HEAD
-    @run_with_native_funcol
-=======
->>>>>>> f34905f6
     def test_ranks_and_tag(self):
         def func(arg: torch.Tensor) -> torch.Tensor:
             buf0 = arg + 42
