--- conflicted
+++ resolved
@@ -144,23 +144,7 @@
             buf.fill_(43)
             symm_mem_hdl.barrier()
 
-<<<<<<< HEAD
         symm_mem_hdl.barrier()
-=======
-        symm_mem.barrier()
-
-    @skipIfRocm
-    @skip_if_lt_x_gpu(2)
-    def test_cuda_nvlink_connectivity_detection(self) -> None:
-        from torch._C._distributed_c10d import _detect_dma_connectivity
-
-        connectivity = _detect_dma_connectivity(DeviceType.CUDA, "nvlink")
-        self.assertEqual(connectivity.device_type, DeviceType.CUDA)
-        self.assertEqual(connectivity.connection_type, "nvlink")
-        self.assertEqual(len(connectivity.matrix), torch.cuda.device_count())
-        for row in connectivity.matrix:
-            self.assertEqual(len(row), torch.cuda.device_count())
->>>>>>> 8c793785
 
     @skipIfRocm
     @skip_if_lt_x_gpu(2)
@@ -212,29 +196,29 @@
     def test_get_signal_pad(self) -> None:
         self._init_process()
 
-        t = _SymmetricMemory.empty_strided_p2p(*self._get_test_alloc_args())
-        symm_mem = _SymmetricMemory.rendezvous(t)
+        t = symm_mem.empty(1, device="cuda")
+        symm_mem_hdl = symm_mem.rendezvous(t, group=dist.group.WORLD)
         peer_rank = (self.rank + 1) % self.world_size
 
-        signal_pad = symm_mem.get_signal_pad(self.rank)
-        self.assertEqual(signal_pad.data_ptr(), symm_mem.signal_pad_ptrs[symm_mem.rank])
-
-        signal_pad = symm_mem.get_signal_pad(peer_rank)
+        signal_pad = symm_mem_hdl.get_signal_pad(self.rank)
+        self.assertEqual(signal_pad.data_ptr(), symm_mem_hdl.signal_pad_ptrs[symm_mem_hdl.rank])
+
+        signal_pad = symm_mem_hdl.get_signal_pad(peer_rank)
         self.assertEqual(signal_pad.dtype, torch.uint32)
-        self.assertEqual(signal_pad.numel(), symm_mem.signal_pad_size // 4)
+        self.assertEqual(signal_pad.numel(), symm_mem_hdl.signal_pad_size // 4)
 
         # Only specify sizes
-        signal_pad = symm_mem.get_signal_pad(peer_rank, (8, 8))
+        signal_pad = symm_mem_hdl.get_signal_pad(peer_rank, (8, 8))
         self.assertEqual(signal_pad.dtype, torch.uint32)
         self.assertEqual(signal_pad.numel(), 64)
 
         # Only specify dtype
-        signal_pad = symm_mem.get_signal_pad(peer_rank, dtype=torch.uint64)
+        signal_pad = symm_mem_hdl.get_signal_pad(peer_rank, dtype=torch.uint64)
         self.assertEqual(signal_pad.dtype, torch.uint64)
-        self.assertEqual(signal_pad.numel(), symm_mem.signal_pad_size // 8)
+        self.assertEqual(signal_pad.numel(), symm_mem_hdl.signal_pad_size // 8)
 
         # Specify both sizes and dtype
-        signal_pad = symm_mem.get_signal_pad(peer_rank, (8, 8), dtype=torch.uint64)
+        signal_pad = symm_mem_hdl.get_signal_pad(peer_rank, (8, 8), dtype=torch.uint64)
         self.assertEqual(signal_pad.dtype, torch.uint64)
         self.assertEqual(signal_pad.numel(), 64)
 
@@ -675,7 +659,6 @@
 
         dist.destroy_process_group()
 
-<<<<<<< HEAD
     @skipIfRocm
     @skip_if_lt_x_gpu(2)
     def test_stream_write_value(self):
@@ -693,8 +676,6 @@
             )
             torch.testing.assert_close(tensor, expect[i])
 
-=======
->>>>>>> 8c793785
 
 @instantiate_parametrized_tests
 @requires_cuda_p2p_access()
