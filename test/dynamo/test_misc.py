# Owner(s): ["module: dynamo"]
import abc
import collections
import collections.abc
import copy
import dataclasses
import dis
import enum
import functools
import gc
import importlib
import itertools
import logging
import math
import operator
import os
import random
import sys
import tempfile
import threading
import traceback
import typing
import unittest
import unittest.mock as mock
import warnings
import weakref
from unittest.mock import patch

import numpy as np

import torch
import torch._dynamo.testing
import torch._inductor.test_case
import torch.onnx.operators
import torch.utils._pytree as pytree
import torch.utils.cpp_extension
from torch import Tensor
from torch._C import FileCheck
from torch._dynamo import allow_in_graph
from torch._dynamo.eval_frame import _debug_get_cache_entry_list
from torch._dynamo.exc import Unsupported
from torch._dynamo.source import ConstantSource, GetItemSource, LocalSource
from torch._dynamo.testing import (
    CompileCounter,
    CompileCounterWithBackend,
    expectedFailureDynamic,
    requiresPy310,
    same,
    skipIfNotPy311,
    unsupported,
)
from torch._dynamo.utils import counters, ifdynstaticdefault
from torch._inductor.utils import run_and_get_code
from torch.ao.quantization import MinMaxObserver
from torch.ao.quantization.fake_quantize import FakeQuantize
from torch.ao.quantization.qconfig import QConfig
from torch.ao.quantization.quantize_fx import prepare_qat_fx
from torch.fx.experimental.recording import NotEqualError, replay_shape_env_events
from torch.fx.experimental.symbolic_shapes import (
    _constrain_range_for_size,
    constrain_range,
    constrain_unify,
    ConstraintViolationError,
    expect_true,
    guard_size_oblivious,
    ShapeEnv,
)
from torch.nn import functional as F
from torch.testing import make_tensor
from torch.testing._internal.common_cuda import (
    PLATFORM_SUPPORTS_FLASH_ATTENTION,
    SM80OrLater,
    TEST_CUDA,
    TEST_MULTIGPU,
)
from torch.testing._internal.common_methods_invocations import (
    sample_inputs_take_along_dim,
)
from torch.testing._internal.common_utils import (
    freeze_rng_state,
    IS_FBCODE,
    set_default_dtype,
    skipIfNNModuleInlined,
    skipIfWindows,
    wrapDeterministicFlagAPITest,
)
from torch.testing._internal.jit_utils import JitTestCase
from torch.testing._internal.logging_utils import logs_to_string


HAS_OPTREE = pytree._cxx_pytree_exists
if HAS_OPTREE:
    import torch.utils._cxx_pytree as cxx_pytree
else:
    cxx_pytree = None

MyTuple = collections.namedtuple("MyTuple", ["a", "b", "ab"])
T = typing.TypeVar("T")


# Defined in CPython's Include/object.h
TPFLAGS_MAPPING = 1 << 6


# Specializes a test to run only if translation validation is set.
def onlyIfTranslationValidation(fn: typing.Callable) -> typing.Callable:
    @functools.wraps(fn)
    def wrapper(*args, **kwargs):
        import torch.fx.experimental.validator

        if torch.fx.experimental.validator.translation_validation_enabled():
            return fn(*args, **kwargs)
        raise unittest.SkipTest(f"only works when TV is True.")

    return wrapper


class MyPickledModule(torch.nn.Module):
    def __init__(self, z):
        super().__init__()
        self.z = z

    def forward(self, x, y):
        return x * x * x + y + self.z


# These are used for test_{cond/map}_with_quantization
default_symmetric_fake_quant = FakeQuantize.with_args(
    observer=MinMaxObserver, qscheme=torch.per_tensor_symmetric, dtype=torch.quint8
)
default_weight_symmetric_fake_quant = FakeQuantize.with_args(
    observer=MinMaxObserver, qscheme=torch.per_tensor_symmetric, dtype=torch.qint8
)
uniform_qconfig_8bit = QConfig(
    activation=default_symmetric_fake_quant,
    weight=default_weight_symmetric_fake_quant.with_args,
)
qconfig_dict = {"object_type": [(torch.nn.Linear, uniform_qconfig_8bit)]}


def closure_adder(val):
    def inner(x):
        return torch.sin(x + val)

    return inner


class UserDefineSetAttr:
    setup = False

    def __setattr__(self, key, value):
        assert torch.compiler.is_dynamo_compiling() or UserDefineSetAttr.setup
        super().__setattr__(f"pfx_{key}", value)

    def __getattr__(self, key, c=1):
        assert torch.compiler.is_dynamo_compiling() or UserDefineSetAttr.setup
        # c is added to force a guard on __defaults__ and checks the source for __getattr__
        if c:
            return self.__dict__[f"pfx_{key}"]
        else:
            return None


class MiscTests(torch._inductor.test_case.TestCase):
    def test_get_cache_entry(self):
        def f(x):
            return x + 1

        torch.compile(f)(torch.randn(5, 5, 5))
        entries = _debug_get_cache_entry_list(f)
        self.assertTrue(len(entries) > 0)

        def g(x):
            return x + 2

        entries = _debug_get_cache_entry_list(g)
        self.assertTrue(len(entries) == 0)

        try:
            _debug_get_cache_entry_list(1)
        except TypeError as e:
            self.assertIn("expected a code object!", str(e))

        # test get cache entry on skipped code object
        def h(x):
            x = x + 1
            torch._dynamo.graph_break()
            return x + 1

        torch.compile(h)(torch.randn(3, 3))

        entries = _debug_get_cache_entry_list(torch._dynamo.graph_break)
        self.assertEqual(len(entries), 0)

    def test_boolarg(self):
        def boolarg(aa, bb, flag):
            if flag:
                return aa - bb
            else:
                return bb - aa

        a = torch.randn(10, 10)
        b = torch.randn(10, 10)
        correct1 = boolarg(a, b, True)
        correct2 = boolarg(a, b, False)
        correct3 = boolarg(a, b, None)
        counter = CompileCounter()
        opt_boolarg = torch._dynamo.optimize_assert(counter)(boolarg)
        val1 = opt_boolarg(a, b, True)
        val2 = opt_boolarg(a, b, False)
        val3 = opt_boolarg(a, b, None)
        val4 = opt_boolarg(a, b, True)
        self.assertTrue(same(val1, correct1))
        self.assertTrue(same(val2, correct2))
        self.assertTrue(same(val3, correct3))
        self.assertTrue(same(val4, correct1))
        self.assertEqual(counter.frame_count, 3)

    @torch._dynamo.config.patch(accumulated_cache_size_limit=1)
    def test_dynamo_disabled_in_custom_op_kernels(self):
        counters.clear()

        @torch.library.custom_op("mylib::foo9", mutates_args={})
        def foo(x: torch.Tensor) -> torch.Tensor:
            torch._dynamo.graph_break()
            return x.clone()

        foo.register_fake(torch.clone)

        @torch.compile(backend="eager")
        def f(x):
            return foo._opoverload(x)

        x = torch.randn(2)
        f(x)
        x = torch.randn(3)
        # Recompile hits the cache size limit, which will cause Dynamo to
        # recurse into the frames. The only frame is the implementation
        # of foo. If Dynamo was not turned off correctly, then
        # we'll see a graph break
        f(x)
        self.assertEqual(len(counters["graph_break"]), 0)

        counters.clear()

        called = 0

        # test register_kernel
        @foo.register_kernel("cpu")
        def _(x):
            nonlocal called
            called += 1
            torch._dynamo.graph_break()
            return x.clone()

        f(x)
        self.assertEqual(called, 1)
        self.assertEqual(len(counters["graph_break"]), 0)

        # test torch.library.register_kernel
        counters.clear()
        with torch.library._scoped_library("mylib", "FRAGMENT") as m:
            m.define("foo2(Tensor x) -> Tensor")

            @torch.library.register_fake("mylib::foo2", lib=m)
            def _(x):
                return x.clone()

            @torch.library.register_kernel("mylib::foo2", "cpu", lib=m)
            def _(x):
                torch._dynamo.graph_break()
                return x.clone()

            @torch.compile(backend="eager")
            def g(x):
                return torch.ops.mylib.foo2.default(x)

            x = torch.randn(2)
            g(x)  # compiles
            x = torch.randn(3)
            g(x)  # dynamo falls back on the outermost frame
            self.assertEqual(len(counters["graph_break"]), 0)

    def test_invalid_args_builtin(self):
        @torch.compile(backend="eager")
        def fn(x):
            x = x.sin()
            if isinstance(x, torch.Tensor, invalid=True):
                x = x.sin()
            return x

        with self.assertRaises(TypeError):
            fn(torch.randn(16))

    @unittest.skipIf(not HAS_OPTREE, "missing optree package")
    def test_optree_graph_break_message(self):
        import optree

        @torch.compile(backend="eager")
        def fn(x):
            d = {"a": 1}
            optree.tree_flatten(d)
            return torch.sin(x)

        fn(torch.randn(4))
        self.assertEqual(len(counters["graph_break"]), 1)
        first_graph_break = list(counters["graph_break"].keys())[0]
        self.assertExpectedInline(
            first_graph_break,
            "Graph break for an optree C/C++ function optree._C.PyCapsule.flatten. Consider using torch.utils._pytree - https://github.com/pytorch/pytorch/blob/main/torch/utils/_pytree.py",
        )

    def test_scalar_device_movement(self):
        if not torch._dynamo.config.assume_static_by_default:
            self.skipTest("Doesn't work with symints")

        def add_fn(a, b, out):
            res = torch.add(a, b, out=out)
            return res

        res = add_fn(2, 3, torch.tensor(0.0))
        add_fn = torch.compile(add_fn, backend="eager", fullgraph=True)
        res_compiled = add_fn(2, 3, torch.tensor(0.0))
        self.assertEqual(res, res_compiled)

    @skipIfNNModuleInlined("fails internal CI")
    @unittest.skipIf(IS_FBCODE, "inline cpp_extension doesn't work in fbcode")
    def test_cpp_extension_recommends_custom_ops(self):
        cpp_source = """
        #include <torch/extension.h>
        at::Tensor foobar(const at::Tensor& x) {
            return x.clone();
        }
        """
        module = torch.utils.cpp_extension.load_inline(
            name="mylib",
            cpp_sources=cpp_source,
            functions="foobar",
            verbose=True,
        )

        x = torch.ones(2, 2, requires_grad=True)
        counters.clear()

        @torch.compile(backend="eager")
        def f(x):
            return module.foobar(x)

        with self.assertWarnsOnceRegex(
            UserWarning,
            ".*https://pytorch.org/tutorials/advanced/custom_ops_landing_page.html.*",
        ):
            f(x)
        self.assertEqual(len(counters["graph_break"]), 1)
        first_graph_break = list(counters["graph_break"].keys())[0]
        self.assertExpectedInline(
            first_graph_break,
            """Graph break due to unsupported builtin mylib.PyCapsule.foobar. This function is either a Python builtin (e.g. _warnings.warn) or a third-party C/C++ Python extension (perhaps created with pybind). If it is a Python builtin, please file an issue on GitHub so the PyTorch team can add support for it and see the next case for a workaround. If it is a third-party C/C++ Python extension, please either wrap it into a PyTorch-understood custom operator (see https://pytorch.org/tutorials/advanced/custom_ops_landing_page.html for more details) or, if it is traceable, use torch.compiler.allow_in_graph.""",
        )

        cpp_source = """
        #include <torch/extension.h>
        at::Tensor baz(const at::Tensor& x) {
            return x.clone();
        }
        """
        module2 = torch.utils.cpp_extension.load_inline(
            name="mylib2",
            cpp_sources=cpp_source,
            functions="baz",
            verbose=True,
        )

        torch._dynamo.reset()

        # Test that each warning only happens once
        @torch.compile(backend="eager")
        def f(x):
            module2.baz(x)
            module.foobar(x)
            module.foobar(x)
            module2.baz(x)
            module.foobar(x)
            module2.baz(x)
            return x.clone()

        with warnings.catch_warnings(record=True) as ws:
            warnings.simplefilter("always")
            f(x)
            f(x)
        self.assertEqual(len(ws), 2)

    def test_callpacked(self):
        def call_packed(args):
            a, b, c = args
            return a - b * c

        counter = CompileCounter()
        a = torch.randn(10, 10)
        b = torch.randn(10, 10)
        c = torch.randn(10, 10)
        correct = call_packed([a, b, c])
        opt_call_packed = torch._dynamo.optimize_assert(counter)(call_packed)
        val1 = opt_call_packed([a, b, c])
        val2 = opt_call_packed((a, b, c))
        val3 = opt_call_packed([a, b, c])
        val4 = opt_call_packed((a, b, c))
        self.assertTrue(same(val1, correct))
        self.assertTrue(same(val2, correct))
        self.assertTrue(same(val3, correct))
        self.assertTrue(same(val4, correct))
        self.assertEqual(counter.frame_count, 2)

    def test_raises(self):
        def fn(a, b, c, cls):
            x = a + b - c * 10
            raise cls(str(x))

        counter = CompileCounter()
        a = torch.randn(10, 10)
        b = torch.randn(10, 10)
        c = torch.randn(10, 10)
        opt_fn = torch._dynamo.optimize(counter)(fn)
        self.assertRaises(AssertionError, lambda: opt_fn(a, b, c, AssertionError))
        self.assertEqual(counter.frame_count, 1)
        self.assertEqual(counter.op_count, 3)

    def test_module_not_callable(self):
        def fn(x):
            return torch.fft(x)

        counter = CompileCounter()
        a = torch.randn(10, 10)
        opt_fn = torch._dynamo.optimize(counter)(fn)
        self.assertRaisesRegex(
            TypeError, "'module' object is not callable", lambda: opt_fn(a)
        )

    def test_inplace(self):
        def inplace1(a, b):
            o = torch.empty((10, 10))
            o.copy_(a)
            o -= b
            return o

        torch._dynamo.testing.standard_test(self, inplace1, 2, expected_ops=3)

    def test_inplace_desugaring(self):
        def inplace_on_literals(y):
            x0 = 1
            x0 += y
            x1 = 1
            x1 -= y
            return x0, x1

        torch._dynamo.testing.standard_test(
            self, inplace_on_literals, 1, expected_ops=2
        )

    def test_unpack4(self):
        def unpack4(a, b):
            a = a[:5, :]
            b = b[:5, :]
            x, y = a.size()
            o = torch.empty((x, y))
            o.copy_(a / b)
            return o

        torch._dynamo.testing.standard_test(
            self,
            unpack4,
            2,
            expected_ops=5,
        )

    def test_unpack5(self):
        def unpack5(a, b):
            a = a[:5, :]
            b = b[:5, :]
            x, y = a.shape
            o = torch.empty((x, y))
            o.copy_(a / b)
            return o

        torch._dynamo.testing.standard_test(
            self,
            unpack5,
            2,
            expected_ops=5,
        )

    def test_matmul1(self):
        def matmul_op1(a, b):
            return a @ b

        # TODO(jansel): FX doesn't support this, should add upstream support
        torch._dynamo.testing.standard_test(self, matmul_op1, 2, expected_ops=1)

    def test_int_shape_binops(self):
        def fn(x):
            # Test reversal by putting int arg first.
            y = 15 - x.shape[0]
            y = 4 + y
            y = 5 * y
            y = 2 % y
            y = 3**y
            y = 10 // y
            y = pow(2, y)
            y = 10 / y
            return x + y

        torch._dynamo.testing.standard_test(
            self, fn, 1, expected_ops=1, expected_ops_dynamic=ifdynstaticdefault(1, 9)
        )

    @torch._dynamo.config.patch(only_allow_pt2_compliant_ops=True)
    def test_pt2_compliant_ops_are_allowed(self):
        with torch.library._scoped_library("mylib", "FRAGMENT") as lib:
            torch.library.define(
                "mylib::bar",
                "(Tensor x) -> Tensor",
                lib=lib,
                tags=(torch.Tag.pt2_compliant_tag,),
            )
            torch.library.impl(
                "mylib::bar", "CompositeImplicitAutograd", torch.sin, lib=lib
            )
            assert torch.Tag.pt2_compliant_tag in torch.ops.mylib.bar.default.tags

            def f(x):
                return torch.ops.mylib.bar(x)

            overload = torch.ops.mylib.bar.default

            def g(x):
                return overload(x)

            x = torch.randn(3)

            counts = torch._dynamo.testing.CompileCounter()
            optimized_f = torch._dynamo.optimize(counts, nopython=True)(f)
            _ = optimized_f(x)

            optimized_g = torch._dynamo.optimize(counts, nopython=True)(f)
            _ = optimized_g(x)

    @torch._dynamo.config.patch(only_allow_pt2_compliant_ops=True)
    def test_non_pt2_compliant_ops_graph_break(self):
        with torch.library._scoped_library("mylib", "FRAGMENT") as lib:
            torch.library.define("mylib::bar2", "(Tensor x) -> Tensor", lib=lib)
            torch.library.impl(
                "mylib::bar2", "CompositeImplicitAutograd", torch.sin, lib=lib
            )
            assert torch.Tag.pt2_compliant_tag not in torch.ops.mylib.bar2.default.tags

            def f(x):
                return torch.ops.mylib.bar2(x)

            overload = torch.ops.mylib.bar2.default

            def g(x):
                return overload(x)

            x = torch.randn(3)

            counts = torch._dynamo.testing.CompileCounter()
            with self.assertRaisesRegex(
                torch._dynamo.exc.Unsupported, "not PT2 compliant"
            ):
                optimized_f = torch._dynamo.optimize(counts, nopython=True)(f)
                y = optimized_f(x)

            with self.assertRaisesRegex(
                torch._dynamo.exc.Unsupported, "not PT2 compliant"
            ):
                optimized_g = torch._dynamo.optimize(counts, nopython=True)(f)
                y = optimized_g(x)

    @torch._dynamo.config.patch(only_allow_pt2_compliant_ops=True)
    def test_pt2_compliant_overload(self):
        with torch.library._scoped_library("mylib", "FRAGMENT") as lib:
            torch.library.define(
                "mylib::bar3.tensor",
                "(Tensor x) -> Tensor",
                tags=torch.Tag.pt2_compliant_tag,
                lib=lib,
            )
            torch.library.define(
                "mylib::bar3.int", "(Tensor x, int dim) -> Tensor", lib=lib
            )

            torch.library.impl(
                "mylib::bar3.tensor",
                "CompositeImplicitAutograd",
                torch.sin,
                lib=lib,
            )
            torch.library.impl(
                "mylib::bar3.int", "CompositeImplicitAutograd", torch.sum, lib=lib
            )

            def f(x):
                return torch.ops.mylib.bar3(x)

            def g(x):
                return torch.ops.mylib.bar3(x, 1)

            def h(x):
                return torch.ops.mylib.bar3(x, x, x)

            x = torch.randn(3)

            counts = torch._dynamo.testing.CompileCounter()
            optimized_f = torch._dynamo.optimize(counts, nopython=True)(f)
            optimized_g = torch._dynamo.optimize(counts, nopython=True)(g)
            optimized_h = torch._dynamo.optimize(counts, nopython=True)(h)

            # No error: the overload is PT2 compliant
            optimized_f(x)

            with self.assertRaisesRegex(
                torch._dynamo.exc.Unsupported, "not PT2 compliant"
            ):
                y = optimized_g(x)

            # graph break on incorrect parsing
            with self.assertRaisesRegex(torch._dynamo.exc.Unsupported, "failed to"):
                y = optimized_h(x)

    def test_user_defined_setattr1(self):
        @torch.compile(backend="eager", fullgraph=True)
        def fn(obj):
            obj.y = obj.x + 1

        obj = UserDefineSetAttr()
        with patch.object(UserDefineSetAttr, "setup", True):
            obj.x = torch.randn(8)
        fn(obj)
        with patch.object(UserDefineSetAttr, "setup", True):
            self.assertEqual(obj.y, obj.x + 1)
        self.assertEqual(obj.__dict__.keys(), {"pfx_x", "pfx_y"})

    def test_user_defined_setattr2(self):
        @torch.compile(backend="eager", fullgraph=True)
        def fn(x):
            obj = UserDefineSetAttr()
            obj.x = x
            obj.y = obj.x + 1
            return obj

        x = torch.randn(8)
        obj = fn(x)
        with patch.object(UserDefineSetAttr, "setup", True):
            self.assertIs(obj.x, x)
            self.assertEqual(obj.y, x + 1)
        self.assertEqual(obj.__dict__.keys(), {"pfx_x", "pfx_y"})

    def test_closure_recompiles(self):
        cnt = CompileCounter()

        def fn(x, other_fn):
            return other_fn(x + 1) - 1

        opt = torch.compile(fn, backend=cnt, fullgraph=True)

        x = torch.randn(8)
        for f in (
            closure_adder(5),
            closure_adder(5),
            closure_adder(torch.randn(8)),
            closure_adder(torch.randn(8)),
        ):
            self.assertEqual(opt(x, f), fn(x, f))

        self.assertEqual(cnt.frame_count, 2)

    def test_generate_trivial_abstract_impl(self):
        with torch.library._scoped_library("mylib", "FRAGMENT") as lib:
            torch.library.define(
                "mylib::foo",
                "(Tensor x, Tensor[] y, Tensor(a!)? z, SymInt w) -> ()",
                tags=torch.Tag.pt2_compliant_tag,
                lib=lib,
            )

            @torch.library.impl("mylib::foo", "cpu", lib=lib)
            @torch._dynamo.disable
            def foo_impl(x, y, z, w):
                x + y[0] + w
                return

            def f(x, y, z, w):
                return torch.ops.mylib.foo(x, y, z, 2)

            x = torch.randn(3)
            y = (torch.randn(3), torch.randn(3))
            z = torch.randn(3)
            w = torch.randn(3)
            args = (x, y, z, w)

            output = torch.compile(f, backend="eager", fullgraph=True)(*args)
            self.assertEqual(output, None)

    def test_shape_int_inplace_binops(self):
        def fn(x):
            p = x.shape[0]
            p += 2
            p -= 2
            p **= 2
            p /= 2
            p *= 2
            p //= 2
            p %= 2
            return x + p

        torch._dynamo.testing.standard_test(
            self, fn, 1, expected_ops=1, expected_ops_dynamic=ifdynstaticdefault(1, 6)
        )

    def test_int_shape_inplace_binops(self):
        def fn(x):
            p = x.shape[0]
            # Test reversal by putting constant first
            y = 2
            y += p
            y = 2
            y -= p
            y = 2
            y **= p
            y = 2
            y /= p
            y = 2
            y *= p
            y = 2
            y //= p
            y = 2
            y %= p
            return x + y

        torch._dynamo.testing.standard_test(
            self, fn, 1, expected_ops=1, expected_ops_dynamic=ifdynstaticdefault(1, 2)
        )

    def test_int_int_comparisons(self):
        def fn(x):
            if 2 != 2:
                out = 1
            elif 2 < 1:
                out = 1
            elif 1 > 2:
                out = 1
            elif 1 >= 2:
                out = 1
            elif 2 <= 1:
                out = 1
            elif 2 == 2:
                out = 2
            else:
                out = 1
            return x + out

        torch._dynamo.testing.standard_test(self, fn, 1, expected_ops=1)

    def test_shape_int_comparisons(self):
        def fn(x):
            a = x.shape[0]
            # Ensure support for constant on right side
            if a != 10:
                out = 1
            elif a < 2:
                out = 1
            elif a > 12:
                out = 1
            elif a >= 12:
                out = 1
            elif a <= 2:
                out = 1
            elif a == 10:
                out = 2
            else:
                out = 1
            return x + out

        # TODO: Test the guards maybe?
        torch._dynamo.testing.standard_test(self, fn, 1, expected_ops=1)

    def test_int_shape_comparisons(self):
        def fn(x):
            a = x.shape[0]
            # Ensure support for constant on left side
            if 10 != a:
                out = 1
            elif 12 < a:
                out = 1
            elif 2 > a:
                out = 1
            elif 2 >= a:
                out = 1
            elif 12 <= a:
                out = 1
            elif 10 == a:
                out = 2
            else:
                out = 1
            return x + out

        # TODO: Test the guards maybe?
        torch._dynamo.testing.standard_test(self, fn, 1, expected_ops=1)

    def test_param_shape_binops(self):
        class MyModule(torch.nn.Module):
            def __init__(self) -> None:
                super().__init__()
                self.param = torch.nn.Parameter(torch.randn(15))

            def forward(self, x):
                # Test reversal by putting param shape arg first.
                p = self.param.shape[0]
                y = p - x.shape[0]
                y = p + y
                y = p * y
                y = p % y
                y = p**y
                y = p // y
                y = pow(p, y)
                y = p / y
                return x + y

        counts = torch._dynamo.testing.CompileCounter()
        mod = MyModule()
        optimized_mod = torch._dynamo.optimize(counts, nopython=True)(mod)

        x = torch.randn(3)
        ref = mod(x)
        res = optimized_mod(x)

        self.assertTrue(same(ref, res))
        self.assertEqual(counts.frame_count, 1)

        if torch._dynamo.config.assume_static_by_default:
            self.assertExpectedInline(counts.op_count, """1""")
        else:
            self.assertExpectedInline(counts.op_count, """9""")

    def test_user_defined_binop(self):
        class MyClass:
            def __init__(self, value):
                self.value = value

            def __radd__(self, other):
                return self.value + other

        def fn(x, c):
            y = x.shape[0] + c
            return x + y

        counts = torch._dynamo.testing.CompileCounter()
        opt_fn = torch._dynamo.optimize(counts)(fn)

        x = torch.randn(3)
        c = MyClass(4)
        ref = fn(x, c)
        res = opt_fn(x, c)

        self.assertTrue(same(ref, res))
        self.assertEqual(counts.frame_count, 1)
        if torch._dynamo.config.assume_static_by_default:
            self.assertExpectedInline(counts.op_count, """1""")
        else:
            self.assertExpectedInline(counts.op_count, """2""")

    def test_user_defined_iter(self):
        class Mod:
            def __init__(self) -> None:
                self.a = [torch.randn(2, 2), torch.randn(2, 2)]

            def __iter__(self):
                return iter(self.a)

        def f(mod):
            ret = []
            for x in mod:
                ret.append(x + 1)
            return ret

        mod = Mod()
        counts = torch._dynamo.testing.CompileCounter()
        opt_fn = torch._dynamo.optimize(counts, nopython=True)(f)
        ref = f(mod)
        res = opt_fn(mod)
        res = opt_fn(mod)
        res = opt_fn(mod)
        res = opt_fn(mod)
        self.assertTrue(same(ref, res))
        self.assertEqual(counts.frame_count, 1)

        mod.a.append(torch.randn(2, 2))
        # `for x in mod` is inlined, where iter(m.a) creates a guard on the list length of m.a
        # Mutating length of mod.a causes a re-compilation.
        ref2 = f(mod)
        res2 = opt_fn(mod)
        res2 = opt_fn(mod)
        res2 = opt_fn(mod)
        res2 = opt_fn(mod)
        self.assertTrue(same(ref2, res2))
        self.assertEqual(counts.frame_count, 2)

    def test_compare_shapes_eq(self):
        def compare_shapes(a, b, to_list):
            x = list(a.unsqueeze(-1).shape) if to_list else a.shape
            y = list(b.unsqueeze(-1).shape) if to_list else b.shape
            if x == y:
                return a + 1
            else:
                return a + 2

        # Test both ListVariable and ShapeVariable
        torch._dynamo.testing.standard_test(
            self, lambda a, b: compare_shapes(a, b, to_list=True), 2
        )
        torch._dynamo.testing.standard_test(
            self, lambda a, b: compare_shapes(a, b, to_list=False), 2
        )

    def test_compare_shapes_tuple_eq(self):
        def compare_shapes(a, b):
            x = tuple(a.unsqueeze(-1).shape)
            y = tuple(b.unsqueeze(-1).shape)
            if x == y:
                return a + 1
            else:
                return a + 2

        torch._dynamo.testing.standard_test(self, lambda a, b: compare_shapes(a, b), 2)

    def test_compare_shapes_tuple_neq(self):
        def compare_shapes(a, b):
            x = tuple(a.unsqueeze(-1).shape)
            y = tuple(b.unsqueeze(-1).shape)
            if x != y:
                return a + 1
            else:
                return a + 2

        torch._dynamo.testing.standard_test(self, lambda a, b: compare_shapes(a, b), 2)

    def test_compare_shapes_neq(self):
        def compare_shapes(a, b, to_list):
            x = list(a.unsqueeze(-1).shape) if to_list else a.shape
            y = list(b.unsqueeze(-1).shape) if to_list else b.shape
            if x != y:
                return a + 1
            else:
                return a + 2

        # Test both ListVariable and ShapeVariable
        torch._dynamo.testing.standard_test(
            self, lambda a, b: compare_shapes(a, b, to_list=True), 2
        )
        torch._dynamo.testing.standard_test(
            self, lambda a, b: compare_shapes(a, b, to_list=False), 2
        )

    def test_compare_shapes_with_constant(self):
        def compare_shapes(a):
            x = a.shape
            if x[0] != 3:
                return a * 4
            return a * 3

        guard_failure = None

        def guard_failures(failure):
            nonlocal guard_failure
            guard_failure = failure

        opt_fn = torch._dynamo.optimize(
            "eager", nopython=True, guard_fail_fn=guard_failures
        )(compare_shapes)
        opt_fn(torch.randn([3, 4]))
        opt_fn(torch.randn([4, 3]))
        self.assertIn(
            """tensor 'L['a']' size mismatch at index 0. expected 3, actual 4""",
            guard_failure.reason,
        )

    def test_recompile_message_on_parameter(self):
        def guard_failures(failure):
            self.assertIn("torch._dynamo.config.force_parameter_static_shapes", failure)

        @torch._dynamo.optimize("eager", guard_fail_fn=guard_failures)
        def fn(x):
            return torch.cos(x)

        x1 = torch.nn.Parameter(torch.rand(32, 16))
        x2 = torch.nn.Parameter(torch.rand(8, 4, 3, 3))
        x3 = torch.nn.Parameter(torch.rand(8, 8, 3, 3))
        fn(x1)
        fn(x2)
        fn(x3)

    def test_builtin_abs(self):
        def fn(x, y):
            return abs(x) + abs(y)

        sample = torch.randn(10, 10)
        opt_fn = torch._dynamo.optimize("eager", nopython=True)(fn)

        for sample in [
            (torch.randn(10, 10), torch.randn(10, 10)),
            (-10, make_tensor(10, dtype=torch.int64, device="cpu")),
            (-0.1, torch.randn(10)),
        ]:
            expect = fn(*sample)
            actual = opt_fn(*sample)
            self.assertEqual(expect, actual)

    def test_builtin_isinstance(self):
        def fn(x):
            t = torch.arange(1, 3)
            a = isinstance(x, torch.Tensor)
            b = isinstance(t, torch.Tensor)
            c = isinstance(x, int)
            d = isinstance(3, int)
            e = isinstance([1, 2, 3], list)
            f = isinstance({"foo": 1, "bar": 2}, dict)
            res = [a, b, c, d, e, f]
            # Can't run yet due to other unimplemented instructions
            # res += [isinstance(torch.nn.LazyLinear(2, 3), torch.nn.Linear)]
            return res

        torch._dynamo.testing.standard_test(self, fn, 1, expected_ops=1)

    @unittest.skipIf(sys.version_info[:2] <= (3, 8), "Requires astunparse")
    def test_cse_dict_guards(self):
        def fn(x):
            ret = torch.zeros(3)
            for v in x.values():
                ret = ret + v
            return ret

        from torch._dynamo.guards import build_guard_function

        x = {3: torch.randn(3), 2: torch.randn(3), 4: torch.randn(3)}
        _, guards = torch._dynamo.export(fn, x)

        code_lists = [c for g in guards for c in g.code_list or []]
        _, pycode = build_guard_function(code_lists, [])
        # Make sure we just call "list(dict.keys())" once
        self.assertEqual(pycode.count("keys"), 1)

    def test_os_environ_get(self):
        cnts = torch._dynamo.testing.CompileCounter()

        @torch.compile(backend=cnts, fullgraph=True)
        def fn(x):
            if os.environ.get("OS_ENVIRON_TEST") == "1":
                return x + 1
            else:
                return x - 1

        x = torch.ones(2, 3)
        try:
            original = os.environ.get("OS_ENVIRON_TEST", None)

            os.environ["OS_ENVIRON_TEST"] = "1"
            res1 = fn(x)
            self.assertEqual(res1, x + 1)
            self.assertEqual(cnts.frame_count, 1)
            os.environ["OS_ENVIRON_TEST"] = "0"
            res2 = fn(x)
            self.assertEqual(res2, x - 1)
            # Ensure re-compile if os.environ items updated
            self.assertEqual(cnts.frame_count, 2)
        finally:
            if original is None:
                del os.environ["OS_ENVIRON_TEST"]
            else:
                os.environ["OS_ENVIRON_TEST"] = original

    def test_os_environ_set_graph_break(self):
        cnts = torch._dynamo.testing.CompileCounter()

        @torch.compile(backend=cnts, fullgraph=False)
        def fn(x):
            x = x + 1
            os.environ["OS_ENVIRON_TEST"] = "0"
            return torch.sin(x)

        x = torch.ones(2, 3)
        try:
            original = os.environ.get("OS_ENVIRON_TEST", None)

            os.environ["OS_ENVIRON_TEST"] = "1"
            res1 = fn(x)
            self.assertEqual(res1, torch.sin(x + 1))
            self.assertEqual(os.environ["OS_ENVIRON_TEST"], "0")
            # Ensure we graph break on os.environ.__setitem__
            self.assertEqual(cnts.frame_count, 2)
        finally:
            if original is None:
                del os.environ["OS_ENVIRON_TEST"]
            else:
                os.environ["OS_ENVIRON_TEST"] = original

    def test_sys_modules(self):
        def fn(x, y):
            mod_a = sys.modules.get("aaaaaaaa")
            assert mod_a is None
            assert "bbbbbbbb" not in sys.modules

            assert "operator" in sys.modules
            operator = sys.modules["operator"]
            builtins = sys.modules.get("builtins")
            operator2 = sys.modules.get("cccccccc", operator)

            return operator.add(x, y), operator2.neg(builtins.abs(x))

        torch._dynamo.testing.standard_test(self, fn, 2, expected_ops=3)

        x = torch.randn(10, 10)
        _, guards = torch._dynamo.export(fn, x, x)
        guard_code = []
        for guard in guards:
            if guard.code_list:
                guard_code += guard.code_list

        # Filter out id-matches that won't reproduce run to run
        guard_code = filter(
            lambda line: "id" not in line and "lookup_backend" not in line,
            sorted(guard_code),
        )
        guard_code_str = "\n".join(guard_code)

        for line in """\
2 <= L['x'].size()[0]
L['x'] is L['y']
L['x'].ndimension() == 2
L['x'].requires_grad == False
L['x'].size()[1] == L['x'].size()[0]
L['x'].storage_offset() == 0
___dict_contains('builtins', G['sys'].modules)
___dict_contains('operator', G['sys'].modules)
___dict_contains('operator', G['sys'].modules)
hasattr(L['x'], '_dynamo_dynamic_indices') == False
not ___dict_contains('aaaaaaaa', G['sys'].modules)
not ___dict_contains('bbbbbbbb', G['sys'].modules)
not ___dict_contains('cccccccc', G['sys'].modules)
str(L['x'].device) == 'cpu'
str(L['x'].dtype) == 'torch.float32'
utils_device.CURRENT_DEVICE == None""".split(
            "\n"
        ):
            self.assertIn(
                line,
                guard_code_str,
            )

    def test_fold(self):
        def fn(a):
            return a + math.sqrt(63)

        torch._dynamo.testing.standard_test(self, fn, 1, expected_ops=1)

    def test_getattr_dict(self):
        def fn(x):
            from torch.masked.maskedtensor._ops_refs import _MASKEDTENSOR_FUNCTION_TABLE

            return x * len(_MASKEDTENSOR_FUNCTION_TABLE)

        i = torch.randn(5)
        r1 = fn(i)
        opt_fn = torch.compile(fn, backend="eager", fullgraph=True)
        r2 = opt_fn(i)
        self.assertEqual(r1, r2)

    def test_tensor_hasattr(self):
        @torch.compile(fullgraph=True)
        def fn(x):
            if hasattr(x, "test"):
                return x + 2
            else:
                return x + 1

        self.assertEqual(torch.ones(2, 2) + 1, fn(torch.ones(2, 2)))

        inp = torch.ones(2, 2)
        inp.test = None
        self.assertEqual(torch.ones(2, 2) + 2, fn(inp))

    def test_shape_unpack(self):
        def fn(x):
            a, b = x.size()
            return x * b

        i = torch.randn(5, 10)
        r1 = fn(i)
        opt_fn = torch._dynamo.optimize("eager")(fn)
        r2 = opt_fn(i)
        self.assertTrue(same(r1, r2))

    def test_typing_dict(self):
        def fn(d):
            return d[T]

        d = {T: torch.randn(3)}
        r1 = fn(d)
        opt_fn = torch.compile(fn, backend="eager", fullgraph=True)
        r2 = opt_fn(d)
        self.assertEqual(r1, r2)

    def test_tensor_iter(self):
        def fn(x):
            for y in x:
                y.add_(1.0)
            return y

        torch._dynamo.testing.standard_test(
            self,
            fn,
            1,
            expected_ops=20,
        )

    def test_empty_list(self):
        def fn(x, ll):
            if len(ll) == 0 and not ll and ll is not None:
                return x + 1

        i = torch.randn(5, 10)
        r1 = fn(i, [])
        opt_fn = torch._dynamo.optimize("eager")(fn)
        r2 = opt_fn(i, [])
        r3 = opt_fn(i, ())
        self.assertTrue(same(r1, r2))
        self.assertTrue(same(r1, r3))

    def test_min_max_over_iterable(self):
        def get_test_fn(func):
            def _fn(a, b, func=func):
                # try all of list, iterator, tuple, vararg.
                lst = [a.shape[0] + 1, 8, a.shape[0]]
                x = func(lst)
                y = func(iter(lst))
                z = func(tuple(lst))
                w = func(*lst)
                return a + (x + y + z + w)

            return _fn

        torch._dynamo.testing.standard_test(
            self,
            get_test_fn(func=min),
            2,
            expected_ops=1,
            expected_ops_dynamic=ifdynstaticdefault(1, 10),
        )
        torch._dynamo.testing.standard_test(
            self,
            get_test_fn(func=max),
            2,
            expected_ops=1,
            expected_ops_dynamic=ifdynstaticdefault(1, 5),
        )

    @torch._dynamo.config.patch(capture_scalar_outputs=True)
    def test_arange_length_with_float32_dtype(self):
        @torch.compile(fullgraph=True)
        def f(x):
            y = x.item()
            torch._check_is_size(y)
            r = torch.arange(y, dtype=torch.float32)

            if r.size(0) == y:
                return r + 1

            return r

        x = torch.tensor([300])
        r = f(x)

    @torch._dynamo.config.patch(capture_scalar_outputs=True)
    def test_torch_check(self):
        cnts = torch._dynamo.testing.CompileCounter()

        @torch.compile(backend=cnts, fullgraph=True)
        def f(x):
            y = x.item()
            torch._check(y >= 0)
            return torch.arange(0, y)

        f(torch.tensor([3]))
        f(torch.tensor([4]))
        self.assertEqual(cnts.frame_count, 1)

    @torch._dynamo.config.patch(capture_scalar_outputs=True)
    def test_torch_check_symbolic_shape_rel(self):
        cnts = torch._dynamo.testing.CompileCounter()

        @torch.compile(backend=cnts, fullgraph=True)
        def f(x):
            y = x.item()
            torch._check(x.shape[0] == 1)
            torch._check(x.shape[0] != 2)
            torch._check(x.shape[0] >= 0)
            torch._check(x.shape[0] > 0)
            torch._check(x.shape[0] < 4)
            torch._check(x.shape[0] <= 3)
            return torch.arange(0, y)

        f(torch.tensor([3]))
        f(torch.tensor([4]))
        self.assertEqual(cnts.frame_count, 1)

    @torch._dynamo.config.patch(capture_scalar_outputs=True)
    # Translation validation changes the exception type, don't run with it
    @torch.fx.experimental._config.patch(translation_validation=False)
    def test_torch_check_is_size(self):
        cnts = torch._dynamo.testing.CompileCounter()

        @torch.compile(backend=cnts, fullgraph=True)
        def f(x):
            y = x.item()
            torch._check_is_size(y)
            # Cannot conditional on unbacked SymInt
            if y == 0:
                assert False
            else:
                return torch.arange(0, y)

        self.assertRaises(torch._dynamo.exc.UserError, lambda: f(torch.tensor([3])))

    def test_assert(self):
        @torch.compile
        def fn1(x):
            assert x.shape != x.shape

        with self.assertRaises(AssertionError):
            a = torch.randn(10)
            fn1(a)

        def fn2(x):
            assert x.shape == x.shape
            return x.abs()

        torch._dynamo.testing.standard_test(self, fn=fn2, nargs=1, expected_ops=1)

    def test_config_obj(self):
        class Cfg:
            def __init__(self) -> None:
                self.val = 0.5
                self.count = 3

        def fn(x, cfg):
            for i in range(cfg.count):
                x = x + cfg.val
            return x

        cfg1 = Cfg()
        cfg1.val = 1.0
        cfg2 = Cfg()
        v = torch.zeros(1)
        cnts = torch._dynamo.testing.CompileCounter()
        opt_fn = torch._dynamo.optimize(cnts)(fn)
        v = opt_fn(v, cfg1)  # 3
        v = opt_fn(v, cfg2)  # 4.5
        cfg2.count = 1
        v = opt_fn(v, cfg2)  # 5
        cfg2.val = 2.0
        v = opt_fn(v, cfg2)  # 7
        self.assertEqual(v[0], 7)
        self.assertEqual(cnts.op_count, 8)

    def test_config_getattr_default(self):
        class Cfg:
            def __init__(self) -> None:
                self.val = 0.5
                self.count = 10

        def fn(x, cfg):
            if getattr(cfg, "just_add_7", False):
                return x + 7
            for i in range(cfg.count):
                x = x + cfg.val
            return x

        cfg1 = Cfg()
        v = torch.zeros(1)
        cnts = torch._dynamo.testing.CompileCounter()
        opt_fn = torch._dynamo.optimize(cnts)(fn)
        self.assertEqual(opt_fn(v, cfg1)[0], 5)
        self.assertEqual(opt_fn(v, cfg1)[0], 5)
        cfg1.just_add_7 = True
        self.assertEqual(opt_fn(v, cfg1)[0], 7)
        self.assertEqual(opt_fn(v, cfg1)[0], 7)
        cfg1.just_add_7 = False
        self.assertEqual(opt_fn(v, cfg1)[0], 5)
        self.assertEqual(opt_fn(v, cfg1)[0], 5)
        self.assertEqual(cnts.frame_count, 3)

    def test_size_input(self):
        def fn(x, s):
            a, b = s
            return x + (a - b)

        v = torch.zeros(10, 20)
        cnts = torch._dynamo.testing.CompileCounter()
        opt_fn = torch._dynamo.optimize(cnts)(fn)
        self.assertEqual(opt_fn(v, v.size())[0, 0], -10)
        self.assertEqual(opt_fn(v, (10, 20))[0, 0], -10)
        self.assertEqual(opt_fn(v, [10, 20])[0, 0], -10)
        # One recompile per differing input type
        self.assertEqual(cnts.frame_count, 3)

    def test_cell_output1(self):
        out = None

        def fn(a, b):
            nonlocal out
            out = a + b * 10

        v = torch.Tensor([100])
        cnts = torch._dynamo.testing.CompileCounter()
        opt_fn = torch._dynamo.optimize(cnts)(fn)
        self.assertIsNone(opt_fn(v, v))
        self.assertEqual(out[0], 1100)
        self.assertEqual(cnts.op_count, 2)

    def test_cell_output2(self):
        out = None

        def fn(a, b):
            nonlocal out
            c = unsupported(a, b)
            out = a + b * 10 + c

        v = torch.Tensor([100])
        cnts = torch._dynamo.testing.CompileCounter()
        opt_fn = torch._dynamo.optimize(cnts)(fn)
        self.assertIsNone(opt_fn(v, v))
        self.assertEqual(out[0], 1200)
        self.assertEqual(cnts.op_count, 3)

    def test_return_nested_function(self):
        out = None

        def fn(a, b):
            nonlocal out
            c = a + b
            d = a + 1.0

            def fn2(f: int = 7, g: float = 9.0):
                nonlocal out
                out = a + b * 10
                return c * f - d * g

            return fn2

        v1 = torch.Tensor([100])
        v2 = torch.Tensor([200])
        cnts = torch._dynamo.testing.CompileCounter()
        opt_fn = torch._dynamo.optimize(cnts)(fn)
        opt_fn_ret = torch._dynamo.optimize(cnts)(opt_fn(v1, v2))
        self.assertEqual(opt_fn_ret(1.5)[0], -459)
        self.assertEqual(out[0], 2100)
        self.assertEqual(cnts.frame_count, 2)
        self.assertEqual(cnts.op_count, 7)

    def test_tensor_dict1(self):
        def fn(inputs):
            return inputs["a"] - inputs["b"] * 1.5

        v1 = torch.Tensor([100])
        v2 = torch.Tensor([200])
        cnts = torch._dynamo.testing.CompileCounter()
        opt_fn = torch._dynamo.optimize(cnts, nopython=True)(fn)
        self.assertEqual(opt_fn({"a": v1, "b": v2})[0], -200)
        self.assertEqual(cnts.frame_count, 1)
        self.assertEqual(cnts.op_count, 2)

    def test_tensor_dict3(self):
        def fn(inputs_a, inputs_b):
            total = torch.zeros(1)
            input_keys = inputs_a.keys() | inputs_b.keys()
            for k in input_keys:
                if k in inputs_a:
                    total += inputs_a[k]
                if k in inputs_b:
                    total += inputs_b[k]
            return total

        v1 = torch.Tensor([100])
        v2 = torch.Tensor([200])
        cnts = torch._dynamo.testing.CompileCounter()
        opt_fn = torch._dynamo.optimize(cnts, nopython=True)(fn)
        self.assertEqual(
            opt_fn({"a": v1, "b": v2}, {"b": v1, "c": v2}),
            fn({"a": v1, "b": v2}, {"b": v1, "c": v2}),
        )
        self.assertEqual(cnts.frame_count, 1)
        self.assertEqual(cnts.op_count, 5)

    def test_tensor_dict2(self):
        def fn1(inputs):
            total = torch.zeros(1)
            for k, v in inputs.items():
                total += v
            return total

        def fn2(inputs):
            total = torch.zeros(1)
            for v in inputs.values():
                total += v
            return total

        def fn3(inputs):
            total = torch.zeros(1)
            for k in inputs.keys():
                total += inputs[k]
            return total

        v1 = torch.Tensor([100])
        v2 = torch.Tensor([200])
        cnts = torch._dynamo.testing.CompileCounter()
        opt_fn1 = torch._dynamo.optimize(cnts, nopython=True)(fn1)
        opt_fn2 = torch._dynamo.optimize(cnts, nopython=True)(fn2)
        opt_fn3 = torch._dynamo.optimize(cnts, nopython=True)(fn3)
        self.assertEqual(opt_fn1({"a": v1, "b": v2})[0], 300)
        self.assertEqual(opt_fn2({"a": v1, "b": v2})[0], 300)
        self.assertEqual(opt_fn3({"a": v1, "b": v2})[0], 300)
        self.assertEqual(cnts.frame_count, 3)
        self.assertEqual(cnts.op_count, 9)

    def test_dictcomp(self):
        def fn1(inputs):
            return {k: v + 1 for k, v in inputs.items()}

        v1 = torch.Tensor([100])
        v2 = torch.Tensor([200])
        cnts = torch._dynamo.testing.CompileCounter()
        opt_fn1 = torch._dynamo.optimize(cnts)(fn1)
        self.assertEqual(opt_fn1({"a": v1, "b": v2})["a"], 101)
        self.assertEqual(opt_fn1({"a": v1, "b": v2})["b"], 201)
        self.assertEqual(cnts.frame_count, 1)
        self.assertEqual(cnts.op_count, 2)

    def test_listcomp(self):
        def fn2(inputs):
            return torch.sum(torch.cat([v + 1 for k, v in inputs.items()], 0))

        v1 = torch.Tensor([100])
        v2 = torch.Tensor([200])
        cnts = torch._dynamo.testing.CompileCounter()
        opt_fn2 = torch._dynamo.optimize(cnts)(fn2)
        self.assertEqual(opt_fn2({"a": v1, "b": v2}), 302)
        self.assertEqual(cnts.frame_count, 1)
        self.assertEqual(cnts.op_count, 4)

    def test_is_floating_point(self):
        def fn(a, b):
            x = a + 1.0
            if torch.is_floating_point(b):
                x = x + b
            return x + 2.0

        return torch._dynamo.testing.standard_test(self, fn=fn, nargs=2, expected_ops=3)

    def test_is_floating_point2(self):
        def fn(a, b):
            x = a + 1.0
            if b.is_floating_point():
                x = x + b
            return x + 2.0

        return torch._dynamo.testing.standard_test(self, fn=fn, nargs=2, expected_ops=3)

    def test_is_tensor(self):
        def fn(a, b):
            x = a + 1.0
            if torch.is_tensor(b):
                x = x + b
            return x + 2.0

        return torch._dynamo.testing.standard_test(self, fn=fn, nargs=2, expected_ops=3)

    def test_is_tensor2(self):
        def fn(x):
            if torch.is_tensor(x):
                return x + 1
            else:
                return torch.ones([2, 3])

        x1 = {"input": torch.rand(2, 3)}
        x2 = torch.rand(2, 3)
        ref1 = fn(x1)
        ref2 = fn(x2)
        opt_fn = torch._dynamo.optimize("eager")(fn)
        res1 = opt_fn(x1)
        res2 = opt_fn(x2)
        self.assertEqual(ref1, res1)
        self.assertEqual(ref2, res2)

    def test_numel(self):
        def fn(a):
            return (a + a.numel() + torch.numel(a), a + a.nelement())

        return torch._dynamo.testing.standard_test(
            self,
            fn=fn,
            nargs=1,
            expected_ops=3,
            expected_ops_dynamic=ifdynstaticdefault(3, 4),
        )

    def test_pair(self):
        def fn(a):
            return (
                torch.zeros(torch.nn.modules.utils._pair(a.size()))
                + a
                + torch.ones(torch.nn.modules.utils._ntuple(3)(3)).sum()
            )

        return torch._dynamo.testing.standard_test(
            self,
            fn=fn,
            nargs=1,
            expected_ops=5,
            expected_ops_dynamic=5,
        )

    @patch.object(torch._dynamo.config, "capture_scalar_outputs", True)
    def test_tensor_item_capture(self):
        def fn(a, b):
            return (a + b).sum().item()

        v1 = torch.randn((10, 10))
        v2 = torch.randn((10, 10))
        correct = fn(v1, v2)
        cnts = torch._dynamo.testing.CompileCounter()
        opt_fn = torch._dynamo.optimize(cnts)(fn)
        self.assertEqual(opt_fn(v1, v2), correct)
        self.assertEqual(cnts.frame_count, 1)
        self.assertEqual(cnts.op_count, 4)

    @patch.object(torch._dynamo.config, "capture_scalar_outputs", False)
    def test_tensor_item_no_capture(self):
        def fn(a, b):
            return (a + b).sum().item()

        v1 = torch.randn((10, 10))
        v2 = torch.randn((10, 10))
        correct = fn(v1, v2)
        cnts = torch._dynamo.testing.CompileCounter()
        opt_fn = torch._dynamo.optimize(cnts)(fn)
        self.assertEqual(opt_fn(v1, v2), correct)
        self.assertEqual(cnts.frame_count, 1)
        self.assertEqual(cnts.op_count, 2)

    def test_namedtuple1(self):
        def fn(a, b):
            tmp = MyTuple(a, b, a + b)
            return MyTuple(tmp.a, tmp[1], tmp.ab + b)

        v1 = torch.Tensor([10])
        v2 = torch.Tensor([20])
        cnts = torch._dynamo.testing.CompileCounter()
        opt_fn = torch._dynamo.optimize(cnts)(fn)
        self.assertEqual(opt_fn(v1, v2).ab, 50)
        self.assertEqual(cnts.frame_count, 1)
        self.assertEqual(cnts.op_count, 2)

    def test_namedtuple2(self):
        def fn(packed):
            a, b, c = packed
            if hasattr(packed, "b"):
                b = packed.b + 1
            c = packed[2]
            return a + b + c

        v1 = torch.Tensor([1])
        v2 = torch.Tensor([2])
        v3 = torch.Tensor([3])
        cnts = torch._dynamo.testing.CompileCounter()
        opt_fn = torch._dynamo.optimize(cnts)(fn)
        self.assertEqual(opt_fn(MyTuple(v1, v2, v3))[0], 7)
        self.assertEqual(cnts.frame_count, 1)
        self.assertEqual(cnts.op_count, 3)

    def test_namedtuple3(self):
        def fn(x, packed):
            if isinstance(packed, MyTuple):
                return x + 1
            else:
                return x - 1

        x = torch.rand([2, 3])
        packed = MyTuple(1, 2, 3)
        ref = fn(x, packed)
        opt_fn = torch._dynamo.optimize("eager")(fn)
        res = opt_fn(x, packed)
        self.assertTrue(same(ref, res))

    def test_structseq1(self):
        def fn(x, y):
            return torch.return_types.max((x, y))

        x = torch.randn(3, 2)
        y = torch.randn(2, 4)
        expected = fn(x, y)
        fn_opt = torch.compile(fullgraph=True)(fn)
        actual = fn_opt(x, y)

        self.assertEqual(actual, expected)

    def test_structseq2(self):
        def fn(x, y):
            return tuple(torch.return_types.qr((2 * x, y - 1)))

        x = torch.randn(3, 2)
        y = torch.randn(2, 4)
        expected = fn(x, y)
        fn_opt = torch.compile(fullgraph=True)(fn)
        actual = fn_opt(x, y)

        self.assertEqual(actual, expected)

    def test_range_input(self):
        def fn(a, rng):
            x = a
            for i in rng:
                x = x + i
            return x

        def fn1(a):
            return fn(a, rng=range(3))

        return torch._dynamo.testing.standard_test(
            self, fn=fn1, nargs=1, expected_ops=3
        )

    def test_range_with_shape(self):
        def fn(a):
            for i in range(1, a.shape[0]):
                a += 1
            return a

        return torch._dynamo.testing.standard_test(
            self,
            fn=fn,
            nargs=1,
            expected_ops=9,
        )

    def test_build_tuple_unpack(self):
        def fn1(a, b, c):
            return a - b / c

        def fn2(a, b, c):
            tmp1 = (a,)
            tmp2 = (b, c)
            args = (*tmp1, *tmp2)
            return fn1(*args)

        def fn3(a, *args):
            return fn1(a, *args)

        torch._dynamo.testing.standard_test(self, fn=fn2, nargs=3, expected_ops=2)
        torch._dynamo.testing.standard_test(self, fn=fn3, nargs=3, expected_ops=2)

    def test_list_mul(self):
        def fn(count):
            head_mask = count * [None] * count
            return head_mask

        cnts = torch._dynamo.testing.CompileCounter()
        opt_fn = torch._dynamo.optimize(cnts)(fn)
        self.assertEqual(opt_fn(2), [None] * 4)
        # TODO: the captured frame here is a bit goofy, because we don't
        # output anything and none of the traced operations have side
        # effects.  Probably need better heuristic for bailing on
        # dynamo if there are no outputs
        if torch._dynamo.config.assume_static_by_default:
            self.assertExpectedInline(cnts.frame_count, """0""")
            self.assertExpectedInline(cnts.op_count, """0""")
        else:
            self.assertExpectedInline(cnts.frame_count, """1""")
            self.assertExpectedInline(cnts.op_count, """2""")

    def test_list_slice_mul(self):
        def fn(count):
            a = [1, 2, 3]
            head_mask = count * a[1:] * count
            return head_mask

        cnts = torch._dynamo.testing.CompileCounter()
        opt_fn = torch._dynamo.optimize(cnts)(fn)
        self.assertEqual(opt_fn(2), [2, 3] * 4)
        if torch._dynamo.config.assume_static_by_default:
            self.assertExpectedInline(cnts.frame_count, """0""")
            self.assertExpectedInline(cnts.op_count, """0""")
        else:
            self.assertExpectedInline(cnts.frame_count, """1""")
            self.assertExpectedInline(cnts.op_count, """2""")

    def test_tuple_mul(self):
        def fn(count):
            head_mask = count * (2, 3) * count
            return head_mask

        cnts = torch._dynamo.testing.CompileCounter()
        opt_fn = torch._dynamo.optimize(cnts)(fn)
        self.assertEqual(opt_fn(2), (2, 3) * 4)
        if torch._dynamo.config.assume_static_by_default:
            self.assertExpectedInline(cnts.frame_count, """0""")
            self.assertExpectedInline(cnts.op_count, """0""")
        else:
            self.assertExpectedInline(cnts.frame_count, """1""")
            self.assertExpectedInline(cnts.op_count, """2""")

    def test_tuple_mul_with_shape(self):
        def fn(a):
            x = a.shape[0]
            y = 2 * (x, 3) * 2
            return a + y[4]

        # expect 3 ops post folding for dynamic case: size, index, add
        torch._dynamo.testing.standard_test(
            self, fn, 1, expected_ops=1, expected_ops_dynamic=1
        )

    def test_tuple_iadd_with_shape(self):
        def fn(a):
            output = (a + a.shape[0], a - a.shape[0])
            # tuple += tuple
            output += (a - a.shape[0], a + a.shape[0])
            # tuple += constant tuple
            output += (2, 3)
            return output

        # expect 4 add / subs for static
        torch._dynamo.testing.standard_test(
            self, fn, 1, expected_ops=4, expected_ops_dynamic=4
        )

    def test_list_iadd_with_shape(self):
        def fn(a):
            output = [a + a.shape[0], a - a.shape[0]]
            # list += list
            output += [a - a.shape[0], a + a.shape[0]]
            # list += tuple
            output += (a + a.shape[0], a - a.shape[0])
            return output

        # expect 6 add / subs for static

        torch._dynamo.testing.standard_test(
            self, fn, 1, expected_ops=6, expected_ops_dynamic=6
        )

    def test_list_iadd_side_effect(self):
        def fn(a, b):
            a += [b]
            torch._dynamo.graph_break()
            return a

        a = [1, 2, 3]
        b = torch.ones(2, 2)

        opt_fn = torch._dynamo.optimize("eager")(fn)

        exp = fn(a, b)

        a = [1, 2, 3]
        b = torch.ones(2, 2)
        act = opt_fn(a, b)

        self.assertEqual(exp, act)

    def test_user_getattr1(self):
        class MyConfig(dict):
            def __getattr__(self, name):
                return self[name]

        def fn(cfg, x, y):
            return x + y + cfg.offset

        x = torch.randn(10)
        cfg = MyConfig(offset=5)
        cnts = torch._dynamo.testing.CompileCounter()
        opt_fn = torch._dynamo.optimize(cnts)(fn)
        self.assertTrue(same(opt_fn(cfg, x, x), 2 * x + 5))
        self.assertEqual(cnts.frame_count, 1)
        self.assertEqual(cnts.op_count, 2)

    def test_user_getattr2(self):
        class MyConfig:
            defined_on_class = 1

            def __init__(self) -> None:
                self.defined_on_object = 2

            def __getattr__(self, name):
                return 3

        def fn(cfg, x):
            return x + cfg.defined_on_class - cfg.defined_on_object + cfg.not_defined

        x = torch.randn(10)
        cfg = MyConfig()
        cnts = torch._dynamo.testing.CompileCounter()
        opt_fn = torch._dynamo.optimize(cnts)(fn)
        self.assertTrue(same(opt_fn(cfg, x), x + 1 - 2 + 3))
        self.assertEqual(cnts.frame_count, 1)
        self.assertEqual(cnts.op_count, 3)

    def test_getset_descriptor(self):
        def fn(g, x):
            # Just to make Dynamo not skip the frame
            torch.sin(x)
            return g.__get__(x)

        cnts = torch._dynamo.testing.CompileCounter()
        opt_fn = torch.compile(fullgraph=True, backend="eager")(fn)
        g = torch.Tensor.shape

        res = opt_fn(g, torch.ones(2, 2))
        exp_res = fn(g, torch.ones(2, 2))
        self.assertEqual(res, exp_res)

        with unittest.mock.patch("torch._dynamo.config.error_on_recompile", True):
            res = opt_fn(g, torch.ones(2, 2))

    def test_get_attr_function(self):
        def fn(g, x):
            return g(x)

        cnts = torch._dynamo.testing.CompileCounter()
        opt_fn = torch._dynamo.optimize(cnts)(fn)
        g = torch.Tensor.shape.__get__

        res = opt_fn(g, torch.ones(2, 2))
        exp_res = fn(g, torch.ones(2, 2))
        self.assertEqual(res, exp_res)

    def test_user_getattribute(self):
        class MyObject:
            def __init__(self) -> None:
                self.custom_dict = {"a": torch.rand((2, 2))}
                self.my_number = 42

            def __getattribute__(self, name):
                custom_dict = super().__getattribute__("custom_dict")
                if name in custom_dict:
                    return custom_dict[name]
                return super().__getattribute__(name)

            def run(self, x):
                return self.my_number * x + self.a * x

        def fn(obj, x):
            return obj.run(x)

        obj = MyObject()
        x = torch.rand((2, 2))
        cnts = torch._dynamo.testing.CompileCounter()
        opt_fn = torch._dynamo.optimize(cnts)(fn)
        self.assertTrue(same(opt_fn(obj, x), fn(obj, x)))

    def test_nn_module_getattr(self):
        class MyMod(torch.nn.Module):
            def __init__(self) -> None:
                super().__init__()
                self.custom_dict = {"queue": [torch.rand((2, 2)) for _ in range(3)]}
                self.other_attr = torch.rand((2, 2))

            def __getattr__(self, name):
                custom_dict = self.custom_dict
                if name in custom_dict:
                    return custom_dict[name]
                return super().__getattr__(name)

            def forward(self, x):
                return x @ self.other_attr + self.queue[-1]

        x = torch.rand((2, 2))
        mod = MyMod()
        cnts = torch._dynamo.testing.CompileCounter()
        opt_mod = torch._dynamo.optimize(cnts)(mod)
        self.assertTrue(same(opt_mod(x), mod(x)))
        self.assertTrue(cnts.frame_count, 1)
        self.assertTrue(cnts.op_count, 2)

    def test_nn_module_getattribute(self):
        class MyMod(torch.nn.Module):
            def __init__(self) -> None:
                super().__init__()
                self.my_number = 42

            def __getattribute__(self, name):
                if name == "special_attr":
                    return torch.tensor([[1, 2], [3, 4]])
                return super().__getattribute__(name)

            def forward(self, x):
                return self.my_number * x + self.special_attr * x

        def fn(mod, x):
            return mod(x)

        mod = MyMod()
        x = torch.rand((2, 2))
        cnts = torch._dynamo.testing.CompileCounter()
        opt_fn = torch._dynamo.optimize(cnts)(fn)
        self.assertTrue(same(opt_fn(mod, x), fn(mod, x)))

    def test_constant_getattr(self):
        # https://github.com/pytorch/pytorch/issues/97480
        def fn():
            return getattr(None, "arg", 3)

        cnt = torch._dynamo.testing.CompileCounter()
        optimized_fn = torch._dynamo.optimize(cnt)(fn)
        res = optimized_fn()
        self.assertTrue(same(res, 3))

    def test_user_property(self):
        class MyConfig:
            @property
            def prop5(self):
                return 5

        def fn(cfg, x, y):
            return x + y + cfg.prop5

        x = torch.randn(10)
        cfg = MyConfig()
        cnts = torch._dynamo.testing.CompileCounter()
        opt_fn = torch._dynamo.optimize(cnts)(fn)
        self.assertTrue(same(opt_fn(cfg, x, x), 2 * x + 5))
        self.assertEqual(cnts.frame_count, 1)
        self.assertEqual(cnts.op_count, 2)

    def test_data_access_in_inference_mode(self):
        @torch.compile(fullgraph=True)
        def f(x):
            y = x.data
            return y

        with torch.inference_mode():
            x = torch.randn(3)
            y = f(x)
        self.assertEqual(y, x)

    def test_dataclass_fields(self):
        @dataclasses.dataclass
        class MyDataClass:
            a: torch.Tensor
            b: torch.Tensor = None
            c: torch.Tensor = None
            d: torch.Tensor = None
            e: torch.Tensor = None

        def fn(obj):
            class_fields = dataclasses.fields(obj)
            assert len(class_fields)
            assert all(field.default is None for field in class_fields[1:])
            other_fields_are_none = all(
                getattr(obj, field.name) is None for field in class_fields[1:]
            )
            assert not other_fields_are_none

            if not hasattr(obj, "a"):
                return -1
            if hasattr(obj, "z"):
                return -2

            total = getattr(obj, class_fields[0].name)
            for field in class_fields[1:]:
                v = getattr(obj, field.name)
                if v is not None:
                    total += v

            return total

        obj1 = MyDataClass(torch.randn(10), torch.randn(10), torch.randn(10))
        obj2 = MyDataClass(torch.randn(10), e=torch.randn(10))
        correct1 = fn(obj1)
        correct2 = fn(obj2)

        cnts = torch._dynamo.testing.CompileCounter()
        opt_fn = torch._dynamo.optimize(cnts)(fn)
        self.assertTrue(same(opt_fn(obj1), correct1))
        self.assertEqual(cnts.frame_count, 1)
        self.assertEqual(cnts.op_count, 2)

        torch._dynamo.reset()
        cnts = torch._dynamo.testing.CompileCounter()
        opt_fn = torch._dynamo.optimize(cnts)(fn)
        self.assertTrue(same(opt_fn(obj2), correct2))
        self.assertEqual(cnts.frame_count, 1)
        self.assertEqual(cnts.op_count, 1)

        # guard failure
        obj2.z = True
        self.assertEqual(opt_fn(obj2), -2)

    def test_dataclass_local_hasattr(self):
        cnt = CompileCounter()
        x = torch.randn(10)

        @dataclasses.dataclass
        class MyDataClass:
            a: torch.Tensor
            b: torch.Tensor

        @torch.compile(backend=cnt, fullgraph=True)
        def fn():
            obj = MyDataClass(x + 1, x - 1)
            if not hasattr(obj, "a"):
                return -1
            if hasattr(obj, "z"):
                return -2
            return obj

        result = fn()
        self.assertIsInstance(result, MyDataClass)
        self.assertEqual(result.a, x + 1)
        self.assertEqual(result.b, x - 1)
        self.assertEqual(cnt.frame_count, 1)
        self.assertEqual(cnt.op_count, 2)

    def test_catch_watchings1(self):
        cnt = CompileCounter()

        @torch.compile(backend=cnt, fullgraph=True)
        def fn(x):
            with warnings.catch_warnings(record=True):
                return x.sin()

        x = torch.randn(8)
        self.assertEqual(fn(x), x.sin())
        self.assertEqual(cnt.frame_count, 1)

    def test_catch_watchings2(self):
        cnt = CompileCounter()

        @torch.compile(backend=cnt, fullgraph=True)
        def fn(x):
            return x.sin(), warnings.catch_warnings(record=True)

        x = torch.randn(8)
        _, a = fn(x)
        _, b = fn(x)
        self.assertEqual(cnt.frame_count, 1)
        self.assertIsInstance(a, warnings.catch_warnings)
        self.assertIsInstance(b, warnings.catch_warnings)
        self.assertIsNot(a, b)

    def test_tensor_build_list_unpack(self):
        def fn(x):
            # seen in fastNLP_Bert
            return torch.cat([*x], dim=-1)

        val = torch.randn([1, 1, 473, 768])
        correct = fn(val)
        cnts = torch._dynamo.testing.CompileCounter()
        opt_fn = torch._dynamo.optimize(cnts)(fn)
        self.assertTrue(same(opt_fn(val), correct))
        self.assertEqual(cnts.frame_count, 1)
        self.assertEqual(cnts.op_count, 2)

    def test_numpy_int_constant(self):
        def fn(x, a, b):
            return x + (a % b)

        args = [torch.randn(10), 4096, np.int64(8)]
        correct = fn(*args)
        cnts = torch._dynamo.testing.CompileCounter()
        opt_fn = torch._dynamo.optimize(cnts, dynamic=True, nopython=True)(fn)
        self.assertTrue(same(opt_fn(*args), correct))
        self.assertTrue(same(opt_fn(*args), correct))
        self.assertEqual(cnts.frame_count, 1)
        self.assertEqual(cnts.op_count, 2)

    def test_numpy_subdtype(self):
        def fn(x, n):
            return np.issubdtype(type(n), np.integer) + x

        args = [torch.randn(10), 4096]
        correct = fn(*args)
        cnts = torch._dynamo.testing.CompileCounter()
        opt_fn = torch._dynamo.optimize(cnts, nopython=True)(fn)
        self.assertEqual(opt_fn(*args), correct)
        self.assertEqual(cnts.frame_count, 1)

    def test_numpy_take_along_axis(self):
        def fn(x, i, a):
            return np.take_along_axis(x, i, a)

        def sample_to_args(s):
            args = (s.input, *sample.args)
            return tuple(a.numpy() if isinstance(a, torch.Tensor) else a for a in args)

        samples = list(
            sample_inputs_take_along_dim(
                None, "cpu", torch.float32, requires_grad=False
            )
        )
        cnts = torch._dynamo.testing.CompileCounter()
        opt_fn = torch._dynamo.optimize(cnts)(fn)
        i = 1
        for sample in samples:
            args = sample_to_args(sample)
            if len(args) < 3:
                # if axis is None, second argument is treated as 1d array
                args = (args[0], np.ravel(args[1]), None)
            self.assertEqual(fn(*args), opt_fn(*args))
            self.assertEqual(cnts.frame_count, i)
            i += 1

    def test_numpy_torch_operators(self):
        def fn(op, t1, t2):
            return op(t1, t2)

        from torch._dynamo.variables.builtin import BuiltinVariable

        operators = BuiltinVariable._fx_graph_functions()

        for op, t1_np, t2_np in itertools.product(
            operators, (True, False), (True, False)
        ):
            if op in [operator.eq, operator.ne]:
                # returns equivalent of torch.eq/ne
                continue
            if op is operator.getitem:
                # skip
                # Did you know that tensor[ndarray_of_floats] works?
                continue
            if op is operator.imatmul and (t1_np or t2_np):
                # skip
                # in numpy, in place matmul does not work single
                # dimensional arrays
                continue
            t1 = torch.rand(5)
            if t1_np:
                t1 = t1.numpy()
            t2 = torch.rand(5)
            if t2_np:
                t2 = t2.numpy()
            try:
                # TODO try a bit harder
                result = op(t1, t2)
            except (RuntimeError, TypeError, IndexError):
                continue
            cnts = torch._dynamo.testing.CompileCounter()
            opt_fn = torch._dynamo.optimize(cnts)(fn)
            self.assertEqual(result, opt_fn(op, t1, t2), msg=f"{op=} {t1_np=} {t2_np=}")
            self.assertEqual(cnts.frame_count, 1, msg=f"{op=} {t1_np=} {t2_np=}")
            torch._dynamo.reset()

    def test_numpy_ndarray_graph_break(self):
        def fn(x):
            a = x.numpy()
            b = a.real
            torch._dynamo.graph_break()
            c = np.multiply(b, 2.0)
            return c

        cnts = torch._dynamo.testing.CompileCounter()
        opt_fn = torch._dynamo.optimize(cnts)(fn)
        for _ in range(10):
            x = torch.randn(3)
            ref = fn(x)
            res = opt_fn(x)
            self.assertEqual(ref, res)
        self.assertEqual(cnts.frame_count, 2)

    def test_numpy_ndarray_graph_break_with_multiple_outputs(self):
        def fn(x, y):
            a = x.numpy()
            b = y.numpy()
            torch._dynamo.graph_break()
            return np.add(a, 1), np.add(b, 1)

        cnts = torch._dynamo.testing.CompileCounter()
        opt_fn = torch._dynamo.optimize(cnts)(fn)
        for _ in range(10):
            x = torch.randn([1, 3])
            y = torch.randn([1, 3])
            ref = fn(x, y)
            res = opt_fn(x, y)
            self.assertEqual(ref, res)
        self.assertEqual(cnts.frame_count, 2)

    def test_numpy_force(self):
        def fn(x):
            return x.numpy(force=False)

        cnts = torch._dynamo.testing.CompileCounter()
        opt_fn = torch._dynamo.optimize(cnts)(fn)
        x = torch.randn(3)
        res = opt_fn(x)
        self.assertEqual(type(res), np.ndarray)
        self.assertEqual(cnts.frame_count, 1)

        def fn(x):
            return x.numpy(force=True)

        cnts = torch._dynamo.testing.CompileCounter()
        opt_fn = torch._dynamo.optimize(cnts)(fn)
        x = torch.randn(3, requires_grad=True)
        res = opt_fn(x)
        self.assertEqual(type(res), np.ndarray)
        self.assertEqual(cnts.frame_count, 1)

    def test_numpy_recompilation_scalar(self):
        def fn(x, a):
            return np.where(x < 0.5, a, x)

        x = np.random.randn(8)
        cnts = torch._dynamo.testing.CompileCounter()
        opt_fn = torch._dynamo.optimize(cnts, dynamic=True)(fn)

        ref = fn(x, 3)
        res = opt_fn(x, 3)
        self.assertEqual(ref, res)

        ref = fn(x, 4)
        res = opt_fn(x, 4)
        self.assertEqual(ref, res)

        self.assertEqual(cnts.frame_count, 1)

    def test_tensor_interacts_with_numpy_ndarray(self):
        def fn(x, y):
            a = x.numpy()
            b = y.numpy()
            c = np.ones_like(a)
            d = np.ones_like(b)
            torch._dynamo.graph_break()
            return np.add(a, c), np.add(b, d)

        cnts = torch._dynamo.testing.CompileCounter()
        opt_fn = torch._dynamo.optimize(cnts)(fn)
        for _ in range(10):
            x = torch.randn([1, 3])
            y = torch.randn([1, 3])
            ref = fn(x, y)
            res = opt_fn(x, y)
            self.assertEqual(ref, res)
        self.assertEqual(cnts.frame_count, 2)

    def test_numpy_ndarray_works_with_builtin_function(self):
        def fn(x):
            v = x.sum() / len(x)
            return v

        cnts = torch._dynamo.testing.CompileCounter()
        opt_fn = torch._dynamo.optimize(cnts, nopython=True)(fn)
        for _ in range(10):
            x = np.random.randn(2, 3)
            ref = fn(x)
            res = opt_fn(x)
            self.assertEqual(ref, res)
        self.assertEqual(cnts.frame_count, 1)

    def test_numpy_array_of_arrays(self):
        def fn(x, y):
            return np.array([x, y])

        cnts = torch._dynamo.testing.CompileCounter()
        opt_fn = torch._dynamo.optimize(cnts, nopython=True)(fn)

        x, y = np.float64(1), np.float64(2)
        res = opt_fn(x, y)
        self.assertEqual(res, np.array([1, 2], dtype=float))
        self.assertEqual(type(res), np.ndarray)
        self.assertEqual(cnts.frame_count, 1)

        x, y = np.arange(2), np.arange(2) + 2
        res = opt_fn(x, y)
        self.assertEqual(res, np.array([[0, 1], [2, 3]]))
        self.assertEqual(type(res), np.ndarray)
        self.assertEqual(cnts.frame_count, 2)

    def test_numpy_readonly(self):
        @torch.compile(fullgraph=True)
        def fn(x):
            return x

        x = np.broadcast_to(np.arange(3), (2, 3))
        self.assertFalse(x.flags.writeable)

        with warnings.catch_warnings():
            warnings.simplefilter("error")
            y = fn(x)
        self.assertTrue(y.flags.writeable)  # XXX: differs from numpy

    def test_numpy_tolist(self):
        def fn(x):
            return x.tolist()

        cnts = torch._dynamo.testing.CompileCounter()
        opt_fn = torch._dynamo.optimize(cnts, nopython=True)(fn)

        x = np.arange(5)
        r = opt_fn(x)

        self.assertEqual(r, [0, 1, 2, 3, 4])
        self.assertEqual(type(r), list)
        self.assertEqual(cnts.frame_count, 1)

    def test_numpy_size_attr(self):
        def fn(x):
            return x.size + x

        cnts = torch._dynamo.testing.CompileCounter()
        opt_fn = torch._dynamo.optimize(cnts, nopython=True)(fn)

        x = np.arange(5)
        r = opt_fn(x)

        self.assertEqual(r, fn(x))
        self.assertEqual(type(r), np.ndarray)
        self.assertEqual(cnts.frame_count, 1)

    def test_numpy_no_raise(self):
        def _inf_nan_preprocess(t, t_np):
            t_np = np.nan_to_num(t_np)
            return t, t_np

        def fn():
            # shape, dims format
            test_cases = (
                (3, 3),
                (4, 4),
                (5, 5),
            )

            for shape in test_cases:
                t = torch.randn(shape, dtype=torch.complex64)
                t_np = np.random.randn(*shape).astype(np.complex64)

                _, t_np = _inf_nan_preprocess(t, t_np)
                print(t, t_np)  # Just a side effect so that compilation kicks in

        cnt = CompileCounterWithBackend("inductor")
        fn = torch._dynamo.optimize(cnt)(fn)
        fn()
        self.assertEqual(cnt.frame_count, ifdynstaticdefault(2, 1))

    def test_mandelbrot_numpy(self):
        def mandelbrot_numpy(max_iter):
            # Define the boundaries of the complex plane
            xn = 450
            yn = 375
            xmin = -2.25
            xmax = 0.75
            ymin = -1.25
            ymax = 1.25

            # Create the grid of complex numbers
            x_values = np.linspace(xmin, xmax, xn, dtype=np.float64)
            y_values = np.linspace(ymin, ymax, yn, dtype=np.float64)
            rx, iy = np.meshgrid(x_values, y_values, indexing="xy")

            x = rx.copy()
            y = iy.copy()
            mask = np.zeros_like(x)
            for i in range(max_iter):
                x_prev = x
                y_prev = y
                x = x_prev**2 - y_prev**2 + rx
                y = 2 * x_prev * y_prev + iy
                inside = np.sqrt(x**2 + y**2) <= 2
                mask += inside
            return mask

        cnts = torch._dynamo.testing.CompileCounter()
        opt_fn = torch._dynamo.optimize(cnts, nopython=True)(mandelbrot_numpy)
        n_iter = torch._dynamo.config.cache_size_limit - 2
        for i in range(n_iter):
            x = i + 3
            ref = mandelbrot_numpy(x)
            res = opt_fn(x)
            self.assertEqual(ref, res)
        # We need to specialise the number as it's in a forloop
        self.assertEqual(cnts.frame_count, n_iter)

    def test_numpy_as_global(self):
        global x
        x = np.arange(10)

        @torch.compile(fullgraph=True)
        def fn(y):
            return y + x + x

        r = fn(np.arange(10))
        self.assertEqual(type(r), np.ndarray)
        self.assertEqual(r, x * 3)
        del x

    def test_numpy_gt(self):
        x = np.arange(10)

        @torch.compile
        def fn(y):
            return y >= 3

        r = fn(x)
        self.assertEqual(type(r), np.ndarray)
        self.assertEqual(r, x >= 3)

    def test_numpy_min(self):
        x = np.arange(10)

        @torch.compile
        def fn(y):
            return min(y, 3), min(y, y - 1)

        r1, r2 = fn(x)
        self.assertEqual(type(r1), np.ndarray)
        self.assertEqual(type(r2), np.ndarray)
        self.assertEqual(r1, np.minimum(x, 3))
        self.assertEqual(r2, np.minimum(x, x - 1))

    def test_graph_break_correctly_when_passing_numpy_ndarray_to_torch_function(self):
        # from transformers/models/big_bird/modeling_big_bird.py
        def fn(x: int, y: torch.Tensor):
            ndarray_list = [np.ones([2, x])]
            ndarray = np.stack(ndarray_list, axis=0)
            tensor = torch.tensor(ndarray, dtype=torch.long)
            tensor.unsqueeze_(0)
            return tensor + y

        cnts = torch._dynamo.testing.CompileCounter()
        opt_fn = torch._dynamo.optimize(cnts)(fn)
        for x in range(1, 10):
            y = torch.randn([1, 2, x])
            ref = fn(x, y)
            res = opt_fn(x, y)
            self.assertEqual(ref, res)
        # It's all traced once with x = 1 and then x = ks0
        # For dynamic it's x=ks0
        if torch._dynamo.config.assume_static_by_default:
            self.assertExpectedInline(str(cnts.frame_count), """2""")
        else:
            self.assertExpectedInline(str(cnts.frame_count), """2""")

    @skipIfWindows(
        msg="AssertionError: Object comparison failed: dtype('int64') != <class 'int'>"
    )
    def test_numpy_with_builtin_type(self):
        x = np.random.rand(5)

        def fn(x):
            return (x * 5).astype(bool).astype(float).astype(int) + 8

        cnts = torch._dynamo.testing.CompileCounter()
        opt_fn = torch._dynamo.optimize(cnts)(fn)

        r = opt_fn(x)
        self.assertEqual(r.dtype, int)
        self.assertEqual(cnts.frame_count, 1)

    def test_with_builtin_type(self):
        x = torch.randn(5)

        def fn(x):
            return (x * 5).to(bool).to(float).to(int) + 8

        cnts = torch._dynamo.testing.CompileCounter()
        opt_fn = torch._dynamo.optimize(cnts)(fn)

        r = opt_fn(x)
        self.assertEqual(r.dtype, torch.int64)
        self.assertEqual(cnts.frame_count, 1)

    def test_numpy_unique_f16(self):
        def fn():
            x = np.asarray([1, 1, 2, 2, 3], dtype=np.float16)
            return np.unique(x)

        cnts = torch._dynamo.testing.CompileCounter()
        opt_fn = torch._dynamo.optimize(cnts)(fn)

        r = opt_fn()
        self.assertEqual(r.dtype, np.float16)
        self.assertEqual(cnts.frame_count, 1)

    def test_numpy_fallback_on_eager(self):
        def fn():
            return np.asarray(["L", "U"])

        cnts = torch._dynamo.testing.CompileCounter()
        opt_fn = torch._dynamo.optimize(cnts)(fn)

        r = opt_fn()
        self.assertEqual(cnts.frame_count, 0)  # graph break
        self.assertEqual(r, np.asarray(["L", "U"]))

        # repeat with a different function
        def fn2():
            return np.random.choice(["L", "U"])

        cnts2 = torch._dynamo.testing.CompileCounter()
        opt_fn2 = torch._dynamo.optimize(cnts2)(fn2)

        r2 = fn2()
        self.assertEqual(cnts.frame_count, 0)
        assert r2 in ("L", "U")

    def test_trace_ndarray_frame(self):
        def fn(x):
            x = x**2
            print("graph break.")
            return 2 * x

        counter = CompileCounter()
        compiled_fn = torch._dynamo.optimize(counter)(fn)

        x = np.arange(8)
        self.assertEqual(fn(x), compiled_fn(x))
        self.assertEqual(counter.frame_count, 2)

    @skipIfWindows(
        msg="AssertionError: The values for attribute 'dtype' do not match: torch.int32 != torch.int64."
    )
    def test_trace_ndarray_frame_2(self):
        # no tensors/ndarray as inputs in the frame
        def fn(x):
            print("graph break.")
            return 2 * np.arange(x)

        counter = CompileCounter()
        compiled_fn = torch._dynamo.optimize(counter)(fn)

        x = 8
        self.assertEqual(fn(x), compiled_fn(x))
        self.assertEqual(counter.frame_count, 1)

    def test_numpy_non_torch_dtype(self):
        # test that we gracefully graph break on dtypes
        # that do not have pytorch equivalents.
        def fn(x):
            return isinstance(x, torch.Tensor)

        cnts = torch._dynamo.testing.CompileCounter()
        opt_fn = torch._dynamo.optimize(cnts)(fn)

        # torch does not have the `uint16` dtype
        for x in [np.array([42], dtype=np.uint16), np.uint16(42), np.dtype("uint16")]:
            r = opt_fn(x)

            self.assertEqual(r, False)
            self.assertEqual(cnts.frame_count, 0)  # graph break

    def test_numpy_iter(self):
        # test that iteration over an ndarray produces ndarrays not bare tensors
        def fn(x):
            return [bm for bm in x]

        cnts = torch._dynamo.testing.CompileCounter()
        opt_fn = torch._dynamo.optimize(cnts)(fn)

        proba_map = np.arange(3)[:, None]
        res = opt_fn(proba_map)

        self.assertEqual([type(r) for r in res], [np.ndarray, np.ndarray, np.ndarray])
        self.assertEqual(res, [np.array([0]), np.array([1]), np.array([2])])
        self.assertEqual(cnts.frame_count, 1)

    # cache size limit needs to be larger than the `dtypes` list size
    @torch._dynamo.config.patch(cache_size_limit=12)
    def test_dtypes_no_graphbreaks(self):
        dtypes = [
            # floats
            float,
            np.float64,
            "float64",
            np.float32,
            "float32",
            # np.dtype('float64')   # XXX: this is not supported, yet
            # integers
            int,
            "int",
            np.intp,
            np.int32,
            np.uint8
            # np.dtype('int')       # XXX: as above
        ]

        def fn(dt):
            return np.arange(5, dtype=dt)

        for dtyp in dtypes:
            cnts = torch._dynamo.testing.CompileCounter()
            opt_fn = torch._dynamo.optimize(cnts)(fn)

            val = fn(dtyp)
            opt_val = opt_fn(dtyp)

            self.assertEqual(cnts.frame_count, 1)  # no graph break

    # setting the config value makes the PRNG identical to numpy's
    # NB this may involve a graph break
    @torch._dynamo.config.patch(use_numpy_random_stream=True)
    def test_numpy_random_config_to_numpy(self):
        @torch.compile
        def fn():
            return np.random.uniform(size=13)

        self.assertEqual(fn().shape, (13,))

    def test_inplace_view_on_graph_input(self):
        # graph break when calling methods with inplace_view tag on graph input
        func_args_map = {
            lambda x: x.resize_(6).mul_(2): torch.ones(4),
            lambda x: x.t_().mul_(2): torch.rand(2, 3),
            lambda x: x.transpose_(0, 1).mul_(2): torch.rand(2, 3),
            lambda x: x.squeeze_().mul_(2): torch.rand(1, 2, 3),
            lambda x: x.unsqueeze_(0).mul_(2): torch.rand(2, 3),
            lambda x: x.resize_as_(torch.rand(200, 300)): torch.rand(2, 3),
            lambda x: x.swapaxes_(0, 1).mul_(2): torch.rand(2, 3),
            lambda x: x.swapdims_(0, 1).mul_(2): torch.rand(2, 3),
            lambda x: x.rename_("N", "C").mul_(2): torch.zeros(2, 3),
            lambda x: x.as_strided_((3, 2), (2, 1)).mul_(2): torch.zeros(2, 3),
            lambda x: x.detach_().mul_(2): torch.zeros(2, 3),
        }
        for func, args in func_args_map.items():
            args_clone = args.clone()
            cnts = torch._dynamo.testing.CompileCounter()
            opt_f = torch._dynamo.optimize(cnts)(func)
            self.assertTrue(same(func(args).shape, opt_f(args_clone).shape))
            self.assertEqual(cnts.frame_count, 1)
            self.assertEqual(cnts.op_count, 1)  # mul_

    def test_out_variants_with_resizing_on_graph_inputs(self):
        def fn(x, y):
            return torch.cosh(x, out=y) + 1

        x = torch.rand(2, 3)
        y = torch.rand(4)

        cnts = torch._dynamo.testing.CompileCounter()
        opt_fn = torch.compile(fn, backend=cnts)
        self.assertTrue(same(fn(x, y), opt_fn(x.clone(), y.clone())))
        self.assertEqual(cnts.frame_count, 1)

    def test_out_variants_with_resizing_on_graph_inputs_with_dynamic(self):
        # https://github.com/pytorch/pytorch/issues/120482
        class CustomModel(torch.nn.Module):
            def __init__(self) -> None:
                super().__init__()

            def forward(self, inputs):
                return torch.outer(**inputs)

        compile_fn = torch.compile(CustomModel(), backend="eager", fullgraph=True)

        shapes = [(2, 1), (6, 1), (4, 1)]
        for shape in shapes:
            vec1, vec2 = shape
            input_tensor1 = torch.randn(vec1)
            input_tensor2 = torch.randn(vec2)
            out_tensor = torch.empty(shape)
            args = {"input": input_tensor1, "vec2": input_tensor2, "out": out_tensor}
            res = compile_fn(args)
            opt_res = res.clone()  # cuz this is out and we mutate it
            res = CustomModel()(args)
            self.assertEqual(res, opt_res)

    def test_out_variants_with_resizing_on_graph_inputs_with_dynamic1(self):
        mv_op = torch.mv

        def mv_out_op(a, b, c):
            torch.mv(b, c, out=a)
            return a

        def fn(op, *args):
            return op(*args)

        opt_fn = torch.compile(fn, backend="eager")

        ref = fn(mv_op, torch.ones(3, 3), torch.ones(3))
        res = opt_fn(mv_op, torch.ones(3, 3), torch.ones(3))
        self.assertEqual(ref, res)

        ref = fn(mv_out_op, torch.empty(0), torch.ones(3, 3), torch.ones(3))
        res = opt_fn(mv_out_op, torch.empty(0), torch.ones(3, 3), torch.ones(3))
        self.assertEqual(ref, res)

    def test_dict_mutation_side_effect(self):
        def fn(d):
            d["c"] = d["a"] + d.pop("b")
            return d

        args1 = {"a": torch.randn(10), "b": torch.randn(10)}
        args2 = dict(args1)
        assert fn(args1) is args1
        cnts = torch._dynamo.testing.CompileCounter()
        opt_fn = torch._dynamo.optimize(cnts)(fn)
        self.assertIs(opt_fn(args2), args2)
        self.assertTrue(same(args1, args2))
        self.assertEqual(cnts.frame_count, 1)
        self.assertEqual(cnts.op_count, 1)

    def test_dict_order_keys(self):
        def fn(d):
            c = 0
            for v in d.values():
                c += v
            return c

        args1 = {}
        args1["a"] = torch.rand(10)
        args1["b"] = torch.rand(10)
        cnts = torch._dynamo.testing.CompileCounter()
        opt_fn = torch._dynamo.optimize(cnts)(fn)
        self.assertEqual(fn(args1), opt_fn(args1))
        self.assertEqual(cnts.frame_count, 1)
        self.assertEqual(cnts.op_count, 2)

        # A different order of keys recompiles
        args2 = {}
        args2["b"] = args1["b"]
        args2["a"] = args1["a"]
        self.assertEqual(fn(args2), opt_fn(args2))
        self.assertEqual(cnts.frame_count, 2)
        # Extra calls don't recompile
        self.assertEqual(cnts.frame_count, 2)

    def test_dict_namedtuple(self):
        def fn(d):
            return d[3] * 2

        args1 = {collections.namedtuple: None, 3: torch.randn(3)}
        cnts = torch._dynamo.testing.CompileCounter()
        opt_fn = torch._dynamo.optimize(cnts)(fn)
        self.assertEqual(fn(args1), opt_fn(args1))
        self.assertEqual(cnts.frame_count, 1)
        # Test a failing namedtuple guard
        args2 = {2: None, 3: torch.randn(3)}
        self.assertEqual(fn(args2), opt_fn(args2))
        self.assertEqual(cnts.frame_count, 2)

    def test_dict_order_keys_tensors(self):
        def fn(d, x):
            return d[x] + 3

        args1 = {}
        x = torch.randn(10)
        y = torch.randn(10)
        z = torch.randn(10)
        args1[x] = y
        args1[3] = z

        cnts = torch._dynamo.testing.CompileCounter()
        opt_fn = torch._dynamo.optimize(cnts)(fn)
        self.assertEqual(fn(args1, x), opt_fn(args1, x))
        self.assertEqual(cnts.frame_count, 1)

        # Calling again doesn't recompile (same id and key order)
        opt_fn(args1, x)
        self.assertEqual(cnts.frame_count, 1)
        args2 = {}
        args2[3] = z
        args2[x] = y

        # Different order recompiles
        self.assertEqual(fn(args2, x), opt_fn(args2, x))
        self.assertEqual(cnts.frame_count, 2)

    def test_dict_order_keys_modules(self):
        def fn(d, x):
            return d[x](torch.ones(2, 2))

        args1 = {}
        x = torch.nn.Linear(2, 2)
        y = torch.nn.Linear(2, 2)
        z = torch.nn.Linear(2, 2)
        args1[x] = y
        args1[3] = z

        cnts = torch._dynamo.testing.CompileCounter()
        opt_fn = torch._dynamo.optimize(cnts)(fn)
        self.assertEqual(fn(args1, x), opt_fn(args1, x))
        self.assertEqual(cnts.frame_count, 1)

        # Calling again doesn't recompile (same id and key order)
        opt_fn(args1, x)
        self.assertEqual(cnts.frame_count, 1)
        args2 = {}
        args2[3] = z
        args2[x] = y

        # Different order recompiles
        self.assertEqual(fn(args2, x), opt_fn(args2, x))
        self.assertEqual(cnts.frame_count, 2)

    def test_dunder_new_function_inlining(self):
        # https://github.com/pytorch/pytorch/issues/107460

        counters.clear()

        class ModelA(torch.nn.Module):
            def __init__(self) -> None:
                super().__init__()

            def forward(self, x):
                return torch.tanh(x + 1)

        class ModelB(torch.nn.Module):
            def __new__(cls):
                return ModelA()

        class Model(torch.nn.Module):
            def __init__(self) -> None:
                super().__init__()
                self.layer = torch.nn.Linear(2, 2)

            def forward(self, x):
                other = ModelB()
                return self.layer(x) + other(x)

        x = torch.rand(2, 2)
        m = Model()

        opt_m = torch.compile(backend="eager", fullgraph=True)(m)
        ref = m(x)
        res = opt_m(x)
        self.assertTrue(same(ref, res))

    def test_dunder_new_function_inlining1(self):
        class Mock:
            def __new__(cls):
                return super().__new__(cls)

            def __init__(self):
                self.c = 5

            def run(self, x):
                return x * self.c

        def fn(x):
            mock = Mock()
            return mock.run(x)

        opt_fn = torch.compile(fn, backend="eager", fullgraph=True)
        x = torch.randn(4)

        self.assertEqual(fn(x), opt_fn(x))

    def test_dunder_new_function_inlining2(self):
        class Vehicle:
            def __new__(cls, *args, **kwargs):
                return super(Vehicle, cls).__new__(cls)

            def __init__(self, make, model, year):
                self.make = make
                self.model = model
                self.year = year

        class Car(Vehicle):
            def __new__(cls, *args, **kwargs):
                return super(Car, cls).__new__(cls)

            def __init__(self, make, model, year, num_doors):
                super(Car, self).__init__(make, model, year)
                self.num_doors = num_doors

        class ElectricCar(Car):
            def __new__(cls, *args, **kwargs):
                return super(ElectricCar, cls).__new__(cls)

            def __init__(self, make, model, year, num_doors, battery_capacity):
                super(ElectricCar, self).__init__(make, model, year, num_doors)
                self.battery_capacity = battery_capacity

            def run(self, x):
                return torch.sin(x)

        def fn(x):
            ev = ElectricCar("Tesla", "Model S", 2022, 4, "100 kWh")
            return ev.run(x)

        opt_fn = torch.compile(fn, backend="eager", fullgraph=True)

        x = torch.randn(4)

        self.assertEqual(fn(x), opt_fn(x))

    def test_dunder_new_function_inlining3(self):
        class Foo:
            def __new__(cls):
                instance = object.__new__(cls)
                instance.a = 3
                return instance

            def __init__(self):
                self.a = 5

            def run(self, x):
                return torch.sin(x) * self.a

        class Bar:
            def __new__(cls):
                instance = object.__new__(Foo)  # not returning a new instance of Bar
                instance.a = 7
                return instance

            def __init__(self):
                self.a = 11  # not called in Bar()

            def run(self, x):
                return torch.sin(x) * self.a

        def fn(x):
            bar = Bar()
            return bar.run(x)

        opt_fn = torch.compile(fn, backend="eager", fullgraph=True)
        x = torch.randn(4)
        ref = fn(x)
        res = opt_fn(x)
        self.assertEqual(ref, res)

    def test_dunder_new_function_inlining4(self):
        class Mock(object):
            def __new__(cls, *args):
                return object.__new__(cls)

            def __init__(self):
                self.a = 5

            def run(self, x):
                return torch.sin(x) * self.a

        def fn(x):
            mock = Mock()
            return mock.run(x)

        opt_fn = torch.compile(fn, backend="eager", fullgraph=True)
        x = torch.randn(4)
        ref = fn(x)
        res = opt_fn(x)
        self.assertEqual(ref, res)

    def test_user_defined_object_class_interaction(self):
        class Foo:
            x = 5

        class Mock:
            # This is a class variable
            class_variable = Foo()

            @classmethod
            def get_class_variable(cls):
                # Accessing the class variable using the cls parameter
                return cls.class_variable.x

            def run(self, x):
                return self.get_class_variable() * x

        def fn(x):
            mock = Mock()
            return mock.run(x)

        x = torch.randn(4)
        opt_fn = torch.compile(fn, backend="eager", fullgraph=True)
        self.assertEqual(fn(x), opt_fn(x))

    def test_multiple_inheritance(self):
        class Base1:
            def __new__(cls):
                return super().__new__(cls)

            def __init__(self):
                super().__init__()
                if not hasattr(self, "base2"):
                    raise ValueError("Wrong MRO tracing")
                self.base1 = 3

        class Base2:
            def __new__(cls):
                return super().__new__(cls)

            def __init__(self):
                super().__init__()
                self.base2 = 5

        class Derived(Base1, Base2):
            def __new__(cls):
                return super().__new__(cls)

            def __init__(self):
                super().__init__()
                self.derived = 7

            def run(self, x):
                return self.base1 * self.base2 * self.derived * x

        def fn(x):
            o = Derived()
            return o.run(x)

        opt_fn = torch.compile(fn, backend="eager", fullgraph=True)
        x = torch.randn(4)
        self.assertEqual(fn(x), opt_fn(x))

    def test_class_duner_mro(self):
        class ModuleA(torch.nn.Module):
            pass

        class ModuleB(ModuleA):
            pass

        def fn(x, mod):
            if ModuleA in type(mod).__mro__:
                return x + 1
            else:
                return x - 1

        x = torch.rand(2, 3)
        mod = ModuleB()
        opt_fn = torch.compile(backend="eager", fullgraph=True)(fn)
        ref = fn(x, mod)
        res = opt_fn(x, mod)
        self.assertTrue(same(ref, res))

    def test_class_duner_flags(self):
        class ModuleA(torch.nn.ModuleDict, collections.abc.MutableMapping):
            def __hash__(self):
                return id(self)

        def fn(x, mod_class):
            if mod_class.__flags__ & TPFLAGS_MAPPING:
                return x + 1
            else:
                return x - 1

        x = torch.rand(2, 3)
        mod_class = ModuleA
        opt_fn = torch.compile(backend="eager", fullgraph=True)(fn)
        ref = fn(x, mod_class)
        res = opt_fn(x, mod_class)
        self.assertTrue(same(ref, res))

        def fn(x, mod):
            if type(mod).__flags__ & TPFLAGS_MAPPING:
                return x + 1
            else:
                return x - 1

        x = torch.rand(2, 3)
        mod = ModuleA()
        opt_fn = torch.compile(backend="eager", fullgraph=True)(fn)
        ref = fn(x, mod)
        res = opt_fn(x, mod)
        self.assertTrue(same(ref, res))

    def test_nested_wraps(self):
        def foo(x, y):
            def add(x, y):
                return x + y

            @functools.wraps(add)
            def wrapped_call(x, y):
                return add(x, y)

            return wrapped_call(x, y)

        x = torch.randn(3, 3)
        y = torch.randn(3, 3)

        o = torch.compile(foo, fullgraph=True, backend="eager")(x, y)
        self.assertEqual(o, x + y)

        def foo(x, y):
            def nested_call(x, y):
                def mul(x, y):
                    return x * y

                @functools.wraps(mul)
                def double_nested_call(x, y):
                    return mul(x, y)

                return double_nested_call(x, y)

            return nested_call(x, y)

        o = torch.compile(foo, fullgraph=True, backend="eager")(x, y)
        self.assertEqual(o, x * y)

    def test_module_deepcopy(self):
        m1 = torch.nn.Sequential(
            torch.nn.Linear(10, 10),
            torch.nn.ReLU(),
            torch.nn.Linear(10, 10),
            torch.nn.ReLU(),
        )
        m2 = torch.nn.Sequential(
            torch.nn.Linear(10, 10),
            torch.nn.ReLU(),
            torch.nn.Linear(10, 10),
            torch.nn.ReLU(),
        )

        def fn(m, x):
            m_copy = copy.deepcopy(m)
            return m_copy(x)

        v = torch.randn(10)
        correct1 = fn(m1, v)
        correct2 = fn(m2, v)
        cnts = torch._dynamo.testing.CompileCounter()
        opt_fn = torch._dynamo.optimize(cnts)(fn)
        for _ in range(10):
            self.assertTrue(same(opt_fn(m1, v), correct1))
        for _ in range(10):
            self.assertTrue(same(opt_fn(m2, v), correct2))
        self.assertEqual(cnts.frame_count, 1)
        self.assertEqual(cnts.op_count, 4)

    def test_type_copy(self):
        def fn(seq):
            a, b = seq
            return type(seq)([a + 1, b + 2, a + b])

        args1 = [torch.randn(10), torch.randn(10)]
        args2 = (torch.randn(10), torch.randn(10))
        correct1 = fn(args1)
        correct2 = fn(args2)
        cnts = torch._dynamo.testing.CompileCounter()
        opt_fn = torch._dynamo.optimize(cnts)(fn)
        self.assertTrue(same(opt_fn(args1), correct1))
        self.assertTrue(same(opt_fn(args2), correct2))
        self.assertIsInstance(opt_fn(args1), list)
        self.assertIsInstance(opt_fn(args2), tuple)
        self.assertEqual(cnts.frame_count, 2)
        self.assertEqual(cnts.op_count, 6)

    def test_setattr_mutation1(self):
        class MyObj:  # noqa: B903
            def __init__(self, a, b):
                self.a = a
                self.b = b

        def fn(obj):
            obj.c = obj.a * obj.b + 1
            obj.b = obj.a * obj.c + 2
            obj.a = obj.b * obj.c + 3
            obj.c = obj.a * obj.b + 4
            obj.b = obj.a * obj.c + 5
            obj.a = obj.b * obj.c + 6
            return obj

        x1 = torch.randn(10)
        x2 = torch.randn(10)
        obj1 = MyObj(x1, x2)
        obj2 = MyObj(x1, x2)
        fn(obj2)
        cnts = torch._dynamo.testing.CompileCounter()
        opt_fn = torch._dynamo.optimize(cnts)(fn)
        self.assertIs(opt_fn(obj1), obj1)
        self.assertTrue(same(obj1.a, obj2.a))
        self.assertTrue(same(obj1.b, obj2.b))
        self.assertTrue(same(obj1.c, obj2.c))
        self.assertEqual(cnts.frame_count, 1)
        self.assertEqual(cnts.op_count, 12)

    def test_setattr_mutation2(self):
        class MyObj:
            def __init__(self, x):
                self.a = x + 1
                self.b = x + 2

        def fn(x):
            x = x / 3.0
            obj = MyObj(x)
            obj.c = obj.a * obj.b + 1
            obj.b = obj.a * obj.c + 2
            obj.a = obj.b * obj.c + 3
            return obj

        x1 = torch.randn(10)
        obj2 = fn(x1)

        cnts = torch._dynamo.testing.CompileCounter()
        opt_fn = torch._dynamo.optimize(cnts)(fn)
        obj1 = opt_fn(x1)
        self.assertTrue(same(obj1.a, obj2.a))
        self.assertTrue(same(obj1.b, obj2.b))
        self.assertTrue(same(obj1.c, obj2.c))
        self.assertEqual(cnts.frame_count, 1)
        self.assertEqual(cnts.op_count, 9)

    def test_setattr_mutation3(self):
        # TODO(jansel): dead code eliminate the object creation
        class MyObj:
            def __init__(self, x):
                super().__init__()
                self.a = x + 1
                self.b = x + 2

        def fn(x):
            x = x / 3.0
            obj = MyObj(x)
            obj.c = obj.a * obj.b + 1
            obj.b = obj.a * obj.c + 2
            obj.a = obj.b * obj.c + 3
            return obj.a, obj.b, obj.c

        x1 = torch.randn(10)
        obj2 = fn(x1)

        cnts = torch._dynamo.testing.CompileCounter()
        opt_fn = torch._dynamo.optimize(cnts)(fn)
        obj1 = opt_fn(x1)
        self.assertTrue(same(obj1, obj2))
        self.assertEqual(cnts.frame_count, 1)
        self.assertEqual(cnts.op_count, 9)

    def test_object_setattr(self):
        @dataclasses.dataclass
        class A:
            x: torch.Tensor

        def fn1(x) -> None:
            a = A(x)
            object.__setattr__(a, "x", x + 2)
            return a

        x1 = torch.randn(10)
        obj11 = fn1(x1.clone())

        cnts = torch._dynamo.testing.CompileCounter()
        opt_fn1 = torch._dynamo.optimize(cnts, nopython=True)(fn1)
        obj12 = opt_fn1(x1.clone())
        self.assertTrue(same(obj11.x, x1 + 2))
        self.assertTrue(same(obj12.x, x1 + 2))
        self.assertTrue(same(obj11.x, obj12.x))
        self.assertEqual(cnts.frame_count, 1)

        @dataclasses.dataclass(frozen=True)
        class B:
            x: torch.Tensor

        def fn2(x) -> None:
            b = B(x)
            return b

        x2 = torch.randn(10)
        obj21 = fn2(x2.clone())

        cnts = torch._dynamo.testing.CompileCounter()
        opt_fn2 = torch._dynamo.optimize(cnts, nopython=True)(fn2)
        obj22 = opt_fn2(x2.clone())
        self.assertTrue(same(obj21.x, x2))
        self.assertTrue(same(obj22.x, x2))
        self.assertTrue(same(obj21.x, obj22.x))
        self.assertEqual(cnts.frame_count, 0)

        @dataclasses.dataclass(frozen=True)
        class C:
            x: torch.Tensor

        def fn3(x) -> None:
            c = C(x)
            object.__setattr__(c, "x", x + 2)
            return c

        x3 = torch.randn(10)
        obj31 = fn3(x3.clone())

        cnts = torch._dynamo.testing.CompileCounter()
        opt_fn3 = torch._dynamo.optimize(cnts, nopython=True)(fn3)
        obj32 = opt_fn3(x3.clone())
        self.assertTrue(same(obj31.x, x3 + 2))
        self.assertTrue(same(obj32.x, x3 + 2))
        self.assertTrue(same(obj31.x, obj32.x))
        self.assertEqual(cnts.frame_count, 1)

        @dataclasses.dataclass(frozen=True)
        class D:
            x: torch.Tensor

            def __post_init__(self):
                object.__setattr__(self, "y", self.x + 2)

        def fn4(x) -> None:
            d = D(x)
            return d

        x4 = torch.randn(10)
        obj41 = fn4(x4.clone())

        cnts = torch._dynamo.testing.CompileCounter()
        opt_fn4 = torch._dynamo.optimize(cnts, nopython=True)(fn4)
        obj42 = opt_fn4(x4.clone())
        self.assertTrue(same(obj41.x, x4))
        self.assertTrue(same(obj42.x, x4))
        self.assertTrue(same(obj41.x, obj42.x))
        self.assertTrue(same(obj41.y, x4 + 2))
        self.assertTrue(same(obj42.y, x4 + 2))
        self.assertTrue(same(obj41.y, obj42.y))
        self.assertEqual(cnts.frame_count, 1)

    def test_thread_local_setattr(self):
        from threading import local

        loc = local()

        @torch.compile(fullgraph=True)
        def fn(x, l):
            l.x = x
            return x + 1

        x = torch.ones(2, 2)
        fn(x, loc)

        self.assertTrue(loc.x is x)

    def test_user_defined_class_name(self):
        class MyClassFoo:
            pass

        def fn1(a, b, c):
            tmp = MyClassFoo()
            if tmp.__class__.__name__ == "MyClassFoo":
                return a - b / c

        torch._dynamo.testing.standard_test(self, fn=fn1, nargs=3)

    def test_user_defined_class_python_type(self):
        class MyClass1:
            pass

        class ExampleMeta(type):
            pass

        class MyClass2(metaclass=ExampleMeta):
            pass

        def fn(x, c):
            if isinstance(c, MyClass1):
                return x + 1
            elif isinstance(c, MyClass2):
                return x + 2
            else:
                return x + 3

        x = torch.rand(3)
        opt_fn = torch._dynamo.optimize("eager")(fn)
        for c in [MyClass1, MyClass2]:
            ref = fn(x, c)
            res = opt_fn(x, c)
            self.assertTrue(same(ref, res))

    def test_super_calling_with_metaclass(self):
        class ExampleMeta(type):
            pass

        class MyClass1(metaclass=ExampleMeta):
            coeff = 4  # Force the constant guard to test source in guards

            @classmethod
            def add(cls, x):
                return x + 1

        class MyClass2(MyClass1):
            @classmethod
            def add(cls, x):
                torch._dynamo.graph_break()
                return x + super().add(x) + super().coeff

        def fn(x, obj):
            return x + obj.add(x)

        x = torch.rand(3)
        obj = MyClass2()
        opt_fn = torch._dynamo.optimize("eager")(fn)
        ref = fn(x, obj)
        res = opt_fn(x, obj)
        self.assertTrue(same(ref, res))

    def test_usr_cls_staticmethod(self):
        class Foo:
            @staticmethod
            def bar(a, b):
                return a + b

        def fn(a, b):
            return Foo.bar(a, b) - 1

        torch._dynamo.testing.standard_test(self, fn=fn, nargs=2)

    def test_usr_cls_classmethod(self):
        class Foo:
            @classmethod
            def bar(cls, a, b):
                return a + b

        def fn(a, b):
            return Foo.bar(a, b) - 1

        torch._dynamo.testing.standard_test(self, fn=fn, nargs=2)

    def test_dunder_methods(self):
        class Foo:
            def __init__(self, val):
                super().__init__()
                self.val = val

            def __add__(self, other):
                return Foo(self.val + other.val)

            def __mul__(self, other):
                return Foo(self.val * other.val)

            def __truediv__(self, other):
                return Foo(self.val / other.val)

            def __sub__(self, other):
                return Foo(self.val - other.val)

        def fn(a, b, c):
            return Foo(a) + Foo(b) * Foo(c) / Foo(a) - Foo(b)

        torch._dynamo.testing.standard_test(self, fn=fn, nargs=3, expected_ops=4)

    def test_function_annotation(self):
        class Variable:
            pass

        def fn(x):
            x = x / 3.0

            def inner(y: typing.List[Variable]):
                return x + 1

            return inner

        x1 = torch.randn(10)
        obj2 = fn(x1)([])

        cnts = torch._dynamo.testing.CompileCounter()
        opt_fn = torch._dynamo.optimize_assert(cnts)(fn)
        opt_fn_inner = torch._dynamo.optimize_assert(cnts)(opt_fn(x1))
        obj1 = opt_fn_inner([])
        self.assertTrue(same(obj1, obj2))
        self.assertEqual(cnts.frame_count, 2)
        self.assertEqual(cnts.op_count, 2)

    def test_nested_closure(self):
        v0 = torch.randn(10)

        def fn1():
            v1 = torch.randn(10)

            def fn2(*args, **kwargs):
                assert len(args) == 1
                assert len(kwargs) == 1
                v2 = torch.randn(10) + args[0] + kwargs["b"]

                def fn3(v3=torch.randn(10)):
                    def fn4():
                        return v0 + v1 + v2 + v3 + 1

                    return fn4

                return fn3

            return fn2(1, b=2)()

        cnts = torch._dynamo.testing.CompileCounter()
        opt_fn1 = torch._dynamo.optimize_assert(cnts)(fn1)
        tmp1 = torch._dynamo.optimize_assert(cnts)(opt_fn1())
        tmp2 = torch._dynamo.optimize_assert(cnts)(opt_fn1())
        self.assertTrue(tmp1().shape, (10,))
        self.assertTrue(same(tmp1(), tmp1()))
        self.assertFalse(same(tmp1(), tmp2()))
        self.assertEqual(cnts.frame_count, 2)
        self.assertEqual(cnts.op_count, 9)

    def test_nested_closure_mutation(self):
        def fn1():
            v1 = torch.randn(10)

            def fn2():
                v2 = torch.randn(10)

                def fn3():
                    nonlocal v1, v2
                    v1 += 1
                    v2 += 2
                    return v1 + v2

                return fn3

            rv = fn2()
            rv()
            rv()
            return rv

        torch.manual_seed(9000)
        counter1 = fn1()
        result1 = [counter1(), counter1(), counter1()]

        torch.manual_seed(9000)
        cnts = torch._dynamo.testing.CompileCounter()
        opt_fn1 = torch._dynamo.optimize_assert(cnts)(fn1)
        counter2 = torch._dynamo.optimize_assert(cnts)(opt_fn1())
        result2 = [counter2(), counter2(), counter2()]
        result1.append(counter1())
        result2.append(counter2())

        self.assertTrue(same(result1, result2))
        self.assertEqual(cnts.frame_count, 2)
        self.assertEqual(cnts.op_count, 11)

    def test_write_to_closures_in_inlining(self):
        out = []
        for use_dynamo in [False, True]:

            def make_counter():
                x = torch.randn(10)

                def counter():
                    nonlocal x
                    x = x + 1
                    return x

                return counter

            torch.manual_seed(0)
            counter = make_counter()
            if not use_dynamo:
                out.append(counter() + counter())
            else:
                cnts = torch._dynamo.testing.CompileCounter()

                @torch._dynamo.optimize(cnts, nopython=True)
                def fn(counter):
                    return counter() + counter()

                out.append(fn(counter))
                self.assertEqual(cnts.frame_count, 1)
                self.assertEqual(cnts.op_count, 3)
                self.assertFalse(same(counter() + counter(), out[-1]))

        self.assertTrue(same(out[0], out[1]))

    def test_closure_out_of_scope_cell(self):
        cell1 = torch.rand(1).item()
        cell2 = torch.rand(3, 3)

        def indirect():
            return direct()

        def direct():
            def inner():
                return cell1 + 1, cell2 + 3

            return inner()

        cnts = torch._dynamo.testing.CompileCounter()
        opt_fn = torch._dynamo.optimize(cnts)(indirect)
        result1, result2 = opt_fn()
        self.assertAlmostEqual(cell1 + 1, result1)
        self.assertTrue(torch.allclose(cell2 + 3, result2))
        self.assertEqual(cnts.frame_count, 1)
        self.assertEqual(cnts.op_count, 1)

    def test_closure_out_of_scope_cell_with_mutation(self):
        cell1 = torch.rand(1).item()
        orig1 = cell1
        cell2 = torch.rand(3, 3)
        orig2 = cell2.clone()

        def indirect():
            return direct()

        def direct():
            def inner():
                nonlocal cell1, cell2
                x = cell2 + 1
                cell1 += 1
                cell2 += 10
                x = x + cell2
                return cell1, cell2, x

            return inner()

        cnts = torch._dynamo.testing.CompileCounter()
        opt_fn = torch._dynamo.optimize(cnts, nopython=True)(indirect)
        for i in range(1, 4):
            result1, result2, _ = opt_fn()
            self.assertAlmostEqual(orig1 + 1 * i, result1)
            self.assertTrue(torch.allclose(orig2 + 10 * i, result2))
            self.assertEqual(cnts.frame_count, 1)
            self.assertEqual(cnts.op_count, 3)
            cnts.clear()

    def test_closure_with_mutation_and_graph_break(self):
        def fn():
            x = torch.zeros(1)

            def subfunc():
                x[0] = backup

            if x[0] >= -1e5:
                pass

            backup = 1
            subfunc()
            return x

        cnts = torch._dynamo.testing.CompileCounter()
        opt_fn = torch._dynamo.optimize(cnts)(fn)
        expected = fn()
        actual = opt_fn()
        self.assertTrue(same(expected, actual))
        self.assertEqual(cnts.frame_count, 2)

    def test_closure_out_of_scope_cell_with_cond(self):
        # Test closure with out-of-scope cell variable, used in a cond
        # where the two branches read different closure variables
        from functorch.experimental.control_flow import cond

        def g(x):
            return x

        class ModuleCondDeep(torch.nn.Module):
            def forward(self, pred, x):
                return self._indirection(pred, x)

            def _indirection(self, pred, x):
                return self.indirection(pred, x)

            def indirection(self, pred, x):
                def true_fn(y):
                    return y + 2

                def false_fn(y):
                    return y - 2

                def shallow(x):
                    return x * 2

                def deep(x):
                    # y = g(x)
                    y = x
                    return cond(
                        x[0][0] > 0,
                        true_fn,
                        false_fn,
                        [y],
                    )

                return cond(pred, shallow, deep, [x])

        mod = ModuleCondDeep()
        opt_mod = torch._dynamo.optimize("eager")(mod)
        inp = torch.randn(3, 3)
        exp1 = mod(torch.tensor(False), inp)
        actual1 = opt_mod(torch.tensor(False), inp)
        exp2 = mod(torch.tensor(True), inp)
        actual2 = opt_mod(torch.tensor(True), inp)
        self.assertTrue(torch.allclose(exp1, actual1))
        self.assertTrue(torch.allclose(exp2, actual2))

    def test_top_package_import(self):
        def fn(x):
            import torch.fx

            assert not isinstance(x, torch.fx.Proxy)
            return torch.sin(x)

        x = torch.randn(4, 5)
        ref = fn(x)
        cnts = torch._dynamo.testing.CompileCounter()
        opt_fn = torch._dynamo.optimize_assert(cnts)(fn)
        res = opt_fn(x)
        self.assertTrue(same(ref, res))

    def test_typing_typevar(self):
        def fn(x):
            def sumt(y: torch.Tensor) -> torch.Tensor:
                return torch.sum(y)

            def foo(c: typing.Callable[[T], T], y: T) -> T:
                return c(y)

            return foo(sumt, x)

        x = torch.randn(3)
        ref = fn(x)
        cnts = torch._dynamo.testing.CompileCounter()
        opt_fn = torch._dynamo.optimize_assert(cnts)(fn)
        res = opt_fn(x)
        self.assertTrue(same(ref, res))
        self.assertEqual(cnts.frame_count, 1)

    def test_typing_union_and_optional(self):
        def fn(x):
            a = torch.jit.annotate(typing.Dict[str, typing.Optional[torch.Tensor]], {})
            b = torch.jit.annotate(
                typing.Dict[str, typing.Union[torch.Tensor, None]], {}
            )
            return a, b, x + 1

        x = torch.randn(3)
        ref = fn(x)
        opt_fn = torch._dynamo.optimize("eager", nopython=False)(fn)
        res = opt_fn(x)
        self.assertTrue(same(ref, res))

    def test_optimize_on_module(self):
        class MockModule(torch.nn.Module):
            def __init__(self) -> None:
                super().__init__()
                self.relu = torch.nn.ReLU()

            def custom_member(self):
                # Just for checking that Dynamo returned mod object can redirect
                # to this method
                pass

            def forward(self, x):
                return self.relu(x)

        cnts1 = torch._dynamo.testing.CompileCounter()
        mod = MockModule()
        optimized_mod = torch._dynamo.optimize(cnts1, nopython=True)(mod)

        a = torch.randn(10)
        ref = mod(a)
        res = optimized_mod(a)

        optimized_mod.custom_member()

        self.assertTrue(same(ref, res))

    def test_nested_optimize_decorator(self):
        cnts2 = torch._dynamo.testing.CompileCounter()
        cnts3 = torch._dynamo.testing.CompileCounter()

        @torch._dynamo.run()
        def fn1(x):
            return torch.sin(x) * 10

        @torch._dynamo.optimize(cnts2, nopython=True)
        def fn2(x):
            return fn1(x) + 1

        @torch._dynamo.optimize(cnts3, nopython=True)
        def fn3(x):
            return torch.relu(fn2(x))

        fn3(torch.randn(4, 5))
        self.assertEqual(cnts2.frame_count, 0)
        self.assertEqual(cnts3.frame_count, 1)
        self.assertEqual(cnts3.op_count, 4)

    def test_nested_optimize_run(self):
        cnts = torch._dynamo.testing.CompileCounter()

        @torch._dynamo.optimize(cnts, nopython=True)
        def fn(x):
            return torch.relu(torch.cos(x) + torch.sin(x))

        fn(torch.randn(4))
        self.assertEqual(cnts.frame_count, 1)

        fn(torch.randn(4, 4))
        self.assertEqual(cnts.frame_count, 2)

        # Test that run works on a decorated fn
        fn = torch._dynamo.run(fn)
        fn(torch.randn(4, 4, 4))
        self.assertEqual(cnts.frame_count, 2)

    def test_nested_optimize(self):
        cnts1 = torch._dynamo.testing.CompileCounter()
        cnts2 = torch._dynamo.testing.CompileCounter()

        def fn(x):
            return torch.relu(torch.cos(x) + torch.sin(x))

        fn1 = torch._dynamo.optimize(cnts1, nopython=True)(fn)
        fn2 = torch._dynamo.optimize(cnts2, nopython=True)(fn1)

        # The first optimize in the nesting should be ignored
        fn2(torch.randn(4))
        self.assertEqual(cnts2.frame_count, 1)
        self.assertEqual(cnts1.frame_count, 0)

        # Since the fn code object is already compiled, calling fn1 should
        # directly call the compiled_fn callable.
        torch._dynamo.run()(fn1)(torch.randn(4))
        self.assertEqual(cnts1.frame_count, 0)

        # Test same behavior by reversing the calls
        torch._dynamo.reset()
        cnts1 = torch._dynamo.testing.CompileCounter()
        cnts2 = torch._dynamo.testing.CompileCounter()
        fn1 = torch._dynamo.optimize(cnts1, nopython=True)(fn)
        fn2 = torch._dynamo.optimize(cnts2, nopython=True)(fn1)
        fn1(torch.randn(4))
        self.assertEqual(cnts1.frame_count, 1)
        torch._dynamo.run()(fn2)(torch.randn(4))
        self.assertEqual(cnts2.frame_count, 0)

    def test_torch_size(self):
        cnts = torch._dynamo.testing.CompileCounter()

        def fn(x):
            output_size = torch.Size([10, 10])
            x = x.view(*output_size)
            return (x,)

        x = torch.randn(100, requires_grad=True)
        x_clone = x.clone()
        ref = fn(x)

        opt_fn = torch._dynamo.optimize(cnts, nopython=True)(fn)
        res = opt_fn(x_clone)

        self.assertTrue(same(ref, res))

    def test_torch_size_numel(self):
        cnts = torch._dynamo.testing.CompileCounter()

        def fn():
            return torch.Size([10, 8]).numel()

        opt_fn = torch._dynamo.optimize(cnts, nopython=True)(fn)
        num = torch.Size([10, 8]).numel()
        self.assertEqual(opt_fn(), num)

    def test_torch_size_numel_dynamic(self):
        cnts = torch._dynamo.testing.CompileCounter()

        def fn(x):
            return x.size().numel()

        opt_fn = torch._dynamo.optimize(cnts, nopython=True)(fn)
        x = torch.rand(10, 1, 8, 1)
        expect = fn(x)
        self.assertEqual(opt_fn(x), expect)

    def test_shape_type(self):
        cnts = torch._dynamo.testing.CompileCounter()

        def fn(x):
            return x + (type(x.shape) == torch.Size)

        opt_fn = torch._dynamo.optimize(cnts, nopython=True)(fn)
        x = torch.zeros(())
        self.assertEqual(opt_fn(x), fn(x))

    def test_size_dim(self):
        cnts = torch._dynamo.testing.CompileCounter()

        def fn(x, dim):
            return x.size(dim=dim)

        opt_fn = torch._dynamo.optimize(cnts, nopython=True)(fn)
        x = torch.empty([4, 9, 8])
        self.assertEqual(opt_fn(x, 1), 9)
        self.assertEqual(opt_fn(x, -2), 9)

    def test_stride_dim(self):
        cnts = torch._dynamo.testing.CompileCounter()

        def fn(x, dim):
            return x.stride(dim=dim)

        opt_fn = torch._dynamo.optimize(cnts, nopython=True)(fn)
        x = torch.empty([4, 9, 8])
        self.assertEqual(opt_fn(x, 0), 72)
        self.assertEqual(opt_fn(x, -2), 8)

    def test_torch_seed(self):
        from torch._dynamo.utils import counters

        cnts = torch._dynamo.testing.CompileCounter()
        counters.clear()

        def fn(x):
            attention_seed = int(torch.seed() % sys.maxsize)
            torch.manual_seed(attention_seed)
            return (x,)

        x = torch.randn(10, requires_grad=True)
        ref = fn(x)

        # Python code is needed here, since torch.manual_seed graph-breaks.
        # Refs: https://github.com/pytorch/pytorch/issues/107187
        opt_fn = torch._dynamo.optimize(cnts, nopython=False)(fn)
        res = opt_fn(x)

        self.assertTrue(same(ref, res))
        # Only the torch.seed call is turned into an FX graph.
        self.assertEqual(cnts.op_count, 1)
        self.assertEqual(cnts.frame_count, 1)
        # Graph breaks at manual_seed.
        self.assertEqual(len(counters["graph_break"]), 1)

    def test_is_tensor_like(self):
        cnts = torch._dynamo.testing.CompileCounter()

        def f(x):
            if torch.overrides.is_tensor_like(x):
                return (x * 2,)
            return (torch.ones(10) + x,)

        x = torch.randn(10)
        ref0 = f(x)
        ref1 = f(4)
        opt_f = torch._dynamo.optimize(cnts, nopython=True)(f)
        res0 = opt_f(x)
        res1 = opt_f(4)
        self.assertTrue(same(ref0, res0))
        self.assertTrue(same(ref1, res1))

    def test_is_tensor_like2(self):
        class MyTensor:
            @classmethod
            def __torch_function__(cls, func, types, args=(), kwargs=None):
                if kwargs is None:
                    kwargs = {}

                if func is torch.max:
                    return torch.tensor(123)
                return func(*args, **kwargs)

        def fn(x):
            if torch.overrides.is_tensor_like(x):
                return torch.max(x)
            else:
                return torch.zeros(1)

        x = MyTensor()
        ref0 = fn(x)
        ref1 = fn(4)
        opt_fn = torch._dynamo.optimize("eager")(fn)
        res0 = opt_fn(x)
        res1 = opt_fn(4)
        self.assertTrue(same(ref0, res0))
        self.assertTrue(same(ref1, res1))

    def test_tensor_data(self):
        def fn(x, y):
            return x[y.data]

        x = torch.rand(8)
        y = torch.ones(8).to(torch.int)
        ref = fn(x, y)
        opt_fn = torch._dynamo.optimize("eager", nopython=True)(fn)
        res = opt_fn(x, y)
        self.assertTrue(same(ref, res))

    def test_tensor_layout(self):
        def fn(x):
            return torch.zeros(
                [x.size()[0], x.size()[1]],
                dtype=x.dtype,
                layout=x.layout,
                device=x.device,
            )

        x = torch.rand(2, 3)
        ref = fn(x)
        opt_fn = torch._dynamo.optimize("eager", nopython=True)(fn)
        res = opt_fn(x)
        self.assertTrue(same(ref, res))

    def test_version_ci(self):
        # temporary test to check that the ci torch version is set correctly
        self.assertTrue(hasattr(torch, "_subclasses"))

    @unittest.skipIf(not TEST_CUDA, "requires cuda")
    def test_rand(self):
        cnts = torch._dynamo.testing.CompileCounter()
        device = "cuda"

        def fn():
            return torch.randn(10, device=device)

        torch.manual_seed(10)
        ref_run1 = fn()

        torch.manual_seed(10)
        ref_run2 = fn()
        self.assertTrue(same(ref_run1, ref_run2))

        torch.manual_seed(10)
        opt_fn = torch._dynamo.optimize(cnts, nopython=True)(fn)
        res = opt_fn()

        self.assertTrue(same(res, ref_run1))

    def test_slice_input(self):
        cnts = torch._dynamo.testing.CompileCounter()

        def getitem(a, idx):
            if isinstance(idx, slice):
                return (
                    torch.zeros(1),
                    a[idx]
                    + [
                        100,
                    ],
                )
            else:
                return (torch.zeros(1), a[idx])

        layers = list(range(10))
        ref0 = getitem(layers, slice(0, 2, 1))
        ref1 = getitem(layers, 2)
        ref2 = getitem(layers, slice(3, 8, 2))
        opt_getitem = torch._dynamo.optimize(cnts, nopython=True)(getitem)
        res0 = opt_getitem(layers, slice(0, 2, 1))
        res1 = opt_getitem(layers, 2)
        res2 = opt_getitem(layers, slice(3, 8, 2))

        self.assertTrue(ref0 == res0)
        self.assertTrue(ref1 == res1)
        self.assertTrue(ref2 == res2)

    def test_grad(self):
        cnts = torch._dynamo.testing.CompileCounter()

        def fn(a, b):
            out = a * b
            out.sum().backward()
            real_out = torch.sigmoid(a.grad + b)
            return real_out

        inps = [torch.randn(4, requires_grad=True) for _ in range(2)]
        for inp in inps:
            inp.grad = None
        ref = fn(*inps)

        for inp in inps:
            inp.grad = None
        opt_fn = torch._dynamo.optimize(cnts)(fn)
        res = opt_fn(*inps)

        self.assertTrue(same(ref, res))

    @torch._dynamo.config.patch(guard_nn_modules=True)
    def test_source_non_input_grad_access(self):
        # This test creates a model, and accesses the grads
        # from its parameter. This means that within dynamo,
        # the tensor we are reading the grad from HAS a source,
        # but is not known to graphargs.
        cnts = torch._dynamo.testing.CompileCounter()

        class TrivialModel(torch.nn.Module):
            def __init__(self) -> None:
                super(TrivialModel, self).__init__()
                self.linear = torch.nn.Linear(2, 1)

            def forward(self, x):
                return self.linear(x)

        def fn(a, b):
            outs = []
            for param in model.parameters():
                outs.append(torch.ones(param.grad.size()))
            return outs, param.grad + 1

        model = TrivialModel()
        # Eager
        a = torch.ones([2, 2], requires_grad=True)
        b = torch.ones([2, 2])
        out = model(a)
        out_sum = out.sum()
        out_sum.backward()
        ref = fn(a, b)

        # Compiled
        model = TrivialModel()
        a = torch.ones([2, 2], requires_grad=True)
        b = torch.ones([2, 2])
        out = model(a)
        out_sum = out.sum()
        out_sum.backward()

        opt_fn = torch._dynamo.optimize(cnts, nopython=True)(fn)
        res = opt_fn(a, b)

        self.assertTrue(same(ref, res))
        self.assertEqual(cnts.frame_count, 1)
        self.assertEqual(cnts.op_count, 3)

    def test_intermediary_tensor_grad_access(self):
        # This test creates a model, and accesses the grads
        # from its parameters and an entirely intermediary tensor.
        cnts = torch._dynamo.testing.CompileCounter()

        def fn(a, b):
            intermediary = torch.ones(2, 2)
            c = a + intermediary
            outs = []
            outs.append(intermediary.grad)
            return outs

        # Eager
        a = torch.ones([2, 2], requires_grad=True)
        b = torch.ones([2, 2])
        ref = fn(a, b)

        # Compiled
        a = torch.ones([2, 2], requires_grad=True)
        b = torch.ones([2, 2])
        opt_fn = torch._dynamo.optimize(cnts, nopython=True)(fn)
        res = opt_fn(a, b)
        self.assertTrue(same(ref, res))
        self.assertEqual(cnts.frame_count, 1)
        self.assertEqual(cnts.op_count, 2)

    def test_clone_sparse_input(self):
        for layout in [
            torch.sparse_coo,
            torch.sparse_csr,
            torch.sparse_csc,
            torch.sparse_bsr,
            torch.sparse_bsc,
        ]:
            for sparse_input in self.generate_simple_inputs(
                layout,
                device="cpu",
                dtype=torch.float64,
                index_dtype=torch.int64,
            ):
                # Invoke the dynamo clone input method directly.
                sparse_copy = torch._dynamo.utils.clone_input(sparse_input)
                # Make sure sparse clone is successful.
                self.assertEqual(sparse_input, sparse_copy)

    def test_tensor_is_contiguous(self):
        def fn(x):
            input = torch.randn((1, 16, 1, 1))
            weight = torch.randn((8, 16, 3, 3))
            weight = weight.to(memory_format=x)
            output = torch.conv2d(input, weight, None, (2, 1), (1, 1), (1, 1), 1)
            return output.is_contiguous(memory_format=x)

        opt_fn = torch._dynamo.optimize("eager")(fn)
        for x in [torch.contiguous_format, torch.channels_last]:
            self.assertEqual(fn(x), opt_fn(x))

    def test_python_slice(self):
        def f1(input):
            y = 0
            for i, x in enumerate(input[2:], 1):
                y = y + x
            return y

        def f2(input):
            y = 0
            for i, x in enumerate(input.shape[2:], 1):
                y = y + x
            return y

        cnts = torch._dynamo.testing.CompileCounter()
        opt_f1 = torch._dynamo.optimize(cnts)(f1)
        opt_f2 = torch._dynamo.optimize(cnts)(f2)
        res1 = opt_f1([1, 2, 3, 5])
        res2 = opt_f2(torch.rand([2, 3, 4, 5]))

        self.assertEqual(res1, 8)
        self.assertEqual(res2, 9)

    def test_enum_as_dict_key(self):
        class MyEnum(enum.Enum):
            FOO = 10
            BAR = 20

        def fn(x):
            y = x + 2
            z = {
                MyEnum.FOO: torch.tensor(1),
                MyEnum.BAR: 10,
                "MyEnum.BAR": torch.tensor(8),
                5: torch.rand(3),
            }
            torch._dynamo.graph_break()
            a = z[MyEnum.FOO] + z["MyEnum.BAR"]
            b = y * 2
            return a, b

        cnts = torch._dynamo.testing.CompileCounter()
        opt_fn = torch._dynamo.optimize(cnts)(fn)
        for _ in range(10):
            x = torch.rand(3)
            ref = fn(x)
            res = opt_fn(x)
            self.assertTrue(same(ref, res))
        self.assertEqual(cnts.frame_count, 2)

    def test_enum_as_dict_key_with_overloaded_str(self):
        class MyEnum(enum.Enum):
            FOO = 10
            BAR = 20

            def __str__(self):
                return self.value

        def fn(x):
            y = x + 2
            z = {
                MyEnum.FOO: torch.tensor(1),
                MyEnum.BAR: 10,
                "MyEnum.BAR": torch.tensor(8),
                5: torch.rand(3),
            }
            torch._dynamo.graph_break()
            a = z[MyEnum.FOO] + z["MyEnum.BAR"]
            b = y * 2
            return a, b

        cnts = torch._dynamo.testing.CompileCounter()
        opt_fn = torch._dynamo.optimize(cnts)(fn)
        for _ in range(10):
            x = torch.rand(3)
            ref = fn(x)
            res = opt_fn(x)
            self.assertTrue(same(ref, res))
        self.assertEqual(cnts.frame_count, 2)

    def test_const_dict_variable_python_type(self):
        from torch._dynamo.variables import ConstantVariable, ConstDictVariable

        make_key = ConstantVariable.create

        d1 = {
            make_key("a"): ConstantVariable.create(10),
            make_key("b"): ConstantVariable.create(20),
        }
        d2 = collections.OrderedDict(
            [
                (make_key("x"), ConstantVariable.create(12)),
                (make_key("y"), ConstantVariable.create(22)),
            ]
        )
        self.assertEqual(ConstDictVariable(d1).python_type(), dict)
        self.assertEqual(
            ConstDictVariable(d2, collections.OrderedDict).python_type(),
            collections.OrderedDict,
        )

    def test_builtin_subclasses_as_method_on_class_type(self):
        class Foo:
            def __init__(self, name):
                self.ame_ = name

            def get_name(self):
                return "Foo " + self.name_

        class Bar(Foo):
            def __init__(self, name):
                self.name_ = name

            def get_name(self):
                return "Bar " + self.name_

        class Baz(Foo):
            def __init__(self, name):  # noqa: B903
                self.name_ = name

            def get_name(self):
                return "Baz " + self.name_

        subs_of_foo_reg = Foo.__subclasses__()

        counter = CompileCounter()

        @torch._dynamo.optimize_assert(counter)
        def fn():
            return Foo.__subclasses__()

        subs_of_foo_optim = fn()

        self.assertEqual(len(subs_of_foo_reg), 2)
        self.assertEqual(subs_of_foo_reg, subs_of_foo_optim)

    def test_builtin_subclasses_as_method_on_var(self):
        class Foo:
            def __init__(self, name):
                self.name_ = name

            def get_name(self):
                return "Foo " + self.name_

        class Bar(Foo):
            def __init__(self, name):
                self.name_ = name

            def get_name(self):
                return "Bar " + self.name_

        class Baz(Bar):
            def __init__(self, name):
                self.name_ = name

            def get_name(self):
                return "Baz " + self.name_

        subs_of_foo_reg = Foo.__subclasses__()
        sub_of_foo_subclass_var_reg = subs_of_foo_reg[0].__subclasses__()

        sub_of_foo_subclass_var_optim = []
        counter = CompileCounter()

        @torch._dynamo.optimize_assert(counter)
        def fn():
            return Foo.__subclasses__()

        @torch._dynamo.optimize_assert(counter)
        def fn_single(subs_of_foo_optim):
            return subs_of_foo_optim[0].__subclasses__()

        subs_of_foo_optim = fn()
        sub_of_foo_subclass_var_optim = fn_single(subs_of_foo_optim)

        self.assertEqual(len(sub_of_foo_subclass_var_optim), 1)
        self.assertEqual(sub_of_foo_subclass_var_optim, sub_of_foo_subclass_var_reg)

    def test_builtin_str_on_user_defined_function(self):
        def another_fn():
            pass

        def fn():
            return "another_fn" in str(another_fn)

        opt_fn = torch._dynamo.optimize(nopython=True)(fn)
        self.assertTrue(opt_fn())

    def test_enum_no_graphbreaks(self):
        class Foo(enum.Enum):
            FOO = 0
            BAR = 1

        def fn(x, foo):
            if foo is Foo.FOO:
                x = torch.add(x, 1.0)
            x = torch.mul(x, 1.0)
            return x

        x = torch.randn(1)
        cnts = torch._dynamo.testing.CompileCounter()
        opt_fn = torch._dynamo.optimize(cnts, nopython=True)(fn)
        opt_fn(x, Foo.FOO)
        self.assertEqual(cnts.op_count, 2)

        torch._dynamo.reset()
        cnts = torch._dynamo.testing.CompileCounter()
        opt_fn = torch._dynamo.optimize(cnts, nopython=True)(fn)
        opt_fn(x, Foo.BAR)
        self.assertEqual(cnts.op_count, 1)

    def test_repeat_interleave_graphbreaks(self):
        def fn_no_breaks(x):
            # no breaks on self_int
            x += 1
            x = torch.repeat_interleave(x, 2, 3)
            x += 1
            return x

        def fn_has_breaks(x):
            # breaks on self_Tensor
            x += 1
            x = torch.repeat_interleave(x, torch.tensor(2), 3)
            x += 1
            return x

        x = torch.randn([4, 16, 1, 64])

        cnts = torch._dynamo.testing.CompileCounter()
        opt_fn = torch._dynamo.optimize(cnts)(fn_no_breaks)
        opt_fn(x)
        self.assertEqual(cnts.frame_count, 1)

        torch._dynamo.reset()
        cnts = torch._dynamo.testing.CompileCounter()
        opt_fn = torch._dynamo.optimize(cnts)(fn_has_breaks)
        opt_fn(x)
        self.assertEqual(cnts.frame_count, 2)

    def test_id_guarded_object(self):
        class UDO:
            @torch.compile(backend="eager")
            def call(self, x, ref_id):
                self_id = id(self)
                if self_id == ref_id:
                    x = torch.mul(x, 1.0)
                else:
                    x = torch.mul(x, 0)
                return x

        # Make sure we do recompile when id(self) is executed on
        # different self objects.
        x = torch.ones(2)
        obj1 = UDO()
        obj1_id = id(obj1)
        self.assertEqual(obj1.call(x, obj1_id), torch.ones(2))

        obj2 = UDO()
        # if we do not install ID_MATCH: ___check_obj_id(L['self'], xxx) this fails.
        self.assertEqual(obj2.call(x, obj1_id), torch.zeros(2))

    def test_id_guarded_module(self):
        class M(torch.nn.Module):
            def forward(self, x, ref_id):
                self_id = id(self)
                if self_id == ref_id:
                    x = torch.mul(x, 1.0)
                else:
                    x = torch.mul(x, 0)
                return x

        cnts = torch._dynamo.testing.CompileCounter()

        # Make sure we do recompile when id(self) is executed on
        # different self objects.
        x = torch.ones(2)
        m1 = M()
        m1_id = id(m1)
        opt_m1 = torch._dynamo.optimize(cnts, nopython=True)(m1)
        self.assertEqual(opt_m1(x, m1_id), torch.ones(2))
        self.assertEqual(opt_m1(x, m1_id), torch.ones(2))

        self.assertEqual(cnts.frame_count, 1)
        self.assertEqual(cnts.op_count, 1)

        m2 = M()
        opt_m2 = torch._dynamo.optimize(cnts, nopython=True)(m2)
        # if we do not install ID_MATCH: ___check_obj_id(L['self'], xxx) this fails.
        self.assertEqual(opt_m2(x, m1_id), torch.zeros(2))
        self.assertEqual(cnts.frame_count, 2)
        self.assertEqual(cnts.op_count, 2)

    def test_id_tensor(self):
        class M(torch.nn.Module):
            def __init__(self):
                super().__init__()
                self.y1 = torch.ones(2)
                self.y2 = torch.zeros(2)
                self.ref_y1_id = id(self.y1)
                self.ref_y2_id = id(self.y2)

            def forward(self, x, ref_id):
                if ref_id == id(self.y1):
                    x = torch.mul(x, self.y1)
                else:
                    x = torch.mul(x, self.y2)
                return x

        cnts = torch._dynamo.testing.CompileCounter()

        x = torch.ones(2)
        m = M()
        opt_m = torch._dynamo.optimize(cnts, nopython=True)(m)

        self.assertEqual(opt_m(x, m.ref_y1_id), torch.ones(2))
        self.assertEqual(cnts.frame_count, 1)

        self.assertEqual(opt_m(x, m.ref_y2_id), torch.zeros(2))
        self.assertEqual(cnts.frame_count, 2)

    def test_id_of_nn_module(self):
        class M(torch.nn.Module):
            def forward(self, x, ref_id):
                self_id = id(self)
                if self_id == ref_id:
                    x = torch.mul(x, 1.0)
                x = torch.add(x, 1.0)
                return x

        m = M().eval()
        data = torch.randn(1)
        cnts = torch._dynamo.testing.CompileCounter()
        correct_ref_id = id(m)
        opt_m = torch._dynamo.optimize(cnts, nopython=True)(m)
        opt_m(data, correct_ref_id)
        # Extra op is the recorded equality test (although once
        # the trace is flattened this is dead!)
        if torch._dynamo.config.assume_static_by_default:
            self.assertExpectedInline(cnts.op_count, """2""")
        else:
            self.assertExpectedInline(cnts.op_count, """2""")

        torch._dynamo.reset()
        cnts = torch._dynamo.testing.CompileCounter()
        incorrect_ref_id = id(m) + 1
        opt_m = torch._dynamo.optimize(cnts, nopython=True)(m)
        opt_m(data, incorrect_ref_id)
        if torch._dynamo.config.assume_static_by_default:
            self.assertExpectedInline(cnts.op_count, """1""")
        else:
            self.assertExpectedInline(cnts.op_count, """1""")

    def test_inline_func_jump_on_tensor_condition(self):
        def f1(input):
            if input == 0:
                return input + 1
            else:
                return input + 2

        def f2(input):
            return f1(input)

        cnts = torch._dynamo.testing.CompileCounter()
        opt_f2 = torch._dynamo.optimize(cnts)(f2)
        res1 = opt_f2(torch.tensor([1.0]))
        res2 = opt_f2(torch.tensor([0.0]))

        self.assertEqual(res1, 3)
        self.assertEqual(res2, 1)

    def test_set_discard(self):
        def fn(y):
            x = set(["bar"])
            x.discard("bar")
            x.discard("foo")
            return y + len(x)

        cnts = torch._dynamo.testing.CompileCounter()
        opt_fn = torch._dynamo.optimize(cnts, nopython=True)(fn)
        x = torch.randn(3)
        self.assertEqual(opt_fn(x), x)
        self.assertEqual(cnts.op_count, 1)

    def test_frozenset_torch_func_contains(self):
        funcs = frozenset([torch.add])

        def fn(x, func):
            if func in funcs:
                x = torch.add(x, 1.0)
            x = torch.mul(x, 1.0)
            return x

        x = torch.randn(1)
        cnts = torch._dynamo.testing.CompileCounter()
        opt_fn = torch._dynamo.optimize(cnts, nopython=True)(fn)
        opt_fn(x, torch.add)
        self.assertEqual(cnts.op_count, 2)

        torch._dynamo.reset()
        cnts = torch._dynamo.testing.CompileCounter()
        opt_fn = torch._dynamo.optimize(cnts, nopython=True)(fn)
        opt_fn(x, torch.mul)
        self.assertEqual(cnts.op_count, 1)

    def test_inline_list_mutation(self):
        def f1(x):
            x.append(torch.ones(8))
            return x

        def f2():
            x = [torch.ones(6)]
            f1(x)
            return x

        res1 = f2()
        cnts = torch._dynamo.testing.CompileCounter()
        opt_f2 = torch._dynamo.optimize(cnts)(f2)
        res2 = opt_f2()
        self.assertTrue(same(res1, res2))

    def test_inline_dict_mutation(self):
        def f1(d):
            d["c"] = d["a"] + d.pop("b")
            return d

        def f2():
            d = {"a": torch.ones(5), "b": torch.ones(5)}
            f1(d)
            return d

        res1 = f2()
        cnts = torch._dynamo.testing.CompileCounter()
        opt_f2 = torch._dynamo.optimize(cnts)(f2)
        res2 = opt_f2()
        self.assertTrue(same(res1, res2))

    def test_inline_local_dict_clear(self):
        def f(d):
            d.clear()
            return d

        inp = {"a": torch.randn(2, 2), "b": torch.randn(2, 2)}
        out = torch.compile(f, backend="eager", fullgraph=True)(inp)
        self.assertEqual(len(out), 0)
        self.assertEqual(len(inp), 0)

    def test_inline_module_attr_dict_clear(self):
        class MyMod(torch.nn.Module):
            def __init__(self) -> None:
                super().__init__()
                self.a = {"a": torch.randn(2, 2), "b": torch.randn(2, 2)}

            def forward(self):
                self.a.clear()
                return self.a

        m = MyMod()
        out = torch.compile(m, backend="eager", fullgraph=True)()
        self.assertEqual(len(out), 0)
        self.assertEqual(len(m.a), 0)

    def test_inline_user_defined_dict_attr_clear(self):
        class MyMod:
            def __init__(self) -> None:
                self.a = {"a": torch.randn(2, 2), "b": torch.randn(2, 2)}

        def f(obj, inp):
            ret = len(obj.a) + inp
            obj.a.clear()
            return obj.a, ret

        m = MyMod()
        before_len = len(m.a)
        t_inp = torch.ones(1)
        d, ret = torch.compile(f, backend="eager", fullgraph=True)(m, t_inp)
        self.assertEqual(len(m.a), 0)
        self.assertEqual(len(d), 0)
        self.assertEqual(ret, t_inp + before_len)

    def test_recursive_inline_list_mutation(self):
        def f1(x, y):
            x.append(torch.tensor([1.1]))
            y.append(torch.tensor([1.2]))
            return x, y

        def f2(x, y):
            x.append(torch.tensor([2.1]))
            y.append(torch.tensor([2.2]))
            f1(x, y)
            return x, y

        def f3(x):
            x.append(torch.tensor([3.1]))
            y = [torch.tensor([3.2])]
            f2(x, y)
            return x, y

        def f4():
            x = [torch.tensor([4.1])]
            return f3(x)

        res1 = f4()
        cnts = torch._dynamo.testing.CompileCounter()
        opt_f4 = torch._dynamo.optimize(cnts)(f4)
        res2 = opt_f4()
        self.assertTrue(same(res1, res2))

    def test_sample_input(self):
        from torch.testing._internal.common_methods_invocations import SampleInput

        def fn(sample):
            if isinstance(sample.input, torch.Tensor):
                return sample.input * 2
            return torch.zeros(())

        sample = SampleInput(torch.ones(2))
        ref = fn(sample)

        opt_fn = torch._dynamo.optimize("eager")(fn)
        res = opt_fn(sample)

        self.assertTrue(same(ref, res))

    def test_release_input_memory(self):
        x = torch.rand([4])
        x_ref = weakref.ref(x)

        cnts = torch._dynamo.testing.CompileCounter()

        @torch._dynamo.optimize(cnts)
        def foo(x):
            return x + x

        out = foo(x)
        self.assertTrue(same(out, x + x))
        del x
        self.assertIs(x_ref(), None)

    def test_release_module_memory(self):
        mod = torch.nn.Linear(10, 10)
        x = torch.rand([10, 10])
        mod_weight_ref = weakref.ref(mod.weight)
        mod_ref = weakref.ref(mod)

        # Modules that are passed into torch._dynamo optimized functions
        # will normally be held onto through the generated GraphModule,
        # which contains the modules. remove the reference in this backend
        # and test that no additional references are being held.
        class NoLeakBackend:
            def __call__(self, gm: torch.fx.GraphModule, example_inputs):
                gm.mod = None

                def foo(*args, **kwargs):
                    return (1,)

                return foo

        no_leak_backend = NoLeakBackend()

        @torch._dynamo.optimize(no_leak_backend)
        def foo(mod, x):
            return mod(x)

        foo(mod, x)
        del mod
        del x
        self.assertIsNone(mod_ref(), None)
        self.assertIsNone(mod_weight_ref(), None)

    def test_release_scope_memory(self):
        def inner(y):
            y

        inner = torch._dynamo.optimize("eager")(inner)

        p_ref = None

        x = torch.randn((10, 10))
        inner(x)

        p_ref = weakref.ref(x)
        self.assertTrue(p_ref() is not None)
        del x
        self.assertTrue(p_ref() is None)

    def test_update_locals_and_stack_uses_shared_cache(self):
        def fn(x):
            perm = [0, 3, 5]
            perm = list(range(min(perm))) + perm
            perm.extend(i for i in range(x.dim()) if i not in perm)
            return perm

        x = torch.rand([2, 2, 2, 2, 2, 2])
        res1 = fn(x)
        cnts = torch._dynamo.testing.CompileCounter()
        opt_fn = torch._dynamo.optimize(cnts)(fn)
        res2 = opt_fn(x)
        self.assertTrue(same(res1, res2))

    def test_dict_reconstruct_keeps_original_order(self):
        def fn():
            modules = collections.OrderedDict([("act", torch.nn.ReLU())])
            module_dict = torch.nn.ModuleDict(modules)

            next_modules = {"fc4": torch.nn.Linear(5, 6), "act3": torch.nn.Sigmoid()}
            modules.update(next_modules.items())
            module_dict.update(next_modules)
            return modules, module_dict

        cnts = torch._dynamo.testing.CompileCounter()
        opt_fn = torch._dynamo.optimize(cnts)(fn)
        modules, module_dict = opt_fn()

        self.assertEqual(len(module_dict), len(modules))
        for k1, m2 in zip(modules, module_dict.children()):
            self.assertTrue(modules[k1] is m2)

    def test_side_effects_codegen_update_mutated(self):
        # codegen to update mutated variables with side effect
        # should after stack value's codegen
        def f1(x):
            alist = [x]
            alist.append(x + 1)
            alist[0].sum().item()  # graph break
            res = alist.pop()
            res.sum().item()  # graph break
            return res

        def f2(a, b):
            d = {"a": a + 1, "b": b + 2}
            x = d.pop("b")
            x.sum().item()  # graph break
            y = d["a"] + x
            y.sum().item()  # graph break
            d["c"] = y
            return d

        x = torch.rand([2, 3])
        a = torch.rand([5, 6])
        b = torch.rand([5, 6])
        res11 = f1(x)
        res21 = f2(a, b)
        cnts = torch._dynamo.testing.CompileCounter()
        opt_f1 = torch._dynamo.optimize(cnts)(f1)
        opt_f2 = torch._dynamo.optimize(cnts)(f2)
        res12 = opt_f1(x)
        res22 = opt_f2(a, b)
        self.assertTrue(same(res11, res12))
        self.assertTrue(same(res21, res22))

    def test_list_append_return_none(self):
        def fn(x):
            alist = []
            blist = alist.append(x + 1)
            return alist, blist

        x = torch.tensor([2.3])
        res = fn(x)
        cnts = torch._dynamo.testing.CompileCounter()
        opt_fn = torch._dynamo.optimize(cnts)(fn)
        res2 = opt_fn(x)
        self.assertEqual(res, res2)

    @patch.object(torch._dynamo.config, "capture_scalar_outputs", True)
    def test_tensor_ctor_list_of_tensor(self):
        def fn(x):
            return torch.tensor([x], dtype=torch.int64)

        x = torch.tensor(20)
        res = fn(x)
        cnts = torch._dynamo.testing.CompileCounter()
        opt_fn = torch._dynamo.optimize(cnts)(fn)
        res2 = opt_fn(x)
        self.assertEqual(res, res2)
        self.assertEqual(cnts.frame_count, 1)

    def test_tensor_types(self):
        def fn(dtype, tensor_type):
            x = torch.empty(4, dtype=dtype)
            assert isinstance(x, tensor_type)

        opt_fn = torch._dynamo.optimize("eager")(fn)
        opt_fn(torch.float32, torch.FloatTensor)
        opt_fn(torch.float64, torch.DoubleTensor)
        opt_fn(torch.float16, torch.HalfTensor)
        opt_fn(torch.bfloat16, torch.BFloat16Tensor)
        opt_fn(torch.uint8, torch.ByteTensor)
        opt_fn(torch.int8, torch.CharTensor)
        opt_fn(torch.int64, torch.LongTensor)
        opt_fn(torch.int, torch.IntTensor)
        opt_fn(torch.int16, torch.ShortTensor)
        opt_fn(torch.bool, torch.BoolTensor)

    def test_nan(self):
        def f(x, n):
            return x * 2 + n

        x = torch.randn(4)
        n = float("nan")

        cnts = torch._dynamo.testing.CompileCounter()
        opt_f = torch._dynamo.optimize(cnts)(f)
        opt_f(x, n)
        opt_f(x, n)
        self.assertEqual(cnts.frame_count, 1)

    @patch.object(torch._dynamo.config, "capture_scalar_outputs", True)
    def test_item(self):
        class MyMod(torch.nn.Module):
            def forward(self, x):
                z = torch.max(x)
                return z.int().item()

        x = torch.tensor([[10.6763, 11.7445, -2.2369]])
        model = MyMod()
        y = torch._dynamo.optimize("eager", nopython=True)(model)(x)

        self.assertEqual(y, 11)

    @patch.object(torch._dynamo.config, "capture_scalar_outputs", True)
    def test_item_changes(self):
        class MyMod(torch.nn.Module):
            def forward(self, x):
                z = torch.max(x)
                return z.int().item()

        x = torch.tensor([[10.6763, 11.7445, -2.2369]])
        model = MyMod()
        opt_model = torch._dynamo.optimize("eager", nopython=True)(model)
        y = opt_model(x)
        z = opt_model(torch.tensor([[y - 5, y + 10, y + 50]]))

        self.assertEqual(y, 11)
        self.assertEqual(z, 61)

    @patch.object(torch._dynamo.config, "capture_scalar_outputs", True)
    def test_item_changes_new_shape(self):
        class MyMod(torch.nn.Module):
            def forward(self, x):
                z = torch.max(x)
                return z.int().item()

        x = torch.tensor([[10.6763, 11.7445, -2.2369]])
        model = MyMod()
        opt_model = torch._dynamo.optimize("eager", nopython=True)(model)
        y = opt_model(x)
        z = opt_model(torch.tensor([[y - 5, y + 50], [y + 5, y - 50]]))

        self.assertEqual(y, 11)
        self.assertEqual(z, 61)

    @unittest.skip("https://github.com/pytorch/pytorch/issues/99726")
    def test_cross_entropy_loss_fancy_ctor1(self):
        rand_5 = torch.randn(5)
        rand_3_5 = torch.randn(3, 5)
        target = torch.empty(3, dtype=torch.long).random_(5)

        loss = torch.nn.CrossEntropyLoss(
            weight=rand_5, reduce=False, label_smoothing=0.5
        )
        opt_loss = torch._dynamo.optimize("eager", nopython=True)(loss)
        input = rand_3_5
        dynamo_output = opt_loss(input, target)

        loss = torch.nn.CrossEntropyLoss(
            weight=rand_5, reduce=False, label_smoothing=0.5
        )
        input = rand_3_5
        output = loss(input, target)

        self.assertTrue(torch.allclose(dynamo_output, output))

    def test_cross_entropy_loss_fancy_ctor2(self):
        rand_3_5 = torch.randn(3, 5)
        target = torch.empty(3, dtype=torch.long).random_(5)

        loss = torch.nn.CrossEntropyLoss(reduce=False, label_smoothing=0.5)
        opt_loss = torch._dynamo.optimize("eager", nopython=True)(loss)
        input = rand_3_5
        dynamo_output = opt_loss(input, target)

        loss = torch.nn.CrossEntropyLoss(reduce=False, label_smoothing=0.5)
        input = rand_3_5
        output = loss(input, target)

        self.assertTrue(torch.allclose(dynamo_output, output))

    def test_cross_entropy_loss_simple_ctor(self):
        output = None
        rand_3_5 = torch.randn(3, 5)
        target = torch.empty(3, dtype=torch.long).random_(5)

        loss = torch.nn.CrossEntropyLoss()
        opt_loss = torch._dynamo.optimize("eager", nopython=True)(loss)
        input = rand_3_5
        dynamo_output = opt_loss(input, target)

        loss = torch.nn.CrossEntropyLoss()
        input = rand_3_5
        output = loss(input, target)

        self.assertTrue(torch.allclose(dynamo_output, output))

    def test_nn_functional_reduction(self):
        def fn(loss, reduction):
            reduction_enum = F._Reduction.get_enum(reduction)
            if reduction_enum == 0:
                return loss
            elif reduction_enum == 1:
                return loss.mean()
            elif reduction_enum == 2:
                return loss.sum()

        x = torch.rand([3, 5])
        y = "mean"
        ref = fn(x, y)
        opt_fn = torch._dynamo.optimize("eager", nopython=True)(fn)
        res = opt_fn(x, y)
        self.assertTrue(torch.allclose(ref, res))

    def test_large_reduction_list(self):
        dtype = torch.float32
        device = "cpu"

        def check_sum_all(tensor: torch.Tensor) -> None:
            pylist = tensor.reshape(-1).tolist()
            self.assertTrue(same(tensor.sum(), torch.tensor(sum(pylist))))

        check_sum_all(torch.randn(200000, dtype=dtype, device=device))

    def test_raise_on_backend_error(self):
        def my_compiler(gm, _):
            raise RuntimeError("duck!")

        @torch._dynamo.optimize(my_compiler)
        def fn(a, b):
            return a + b / (a - b)

        self.assertRaises(
            torch._dynamo.exc.BackendCompilerFailed,
            lambda: fn(torch.randn(10), torch.randn(10)),
        )

    def test_named_parameters(self):
        n_embd = 768
        block_size = 128
        vocab_size = 65
        embd_pdrop = 0.1

        class MyModel2(torch.nn.Module):
            def __init__(self) -> None:
                super().__init__()
                self.tok_emb = torch.nn.Embedding(vocab_size, n_embd)
                self.pos_emb = torch.nn.Parameter(torch.zeros(1, block_size, n_embd))
                self.drop = torch.nn.Dropout(embd_pdrop)

            def forward(self, x):
                return x

        class MyModel(torch.nn.Module):
            def __init__(self) -> None:
                super().__init__()
                self.tok_emb = torch.nn.Embedding(vocab_size, n_embd)
                self.pos_emb = torch.nn.Parameter(torch.zeros(1, block_size, n_embd))
                self.drop = torch.nn.Dropout(embd_pdrop)
                self.submod2 = MyModel2()

            def forward(self, x):
                return x

        # Regular
        params = []
        mod = MyModel()
        actual_params = list(mod.named_parameters())

        @torch._dynamo.optimize("eager", nopython=True)
        def fn():
            return list(mod.named_parameters())

        params = fn()

        self.assertEqual(len(actual_params), len(params))
        for idx in range(len(params)):
            k_a, v_a = actual_params[idx]
            k, v = params[idx]
            self.assertEqual(k_a, k)
            self.assertTrue(torch.allclose(v_a, v))

        # Prefix
        params = []
        mod = MyModel()
        actual_params = list(mod.named_parameters(prefix="foo"))

        @torch._dynamo.optimize("eager", nopython=True)
        def fn1():
            return list(mod.named_parameters(prefix="foo"))

        params = fn1()

        self.assertEqual(len(actual_params), len(params))
        for idx in range(len(params)):
            k_a, v_a = actual_params[idx]
            k, v = params[idx]
            self.assertEqual(k_a, k)
            self.assertTrue(torch.allclose(v_a, v))

    @torch._dynamo.config.patch(guard_nn_modules=True)
    def test_module_complex_iter(self):
        n_embd = 768
        block_size = 128
        vocab_size = 65
        embd_pdrop = 0.1

        class FakeGPT(torch.nn.Module):
            def __init__(self) -> None:
                super().__init__()
                self.tok_emb = torch.nn.Embedding(vocab_size, n_embd)
                self.pos_emb = torch.nn.Parameter(torch.zeros(1, block_size, n_embd))
                self.drop = torch.nn.Dropout(embd_pdrop)
                self.ln_f = torch.nn.LayerNorm(n_embd)
                self.head = torch.nn.Linear(n_embd, vocab_size, bias=False)

                self.block_size = block_size
                self.names = []

            def forward(self, idx, targets=None):
                b, t = idx.size()
                assert (
                    t <= self.block_size
                ), "Cannot forward, model block size is exhausted."

                # forward the GPT model
                token_embeddings = self.tok_emb(
                    idx
                )  # each index maps to a (learnable) vector
                position_embeddings = self.pos_emb[
                    :, :t, :
                ]  # each position maps to a (learnable) vector
                x = self.drop(token_embeddings + position_embeddings)
                x = self.blocks(x)
                x = self.ln_f(x)
                logits = self.head(x)

                # if we are given some desired targets also calculate the loss
                loss = None
                if targets is not None:
                    loss = F.cross_entropy(
                        logits.view(-1, logits.size(-1)), targets.view(-1)
                    )

                return logits, loss

            def foo(self, memo=None, prefix="", remove_duplicate=False):
                for mn, m in self.named_modules(
                    memo=memo, prefix=prefix, remove_duplicate=remove_duplicate
                ):
                    for pn, p in self.named_parameters():
                        fpn = f"{mn}.{pn}" if mn else pn
                        self.names.append(fpn)

        # Test plain recurse
        model_a = FakeGPT()
        model_a.foo()
        a_names = model_a.names

        model_b = FakeGPT()
        opt_model_b = torch._dynamo.optimize("eager", nopython=True)(model_b)
        opt_model_b.foo()

        self.assertEqual(a_names, model_b.names)

        # Test with prefix
        model_a = FakeGPT()
        model_a.foo(prefix="abc")
        a_names = model_a.names

        model_b = FakeGPT()
        opt_model_b = torch._dynamo.optimize("eager", nopython=True)(model_b)
        opt_model_b.foo(prefix="abc")

        self.assertEqual(a_names, model_b.names)

    def test_numpy_variable_isinstance(self):
        def fn(x, m):
            if isinstance(m, np.ndarray):
                return x + 1
            else:
                return x - 1

        x = torch.tensor([2.3])
        m = np.array([1, 2, 3])
        ref = fn(x, m)
        cnts = torch._dynamo.testing.CompileCounter()
        opt_fn = torch._dynamo.optimize(cnts)(fn)
        res = opt_fn(x, m)
        self.assertEqual(ref, res)

        # Test now the other path
        ref = fn(x, x)
        res = opt_fn(x, x)
        self.assertEqual(ref, res)

    def test_tensor_dot_grad_no_graph_break(self):
        def fn(a, b):
            y = 3 * a**3 - b**2
            y.backward(gradient=torch.tensor([1.0, 1.0]))
            b.grad.zero_()
            return a.grad, b.grad

        a = torch.tensor([2.0, 3.0], requires_grad=True)
        b = torch.tensor([6.0, 4.0], requires_grad=True)
        cnts = torch._dynamo.testing.CompileCounter()
        opt_fn = torch._dynamo.optimize(cnts)(fn)
        _, b_grad = opt_fn(a, b)
        self.assertTrue(same(b_grad, torch.tensor([0.0, 0.0])))
        self.assertEqual(cnts.frame_count, 2)

    def test_torch_nn_parameter_isinstance(self):
        def fn(x):
            a = torch.nn.Parameter(torch.rand(2, 3))
            if isinstance(a, torch.Tensor):
                return x + 1
            else:
                return x - 1

        x = torch.tensor([2.5])
        ref = fn(x)
        opt_fn = torch._dynamo.optimize("eager")(fn)
        res = opt_fn(x)
        self.assertEqual(ref, res)

    def _optimize_then_check_exp(
        self, foo, args, cnt, exp_out, exp_frame_count, exp_n_cached_backend
    ):
        opt_out = torch._dynamo.optimize(backend=cnt)(foo)(*args)
        self.assertEqual(exp_out, opt_out)
        self.assertEqual(cnt.frame_count, exp_frame_count)

    def test_backend_match_guard(self):
        x = torch.randn([3, 4])

        def foo(x):
            return x.sin() + x.cos()

        def foo_graph_break(x):
            a = x.sin()
            torch._dynamo.graph_break()
            b = x.cos()
            return a + b

        eager_record_backend = torch._dynamo.testing.EagerAndRecordGraphs()
        backends = [eager_record_backend, "eager"]

        # We intentionally don't reset dynamo for each backend so that we can test
        # 1. dynamo doesn't recompile when backend stays the same, i.e. frame_count doesn't increase
        # 2. dynamo recompiles when backend changes, i.e. frame_count is non-zero for next backend
        def test_recompile(foo, *, exp_frame_count):
            eager_result = foo(x)
            for i, backend in enumerate(backends):
                cnt = torch._dynamo.testing.CompileCounterWithBackend(backend)
                # Run opt_f multiple times to make sure dynamo doesn't recompile.
                # Specifically, frame_count doesn't increase
                # the number of cached backends is i + 2 because we have the optimizing backend + None
                self._optimize_then_check_exp(
                    foo, (x,), cnt, eager_result, exp_frame_count, i + 2
                )
                self._optimize_then_check_exp(
                    foo, (x,), cnt, eager_result, exp_frame_count, i + 2
                )
                self._optimize_then_check_exp(
                    foo, (x,), cnt, eager_result, exp_frame_count, i + 2
                )

        test_recompile(foo, exp_frame_count=1)
        torch._dynamo.reset()
        test_recompile(foo_graph_break, exp_frame_count=2)

    def test_backend_match_guard_multi_threads(self):
        x = torch.randn([3, 4])

        def foo(x):
            return x.sin() + x.cos()

        def compile_then_check_exp(foo, args, cnt, eager_result, exp_frame_count):
            for i in range(3):
                opt_out = torch._dynamo.optimize(backend=cnt)(foo)(*args)
                self.assertEqual(opt_out, eager_result)
            self.assertEqual(cnt.frame_count, exp_frame_count)
            thread_success[threading.current_thread()] = True

        eager_record_backend = torch._dynamo.testing.EagerAndRecordGraphs()
        backends = [eager_record_backend, "eager"]

        # Test dynamo recompiles but only caches a single backend for each thread
        eager_result = foo(x)
        # cnt and None
        exp_frame_count = 1
        threads = []
        thread_success = {}
        for i, backend in enumerate(backends):
            cnt = torch._dynamo.testing.CompileCounterWithBackend(backend)
            thread = threading.Thread(
                target=compile_then_check_exp,
                args=(
                    foo,
                    (x,),
                    cnt,
                    eager_result,
                    exp_frame_count,
                ),
            )
            threads.append(thread)
            thread.start()

        # Wait for all threads to finish
        for thread in threads:
            thread.join()

        self.assertEqual(len(thread_success), len(threads))

    def test_dynamo_min_operator_with_shape(self):
        @torch._dynamo.optimize("eager", nopython=True)
        def f(x, a):
            return min(x.shape[0], a)

        result = f(torch.ones(6), 3)
        self.assertEqual(result, 3)

    def test_onnx_shape_as_tensor(self):
        @torch._dynamo.optimize("eager", nopython=True)
        def f(x):
            return 1 + torch._shape_as_tensor(x)[0]

        gm, _ = torch._dynamo.export(f)(torch.ones(6))

        input_one_dim = torch.ones(6)
        input_two_dims = torch.ones(7, 4)
        self.assertEqual(f(input_one_dim), 7)
        self.assertEqual(f(input_two_dims), 8)
        self.assertEqual(f(input_two_dims), 8)

        @torch._dynamo.optimize("eager", nopython=True)
        def f_onnx(x):
            return 1 + torch.onnx.operators.shape_as_tensor(x)[0]

        self.assertEqual(f_onnx(input_one_dim), 7)
        self.assertEqual(f_onnx(input_two_dims), 8)
        self.assertEqual(f_onnx(input_two_dims), 8)

    def test_cond(self):
        from functorch.experimental.control_flow import cond

        def true_fn(x):
            return x.sin()

        def false_fn(x):
            return x.cos()

        def f(pred, x):
            return cond(pred, true_fn, false_fn, [x])

        opt_fn = torch._dynamo.optimize("eager")(f)
        a = opt_fn(torch.tensor(False), torch.tensor([0.25, 0.25]))
        self.assertTrue(same(torch.cos(torch.tensor([0.25, 0.25])), a))
        b = opt_fn(torch.tensor(True), torch.tensor([0.25, 0.25]))
        self.assertTrue(same(torch.sin(torch.tensor([0.25, 0.25])), b))

    def test_nonzero_static(self):
        # invalid size
        with self.assertRaisesRegex(
            RuntimeError, "nonzero_static: 'size' must be an non-negative integer"
        ):
            torch.nonzero_static(torch.tensor([8]), size=-2)

        with self.assertRaisesRegex(
            RuntimeError, "nonzero_static: 'size' must be an non-negative integer"
        ):
            torch.nonzero_static(torch.tensor([8]), size=-2, out=torch.tensor(0))

        # nonzero_static.out: out dtype mismatch
        input_tensor = torch.tensor([8])
        static_size = 1
        out_tensor = torch.empty((static_size, input_tensor.dim()), dtype=torch.float)
        with self.assertRaisesRegex(
            RuntimeError, "nonzero_static: Expected out tensor to have scalar type Long"
        ):
            torch.nonzero_static(input_tensor, size=static_size, out=out_tensor)

        # nonzero_static.out: out resize (shrink)
        input_tensor = torch.tensor([8])
        static_size = 1
        out_tensor = torch.empty((10, 10, 10, 10), dtype=torch.long)
        self.assertTrue(
            same(
                torch.nonzero_static(input_tensor, size=static_size, out=out_tensor),
                torch.tensor([0]),
            )
        )
        self.assertTrue(
            same(
                out_tensor,
                torch.tensor([0]),
            )
        )

        # nonzero_static.out: out resize (enlarge)
        input_tensor = torch.tensor([8])
        static_size = 1
        out_tensor = torch.empty((0), dtype=torch.long)
        self.assertTrue(
            same(
                torch.nonzero_static(input_tensor, size=static_size, out=out_tensor),
                torch.tensor([0]),
            )
        )
        self.assertTrue(
            same(
                out_tensor,
                torch.tensor([0]),
            )
        )

        # 0 rank
        input_tensor = torch.tensor(6)
        static_size = 2
        self.assertTrue(
            same(
                torch.nonzero_static(input_tensor, size=static_size),
                torch.empty((static_size, input_tensor.dim()), dtype=torch.long),
            )
        )

        # 0 size
        input_tensor = torch.tensor([[[1]]])
        static_size = 0
        self.assertTrue(
            same(
                torch.nonzero_static(input_tensor, size=static_size),
                torch.empty((static_size, input_tensor.dim()), dtype=torch.long),
            )
        )

        # 1D input
        input_tensor = torch.tensor([0, 8])
        static_size = 1
        self.assertTrue(
            same(
                torch.nonzero_static(input_tensor, size=static_size),
                torch.tensor([1]),
            )
        )

        input_tensor = torch.tensor([8, 0])
        static_size = 2
        self.assertTrue(
            same(
                torch.nonzero_static(input_tensor, size=static_size),
                torch.tensor([[0], [-1]]),  # padded with default fill_value "-1"
            )
        )

        # 2D input
        input_tensor = torch.tensor([[1.2, 0], [3.4, 5.6]])
        static_size = 5
        fill_value = -100
        self.assertTrue(
            torch._dynamo.utils.same(
                torch.nonzero_static(
                    input_tensor, size=static_size, fill_value=fill_value
                ),
                torch.tensor(
                    [
                        [0, 0],
                        [1, 0],
                        [1, 1],
                        [fill_value, fill_value],
                        [fill_value, fill_value],
                    ]
                ),
            )
        )
        input_tensor = torch.tensor([[1.2, 0], [3.4, 5.6]])
        static_size = 2
        fill_value = -100
        self.assertTrue(
            torch._dynamo.utils.same(
                torch.nonzero_static(
                    input_tensor, size=static_size, fill_value=fill_value
                ),
                torch.tensor([[0, 0], [1, 0]]),
            )
        )

        # 3D input
        input_tensor = torch.tensor([[[0, 0], [0, -3]], [[0, 0], [5, 0]]])
        static_size = 4
        fill_value = -999
        self.assertTrue(
            torch._dynamo.utils.same(
                torch.nonzero_static(
                    input_tensor,
                    size=static_size,
                    fill_value=fill_value,
                ),
                torch.tensor(
                    [
                        [0, 1, 1],
                        [1, 1, 0],
                        [fill_value, fill_value, fill_value],
                        [fill_value, fill_value, fill_value],
                    ]
                ),
            )
        )

    def test_cond_with_quantization(self):
        from functorch.experimental.control_flow import cond

        class MyModule(torch.nn.Module):
            def __init__(self) -> None:
                super().__init__()
                example_inputs = (torch.randn(5, 5),)
                self.model = torch.nn.Linear(5, 5)
                self.quantized_model = prepare_qat_fx(
                    self.model, qconfig_dict, example_inputs=example_inputs
                )

            def forward(self, pred, x):
                def true_fn(x):
                    return x.sin() + self.quantized_model(x)

                def false_fn(x):
                    return x.cos() + self.model(x)

                return cond(pred, true_fn, false_fn, [x])

        module = MyModule()
        opt_m = torch._dynamo.optimize("eager", nopython=True)(module)
        x = torch.rand((5, 5))
        pred = torch.tensor(True)
        self.assertTrue(same(module(pred, x), opt_m(pred, x)))
        pred = torch.tensor(False)
        self.assertTrue(same(module(pred, x), opt_m(pred, x)))

    def test_map_with_quantization(self):
        from functorch.experimental.control_flow import map

        class MyModule(torch.nn.Module):
            def __init__(self) -> None:
                super().__init__()
                example_inputs = (torch.randn(5, 5),)
                self.model = torch.nn.Linear(5, 5)
                self.quantized_model = prepare_qat_fx(
                    self.model, qconfig_dict, example_inputs=example_inputs
                )

            def forward(self, x):
                def body(x):
                    return x.sin() + self.quantized_model(x)

                return map(body, x)

        module = MyModule()
        opt_m = torch._dynamo.optimize("eager", nopython=True)(module)
        x = torch.rand((5, 5))
        self.assertTrue(same(module(x), opt_m(x)))

    def test_cond_side_effects(self):
        from functorch.experimental.control_flow import cond

        c = 0

        def true_fn(x):
            return x - c

        def false_fn(x):
            return x + c

        def f(pred, x):
            nonlocal c
            c = 1
            return cond(pred, true_fn, false_fn, [x])

        opt_fn = torch._dynamo.optimize("eager")(f)
        c = 0
        a = opt_fn(torch.tensor(False), torch.tensor([0.25, 0.25]))
        self.assertTrue(same(torch.tensor([1.25, 1.25]), a))

    def test_map_side_effects(self):
        from functorch.experimental.control_flow import map

        class Module(torch.nn.Module):
            def __init__(self) -> None:
                super().__init__()
                self.w = torch.tensor(1)

            def forward(self, xs):
                def body(x):
                    self.w += 1
                    return x

                return map(body, xs)

        mod = Module()

        error_message = ""
        if torch._dynamo.config.inline_inbuilt_nn_modules:
            error_message = r"HigherOrderOperator: Mutating a variable not in the current scope \(SideEffects\)"
        else:
            error_message = "Can't inplace modify module params/buffers"

        with self.assertRaisesRegex(Unsupported, error_message):
            opt_fn = torch._dynamo.optimize("eager", nopython=True)(mod)
            opt_fn(torch.randn(3, 2))

    def test_cond_nested(self):
        from functorch.experimental.control_flow import cond

        def true_fn_nested(x):
            return x * 10

        def false_fn_nested(x):
            return x * -1

        def true_fn(pred2, x):
            return x.sin()

        def false_fn(pred2, x):
            return x + cond(pred2, true_fn_nested, false_fn_nested, [x])

        def f(pred, pred2, x):
            return cond(pred, true_fn, false_fn, [pred2, x])

        cc = torch._dynamo.testing.CompileCounter()
        opt_fn = torch._dynamo.optimize(cc)(f)
        true_true_sin = opt_fn(
            torch.tensor(True), torch.tensor(True), torch.tensor([0.25, 0.25])
        )
        self.assertTrue(same(torch.sin(torch.tensor([0.25, 0.25])), true_true_sin))

        true_false_sin = opt_fn(
            torch.tensor(True), torch.tensor(False), torch.tensor([0.25, 0.25])
        )
        self.assertTrue(same(torch.sin(torch.tensor([0.25, 0.25])), true_false_sin))

        false_true_sum_mult = opt_fn(
            torch.tensor(False), torch.tensor(True), torch.tensor([0.25, 0.25])
        )
        self.assertTrue(
            same(torch.tensor([2.75, 2.75]), false_true_sum_mult)
        )  # * 10 then add x

        false_false_sum_neg = opt_fn(
            torch.tensor(False), torch.tensor(False), torch.tensor([0.25, 0.25])
        )
        self.assertTrue(
            same(torch.tensor([0.0, 0.0]), false_false_sum_neg)
        )  # * -1 then add x
        self.assertTrue(cc.frame_count, 2)

    def test_cond_export(self):
        from functorch.experimental.control_flow import cond

        def true_fn_nested(x):
            return x * 10

        def false_fn_nested(x):
            return x * -1

        def true_fn(pred2, x):
            return x.sin()

        def false_fn(pred2, x):
            return x + cond(pred2, true_fn_nested, false_fn_nested, [x])

        def f(pred, pred2, x):
            return cond(pred, true_fn, false_fn, [pred2, x])

        graph, guard = torch._dynamo.export(f)(
            torch.tensor(False), torch.tensor(True), torch.tensor([0.25, 0.25])
        )
        true_true_sin = graph(
            torch.tensor(True), torch.tensor(True), torch.tensor([0.25, 0.25])
        )
        self.assertTrue(same(torch.sin(torch.tensor([0.25, 0.25])), true_true_sin))

        true_false_sin = graph(
            torch.tensor(True), torch.tensor(False), torch.tensor([0.25, 0.25])
        )
        self.assertTrue(same(torch.sin(torch.tensor([0.25, 0.25])), true_false_sin))

        false_true_sum_mult = graph(
            torch.tensor(False), torch.tensor(True), torch.tensor([0.25, 0.25])
        )
        self.assertTrue(
            same(torch.tensor([2.75, 2.75]), false_true_sum_mult)
        )  # * 10 then add x

        false_false_sum_neg = graph(
            torch.tensor(False), torch.tensor(False), torch.tensor([0.25, 0.25])
        )
        self.assertTrue(
            same(torch.tensor([0.0, 0.0]), false_false_sum_neg)
        )  # * -1 then add x

    def test_cond_export_single_arg(self):
        from functorch.experimental.control_flow import cond

        def true_fn(x):
            return x

        def false_fn(x):
            return x.sin()

        def f(pred, x):
            return cond(pred, true_fn, false_fn, [x])

        graph, guard = torch._dynamo.export(f)(
            torch.tensor(False), torch.tensor([0.25, 0.25])
        )
        true_mirror = graph(torch.tensor(True), torch.tensor([0.25, 0.25]))
        self.assertTrue(same(torch.tensor([0.25, 0.25]), true_mirror))
        true_mirror_2 = graph(torch.tensor(True), torch.tensor([0.33, 0.33, 0.33]))
        self.assertTrue(same(torch.tensor([0.33, 0.33, 0.33]), true_mirror_2))

        false_sin = graph(torch.tensor(False), torch.tensor([0.5, 0.5]))
        self.assertTrue(same(torch.sin(torch.tensor([0.5, 0.5])), false_sin))

    def test_enum_guards(self):
        class MyEnum(enum.Enum):
            FOO = 10
            BAR = 20

        def fn(x, y):
            if y == MyEnum.FOO:
                return x + 1
            else:
                return x - 1

        x = torch.rand(3)
        y = MyEnum.BAR
        ref = fn(x, y)
        opt_fn = torch.compile(backend="eager")(fn)
        res = opt_fn(x, y)
        self.assertTrue(same(ref, res))

    def test_duplicate_graph_break_log(self):
        torch._logging.set_logs(graph_breaks=True)

        @torch._dynamo.optimize("eager")
        def f1(a, b):
            f2(a, b)

        def f2(a, b):
            c = a + b
            print("break")
            return a + b + c

        @torch._dynamo.optimize("eager")
        def g1(a, b):
            g2(a, b)

        def g2(a, b):
            c = a + b
            print("break")
            return a + b + c

        def count_graph_break_msgs(msgs):
            return sum("Graph break in user code" in msg for msg in msgs)

        with self.assertLogs(
            logger="torch._dynamo", level=logging.DEBUG
        ) as log, torch._dynamo.config.patch(verbose=True):
            f1(torch.randn(10), torch.randn(10))
            self.assertGreater(count_graph_break_msgs(log.output), 1)

        with self.assertLogs(
            logger="torch._dynamo", level=logging.DEBUG
        ) as log, torch._dynamo.config.patch(verbose=False):
            g1(torch.randn(10), torch.randn(10))
            self.assertEqual(count_graph_break_msgs(log.output), 1)

        # reset logging state
        torch._logging.set_logs()

    def test_inplace_param_update(self):
        def fn(param, y):
            prev_grad = torch.is_grad_enabled()
            try:
                torch.set_grad_enabled(False)
                torch.set_grad_enabled(True)
                torch.set_grad_enabled(False)
                param.add_(y)
            finally:
                torch.set_grad_enabled(prev_grad)

        y = torch.randn(4)
        x = torch.nn.Parameter(torch.randn(4))
        fn(x, y)

        cnts = torch._dynamo.testing.CompileCounter()
        opt_fn = torch._dynamo.optimize(cnts, nopython=True)(fn)
        opt_fn(x, y)
        self.assertEqual(cnts.frame_count, 1)
        self.assertEqual(cnts.op_count, 3)

    @unittest.skipIf(
        not PLATFORM_SUPPORTS_FLASH_ATTENTION,
        "Can't run fused SDPA on this platform",
    )
    def test_parsing_sdpa(self):
        class MyModule(torch.nn.Module):
            def forward(self, query, key, value):
                out = F.scaled_dot_product_attention(query, key, value, None, 0, True)
                out = F.scaled_dot_product_attention(
                    query, key, value, None, 0, True, scale=8
                )
                out = F.scaled_dot_product_attention(
                    query=query,
                    key=key,
                    value=value,
                    attn_mask=None,
                    dropout_p=0,
                    is_causal=True,
                )
                out = F.scaled_dot_product_attention(
                    query,
                    key=key,
                    value=value,
                    attn_mask=None,
                    dropout_p=0,
                    is_causal=True,
                )
                out = F.scaled_dot_product_attention(
                    query, key, value, None, dropout_p=0, is_causal=True
                )
                out = F.scaled_dot_product_attention(query, key, value, None, scale=8)
                return out

        device = "cuda"
        dtype = torch.float16
        seq_len_q = 1
        seq_len_k = 1
        head_dim = 8
        query = torch.ones(
            1, 8, seq_len_q, head_dim, device=device, dtype=dtype, requires_grad=True
        )
        key = torch.ones(
            1, 8, seq_len_k, head_dim, device=device, dtype=dtype, requires_grad=True
        )
        value = torch.ones(
            1, 8, seq_len_k, head_dim, device=device, dtype=dtype, requires_grad=True
        )
        module = MyModule()
        opt_mod = torch._dynamo.optimize("inductor")(module)
        opt_mod(query, key, value)

    def test_generate_tensor_from_list_of_numpy_primitive_type(self):
        # Test sth like torch.LongTensor(list(np.int64, np.int64, ...))
        def fn():
            x = np.array([1, 2, 3, 4, 5, 6], dtype=np.int64)
            y = [x[0], x[2], x[4]]
            return torch.LongTensor(y)

        ref = fn()
        res = torch.compile(fullgraph=True)(fn)()
        self.assertEqual(ref, res)

    def test_object_classmethod(self):
        class C:
            @classmethod
            def fn(cls, x):
                return x + x

        @torch._dynamo.optimize("eager", nopython=True)
        def f():
            return C().fn(torch.ones(2, 3))

        self.assertTrue(torch.allclose(f(), torch.tensor([2.0])))

    def test_object_staticmethod(self):
        class C:
            @staticmethod
            def fn(x):
                return x + x

        @torch._dynamo.optimize("eager", nopython=True)
        def f():
            return C().fn(torch.ones(2, 3))

        self.assertTrue(torch.allclose(f(), torch.tensor([2.0])))

    def test_user_function_variable_supports_enum_argument(self):
        class Foo(enum.Enum):
            FOO = 0
            BAR = 1

        def gn(x, y=Foo.FOO):
            if y is Foo.FOO:
                return x
            else:
                return x + 1

        def fn(x):
            return gn(x)

        x = torch.randn(2, 3)
        ref = fn(x)
        opt_fn = torch._dynamo.optimize("eager", nopython=True)(fn)
        res = opt_fn(x)
        self.assertTrue(torch.allclose(ref, res))

    def test_user_function_variable_supports_type_abcmeta_argument(self):
        class Foo(metaclass=abc.ABCMeta):
            @abc.abstractclassmethod
            def read(self):  # noqa: B027
                pass

        class Bar(Foo):
            def read(self):
                return "Hello World!"

        class Baz:
            pass

        def gn(x, tys=(Bar, Baz)):
            if Bar in tys:
                return x - 1
            else:
                return x + 1

        def fn(x):
            return gn(x)

        x = torch.randn(2, 3)
        ref = fn(x)
        opt_fn = torch._dynamo.optimize("eager", nopython=True)(fn)
        res = opt_fn(x)
        self.assertTrue(torch.allclose(ref, res))

    def test_user_function_variable_supports_function_argument(self):
        # Test user defined function default arguments can be:
        # 1, user defined functions (e.g, add1)
        # 2, torch functions (e.g, torch.sin)
        # 3, python builtin functions (e.g, operator.neg)
        def add1(x):
            return x + 1

        def gn(x, f1=add1, f2=torch.sin, f3=operator.neg):
            return f3(f2(f1(x)))

        def fn(x):
            return gn(x)

        x = torch.randn(2, 3)
        ref = fn(x)
        opt_fn = torch._dynamo.optimize("eager", nopython=True)(fn)
        res = opt_fn(x)
        self.assertTrue(torch.allclose(ref, res))

    def test_typing_variable_isinstance(self):
        def fn(x, m):
            if isinstance(m, typing.Mapping):
                return x + 1
            else:
                return x - 1

        x = torch.randn(2, 3)
        m = {"x": torch.randn(3)}
        ref = fn(x, m)
        opt_fn = torch._dynamo.optimize("eager")(fn)
        res = opt_fn(x, m)
        self.assertTrue(torch.allclose(ref, res))

    @torch._dynamo.config.patch(guard_nn_modules=True)
    def test_repro_graph_breaks_in__get_item_by_idx(self):
        class Mod(torch.nn.Module):
            def __init__(self) -> None:
                super().__init__()
                self.mod = torch.nn.Sequential(
                    torch.nn.Linear(3, 3), torch.nn.Linear(3, 3)
                )

            def forward(self, x):
                return self.mod[0](x)

        m = Mod()
        graph, _ = torch._dynamo.export(m)(torch.randn(3, 3))

    @torch._dynamo.config.patch(guard_nn_modules=True)
    def test_nn_sequential_invocation(self):
        with freeze_rng_state():

            class TestModel(torch.nn.Module):
                def __init__(self) -> None:
                    super().__init__()
                    self.linears = torch.nn.Sequential(
                        torch.nn.Linear(2, 2),
                        torch.nn.Linear(2, 2),
                        torch.nn.Linear(2, 2),
                        torch.nn.Linear(2, 2),
                    )

                def forward(self, x):
                    all_but_last = self.linears[:-1]
                    return all_but_last(x)

            m = TestModel()
            x = torch.rand((2, 2))
            real = m(x)
            graph, _ = torch._dynamo.export(m)(x)
            dynamo_result = graph(x)
            self.assertTrue(same(real, dynamo_result))

    @torch._dynamo.config.patch(guard_nn_modules=True)
    def test_nn_sequential_invocation_reposition_indices(self):
        with freeze_rng_state():

            class TestModel(torch.nn.Module):
                def __init__(self) -> None:
                    super().__init__()
                    self.linears = torch.nn.Sequential(
                        torch.nn.Linear(2, 2),
                        torch.nn.Linear(2, 2),
                        torch.nn.Linear(2, 2),
                        torch.nn.Linear(2, 2),
                    )

                def forward(self, x):
                    all_but_last = self.linears[1:3]
                    return all_but_last(x)

            m = TestModel()
            x = torch.rand((2, 2))
            real = m(x)
            graph, _ = torch._dynamo.export(m)(x)
            dynamo_result = graph(x)
            self.assertTrue(same(real, dynamo_result))

    def test_error_on_nested_fx_trace(self):
        input = torch.rand(2, 3)

        def f(x):
            x + x

        real = f(input)

        optimized = torch._dynamo.optimize("eager")(f)
        self.assertTrue(same(optimized(input), real))

        with self.assertRaisesRegex(RuntimeError, "Detected that you are using FX"):
            gm = torch.fx.symbolic_trace(optimized)

    @patch.object(torch._dynamo.config, "error_on_nested_fx_trace", False)
    def test_no_error_on_nested_fx_trace(self):
        input = torch.rand(2, 3)

        def f(x):
            x + x

        real = f(input)

        optimized = torch._dynamo.optimize("eager")(f)
        self.assertTrue(same(optimized(input), real))

        # should not error
        gm = torch.fx.symbolic_trace(optimized)
        self.assertTrue(same(gm(input), real))

    def test_not_dynamic_scope(self):
        def f(y):
            x = 1

            def g():
                x = 2
                return lambda: x

            return y + g()()

        input = torch.zeros(1)
        real = f(input)
        optimized = torch._dynamo.optimize("eager")(f)
        opt = optimized(input)
        self.assertTrue(same(opt, real))

    def test_inference_mode(self):
        @torch.inference_mode()
        def func(x, y):
            return x.add(1.0) + y

        x = torch.ones(4, requires_grad=True)
        y = torch.ones(4, requires_grad=True)
        ref = func(x, y)
        opt_func = torch._dynamo.optimize("eager")(func)

        x1 = torch.ones(4, requires_grad=True)
        res = opt_func(x1, y)
        self.assertTrue(same(ref, res))
        self.assertTrue(same(x, x1))

    def test_if_cond_nn_mod1(self):
        class MockModule(torch.nn.Module):
            def __init__(self, output_relu=True):
                super().__init__()
                self.relu = torch.nn.ReLU() if output_relu else None

            def forward(self, x):
                x = torch.sin(x)
                if self.relu:
                    x = self.relu(x)
                return x

        model = MockModule()
        opt_model = torch._dynamo.optimize("eager", nopython=True)(model)

        x = torch.rand(4)
        ref = model(x)
        res = opt_model(x)
        self.assertTrue(same(ref, res))

        model = MockModule(output_relu=False)
        opt_model = torch._dynamo.optimize("eager", nopython=True)(model)

        x = torch.rand(4)
        ref = model(x)
        res = opt_model(x)
        self.assertTrue(same(ref, res))

    def test_if_cond_nn_mod2(self):
        class MockModule(torch.nn.Module):
            def __init__(self) -> None:
                super().__init__()
                self.layer = torch.nn.Sequential()

            def forward(self, x):
                if self.layer:
                    return x + 1
                else:
                    return x - 1

        model = MockModule()
        x = torch.rand(4)
        ref = model(x)
        opt_model = torch.compile(backend="eager")(model)
        res = opt_model(x)
        self.assertTrue(same(ref, res))

    def test_if_cond_nn_mod3(self):
        def fn(x):
            if torch.nn.ModuleList():
                return x + 1
            else:
                return x - 1

        x = torch.rand(4)
        ref = fn(x)
        opt_fn = torch.compile(backend="eager")(fn)
        res = opt_fn(x)
        self.assertTrue(same(ref, res))

    def test_if_cond_user_defined_object(self):
        # obj.__bool__ is not existed
        class A:  # noqa: B903
            def __init__(self, x):
                self.x = x

        # obj.__bool__ is function and returns bool type
        class B:
            def __init__(self, x):
                self.x = x

            def __bool__(self):
                return self.x > 0

        # obj.__bool__ is non-function
        class C:
            def __init__(self, x):
                self.x = x
                self.__bool__ = False

        def fn(x, obj):
            if not obj:
                return x + 1
            else:
                return x - 1

        x = torch.rand(4)
        cnts = torch._dynamo.testing.CompileCounter()
        opt_fn = torch._dynamo.optimize(cnts, nopython=True)(fn)
        obj1 = A(0.5)
        obj2 = B(0.5)
        obj3 = B(-0.5)
        obj4 = C(0.5)
        for obj in [obj1, obj2, obj3, obj4, obj3, obj2]:
            ref = fn(x, obj)
            res = opt_fn(x, obj)
            self.assertTrue(same(ref, res))
        self.assertEqual(cnts.frame_count, 4)

    def test_if_cond_user_defined_object2(self):
        # obj.__bool__ is function and returns non-bool type
        class MyObj:
            def __init__(self, x):
                self.x = x

            def __bool__(self):
                self.x = 1.2
                return self.x

        def fn(a, obj):
            if not obj:
                return a + obj.x
            else:
                return a - obj.x

        x = torch.rand(4)
        obj = MyObj(0.5)
        opt_fn = torch._dynamo.optimize("eager")(fn)
        try:
            opt_fn(x, obj)
            self.assertFalse(True)
        except TypeError as e:
            self.assertIn("__bool__ should return bool, returned float", str(e))

    def test_unpack_tensor_shape_mismatch(self):
        @torch.compile(backend="eager")
        def f1(x):
            a, b = x
            return torch.sin(a + b)

        x = torch.tensor(2.0)
        with self.assertRaisesRegex(AssertionError, "Can't unpack scalar tensors"):
            f1(x)

        x = torch.tensor([2.0])
        with self.assertRaisesRegex(
            AssertionError, "Can't unpack a tensor of 1 rows into a tuple of 2 elements"
        ):
            f1(x)

        @torch.compile(backend="eager")
        def f2(x):
            (a,) = x
            return torch.sin(a + 1)

        x = torch.tensor(2.0)
        with self.assertRaisesRegex(AssertionError, "Can't unpack scalar tensors"):
            f2(x)

        x = torch.tensor([2.0])
        self.assertTrue(same(f2(x), torch.sin(x[0] + 1)))

    def test_if_cond_user_defined_object3(self):
        # obj.__bool__ is not existed, but obj.__len__ exists
        class A:  # noqa: B903
            def __init__(self, x):
                self.x = x

            def __len__(self):
                return len(self.x)

        # obj.__bool__ takes precedence over obj.__len__
        class B:
            def __init__(self, x):
                self.x = x

            def __bool__(self):
                return False

            def __len__(self):
                return len(self.x)

        def fn(x, obj):
            if not obj:
                return x + 1
            else:
                return x - 1

        x = torch.rand(4)
        opt_fn = torch.compile(backend="eager", fullgraph=True)(fn)
        obj1 = A([1, 2, 3])
        obj2 = A([])
        obj3 = B([1, 2, 3])
        obj4 = B([])
        for obj in [obj1, obj2, obj3, obj4]:
            ref = fn(x, obj)
            res = opt_fn(x, obj)
            self.assertTrue(same(ref, res))

    def test_class_has_instancecheck_method(self):
        class A:
            pass

        class ExampleMeta(type):
            def __instancecheck__(cls, instance):
                return True

        class B(metaclass=ExampleMeta):
            pass

        def fn(x, obj):
            if isinstance(obj, B):
                return x + 1
            else:
                return x - 1

        x = torch.rand(4)
        obj = A()
        ref = fn(x, obj)
        opt_fn = torch._dynamo.optimize("eager", nopython=True)(fn)
        res = opt_fn(x, obj)
        self.assertTrue(same(ref, res))

    def test_torch_cuda_is_available(self):
        def fn(x):
            if torch.cuda.is_available():
                return x + 1
            else:
                return x - 1

        x = torch.rand(4)
        ref = fn(x)
        opt_fn = torch._dynamo.optimize("eager", nopython=True)(fn)
        res = opt_fn(x)
        self.assertTrue(same(ref, res))

    def test_variable_tracker_recursively_contains(self):
        # VariableTracker.recursively_contains should be updated correctly when mutation happens
        def fn(x):
            data = [[None] * 3] * 3
            for i in range(3):
                if i == 0:
                    data[0][i] = x
                else:
                    data[0][i] = data[0][i - 1] + 1
            return data[0][-1]

        x = torch.rand(4)
        ref = fn(x)
        opt_fn = torch._dynamo.optimize("eager", nopython=True)(fn)
        res = opt_fn(x)
        self.assertTrue(same(ref, res))

    @unittest.skipIf(not TEST_CUDA, "requires cuda")
    @unittest.skipIf(not torch.backends.cudnn.is_available(), "requires cudnn")
    def test_torch_cudnn_is_acceptable(self):
        def fn(x):
            if torch.backends.cudnn.is_acceptable(tensor=x):
                return x + 1
            return x

        x = torch.rand(4).cuda()
        ref = fn(x)
        opt_fn = torch._dynamo.optimize("eager", nopython=True)(fn)
        res = opt_fn(x)
        self.assertTrue(same(ref, res))

    @unittest.skipIf(not TEST_CUDA, "requires cuda")
    @unittest.skipIf(not torch.backends.cudnn.is_available(), "requires cudnn")
    def test_torch_cudnn_is_acceptable_bad_inputs(self):
        def fn1(x):
            if torch.backends.cudnn.is_acceptable("invalid"):
                return x + 1
            return x

        def fn2(x):
            if torch.backends.cudnn.is_acceptable(x, 3.14):
                return x + 1
            return x

        with self.assertRaisesRegex(
            AssertionError, "Expect input to cudnn.is_acceptable to be a tensor"
        ):
            x1 = torch.rand(4).cuda()
            opt_fn1 = torch._dynamo.optimize("eager", nopython=True)(fn1)
            res1 = opt_fn1(x1)

        with self.assertRaisesRegex(
            AssertionError, "Expect 1 input to cudnn.is_acceptable"
        ):
            x2 = torch.rand(4).cuda()
            opt_fn2 = torch._dynamo.optimize("eager", nopython=True)(fn2)
            res = opt_fn2(x2)

    @unittest.skipIf(not TEST_CUDA, "requires cuda")
    def test_get_device(self):
        def fn(x, y):
            x = x + 1
            y = y + 1
            return x.get_device(), y.get_device()

        x = torch.rand(4, device="cuda")
        y = torch.rand(4, device="cpu")
        ref = fn(x, y)
        opt_fn = torch._dynamo.optimize("eager", nopython=True)(fn)
        res = opt_fn(x, y)
        self.assertTrue(same(ref, res))

    def test_disable_flag(self):
        cnt = torch._dynamo.testing.CompileCounter()

        with patch.dict(os.environ, {"TORCH_COMPILE_DISABLE": "1"}):

            def fn(x, y):
                x = x + 1
                y = y + 1

            opt_fn = torch._dynamo.optimize(cnt)

        self.assertEqual(cnt.frame_count, 0)

    def test_is_compiling(self):
        def f1():
            if torch._dynamo.is_compiling():
                return torch.ones(2, 2)
            else:
                return torch.zeros(2, 2)

        def f2():
            if torch._utils.is_compiling():
                return torch.ones(2, 2)
            else:
                return torch.zeros(2, 2)

        def f3():
            if torch.compiler.is_compiling():
                return torch.ones(2, 2)
            else:
                return torch.zeros(2, 2)

        def f4():
            if torch.compiler.is_dynamo_compiling():
                return torch.ones(2, 2)
            else:
                return torch.zeros(2, 2)

        for f in [f1, f2, f3, f4]:
            opt_f = torch._dynamo.optimize("eager")(f)

            self.assertEqual(f(), torch.zeros(2, 2))
            self.assertEqual(opt_f(), torch.ones(2, 2))

    def test_torch_generator_set_state(self):
        def fn():
            default_state = torch.default_generator.get_state()
            x = torch.rand([2, 3])
            if default_state.dtype != "float32":
                x = x * 2
            torch._dynamo.graph_break()
            torch.default_generator.set_state(default_state)
            y = torch.rand([2, 3])
            return x, y

        opt_fn = torch._dynamo.optimize("eager")(fn)
        x, y = opt_fn()
        self.assertEqual(x, y * 2)

    def test_torch_distributions_lazy_property(self):
        def fn(x):
            return torch.distributions.Categorical(probs=x).entropy()

        opt_fn = torch._dynamo.optimize("eager")(fn)
        x = torch.rand([4, 4])
        self.assertEqual(opt_fn(x), fn(x))

    def test_guard_failure_fn(self):
        def fn(x, y, k):
            x = x + 1
            y = y + 1
            return x * y * k

        x = torch.tensor([0.5, 0.5])
        y = torch.tensor([1.0, 1.0])

        guard_failure = None

        def guard_failures(failure):
            nonlocal guard_failure
            guard_failure = failure

        opt_fn = torch._dynamo.optimize(
            "eager", nopython=True, guard_fail_fn=guard_failures
        )(fn)

        x2 = torch.tensor([0.5, 0.5, 1.0])
        y2 = torch.tensor([0.5, 0.5, 0.5])

        opt_fn(x, y, 3)
        opt_fn(x2, y2, 5)

        if (
            not torch._dynamo.config.specialize_int
            and not torch._dynamo.config.assume_static_by_default
        ):
            # we didn't actually test guard_failure_fn here but whatever,
            # nice to see no guard failure on the test
            self.assertTrue(guard_failure is None)
        else:
            self.assertTrue(guard_failure is not None)

    def test_guard_failure_fn_shape_control(self):
        def fn(x, y):
            if x.shape[0] < 4:
                if y.shape[0] < 3:
                    return x * y
                else:
                    return x + y
            else:
                return -1

        x = torch.randn([2, 2])
        y = torch.randn([2, 2])

        guard_failure = None

        def guard_failures(failure):
            nonlocal guard_failure
            guard_failure = failure

        opt_fn = torch._dynamo.optimize(
            "eager", nopython=True, guard_fail_fn=guard_failures
        )(fn)

        x2 = torch.randn([5, 5])
        y2 = torch.randn([5, 5])

        opt_fn(x, y)
        opt_fn(x2, y2)

        self.assertTrue(guard_failure is not None)
        first_guard_failure = guard_failure[0].partition("\n")[0]
        if torch._dynamo.config.assume_static_by_default:
            self.assertIn(
                """tensor 'L['x']' size mismatch at index 0. expected 2, actual 5""",
                first_guard_failure,
            )
        else:
            self.assertIn("""L['x'].size()[0] < 3""", first_guard_failure)

    def test_guard_failure_fn2(self):
        def fn(x, y):
            x = x + 1
            y = y + 1
            return x * y

        x = torch.tensor([0.5, 0.5])
        y = torch.tensor([1.0, 1.0])

        guard_failure = None

        def guard_failures(failure):
            nonlocal guard_failure
            guard_failure = failure

        opt_fn = torch._dynamo.optimize(
            "eager", nopython=True, guard_fail_fn=guard_failures
        )(fn)

        x2 = torch.tensor([0.5, 0.5, 1.0])
        y2 = torch.tensor([0.5, 0.5, 0.5])

        opt_fn(x, y)
        opt_fn(x2, y2)

        if torch._dynamo.config.assume_static_by_default:
            self.assertIn(
                """tensor 'L['x']' size mismatch at index 0. expected 2, actual 3""",
                guard_failure[0],
            )
        else:
            self.assertTrue(guard_failure is None)

    def test_guard_failure_fn_tensor_iter(self):
        def fn(x):
            for y in x:
                y.add_(1.0)
            return y

        guard_failure = None

        def guard_failures(failure):
            nonlocal guard_failure
            guard_failure = failure

        opt_fn = torch._dynamo.optimize(
            "eager", nopython=True, guard_fail_fn=guard_failures
        )(fn)

        args1 = torch.randn(10, 10)
        out = fn(args1)
        opt_out = opt_fn(args1)
        self.assertTrue(same(out, opt_out))

        args2 = torch.randn(9, 10)
        out = fn(args2)
        opt_out = opt_fn(args2)
        self.assertTrue(same(out, opt_out))

        # guard is expected for both static and dynamic shapes
        self.assertTrue(guard_failure is not None)
        self.assertIn(
            """len(L['x']) == 10""",
            guard_failure[0],
        )

    def test_no_guard_for_unused_sym_node_fstring(self):
        def fn(x):
            f"{x.shape[0]}"
            return x.sin()

        guard_failure = None

        def guard_failures(failure):
            nonlocal guard_failure
            guard_failure = failure

        opt_fn = torch._dynamo.optimize(
            "eager", guard_fail_fn=guard_failures, dynamic=True
        )(fn)
        args1 = torch.randn(10, 11)
        out = fn(args1)
        opt_out = opt_fn(args1)
        self.assertEqual(out, opt_out)

        # We change x.shape[0] to test whether it's guarded
        args2 = torch.randn(9, 11)
        out = fn(args2)
        opt_out = opt_fn(args2)
        self.assertEqual(out, opt_out)
        self.assertEqual(guard_failure, None)

    def test_guard_sym_node_fstring_when_used(self):
        def fn(x):
            # assign fstring to a variable causes the fstring to be used,
            # which realizes the variable tracker.
            f_str = f"{x.shape[0]}"
            return x.sin()

        guard_failure = None

        def guard_failures(failure):
            nonlocal guard_failure
            guard_failure = failure

        opt_fn = torch._dynamo.optimize(
            "eager", guard_fail_fn=guard_failures, dynamic=True
        )(fn)
        args1 = torch.randn(10, 11)
        out = fn(args1)
        opt_out = opt_fn(args1)
        self.assertEqual(out, opt_out)

        # We change x.shape[0] to test whether it's guarded
        args2 = torch.randn(9, 11)
        out = fn(args2)
        opt_out = opt_fn(args2)
        self.assertEqual(out, opt_out)
        self.assertTrue(guard_failure is not None)
        self.assertIn("""tensor 'L['x']' size mismatch at index 0""", guard_failure[0])

    def test_restore_graphstate(self):
        # This function does some guard accumulation,
        # and then rolls back due to control flow.
        # The idea is that if one were printing guards as they appear,
        # they would see this insert a guard that does not show up in the final set of
        # guards as we rolled back from it.
        def nested_fn(s):
            if x[0] < 10:
                return s * s
            return s

        def fn(x, y):
            x = x + 1
            y = nested_fn(y)
            y = y + 10
            return x * y

        all_guards = []

        def guard_export_print(guards):
            nonlocal all_guards
            all_guards.extend(guards)

        opt_fn = torch._dynamo.optimize("eager", guard_export_fn=guard_export_print)(fn)

        x = torch.tensor([0.5, 0.5])
        y = torch.tensor([1.0, 1.0])
        opt_fn(x, y)

        for guard in all_guards:
            # This guard was created
            self.assertTrue(guard.name != "nested_fn.__closure__[0].cell_contents")

    @unittest.skipIf(not torch.cuda.is_available(), "Test requires CUDA.")
    def test_symint_as_device_kwarg(self):
        def f(rank):
            # -2 to make device id 0 for easier testing on CI
            return torch.ones(10, device=rank.size(0) - 2)

        x = torch.randn(2)
        out = f(torch.randn(2))
        opt_out = torch.compile(backend="eager", dynamic=True, fullgraph=True)(f)(x)
        self.assertEqual(out, opt_out)

    @unittest.skipIf(not TEST_MULTIGPU, "need multiple GPU")
    def test_symint_as_device_kwarg_multi_gpu(self):
        def fn(rank):
            # -2 to make device id smaller for easier testing on CI
            return torch.ones(10, device=rank.size(0) - 2)

        x = torch.randn(2)
        out = fn(torch.randn(2))

        guard_failure = None

        def guard_failures(failure):
            nonlocal guard_failure
            guard_failure = failure

        opt_fn = torch._dynamo.optimize(
            "eager", guard_fail_fn=guard_failures, dynamic=True
        )(fn)
        self.assertEqual(out, opt_fn(x))

        x = torch.randn(3)
        self.assertEqual(fn(x), opt_fn(x))
        self.assertTrue(guard_failure is not None)
        self.assertIn(
            """tensor 'L['rank']' size mismatch at index 0""", guard_failure[0]
        )

    @unittest.skipIf(not torch.cuda.is_available(), "Test requires CUDA.")
    def test_symint_as_device_kwarg_non_strict_export(self):
        class Mod(torch.nn.Module):
            def forward(self, x):
                # -2 to make device id 0 for easier testing on CI
                return torch.ones(10, device=x.size(0) - 2)

        x = torch.randn(2)
        m = Mod()
        d1 = torch.export.Dim("d1", max=2048)
        with self.assertRaisesRegex(
            torch._dynamo.exc.UserError, r"Constraints violated \(d1\)"
        ):
            ep = torch.export.export(
                m, (x,), dynamic_shapes={"x": {0: d1}}, strict=False
            )

    def test_call_parent_non_class_methods_from_child(self):
        class A:
            a = 4

            def add(self, x):
                return x + 10

            def mul(self, x):
                return x * 0.1

        class B(A):
            coeff = 4

            def add(self, x):
                return x + 20

            @classmethod
            def cube(cls, x):
                return cls.coeff * x * x * x

            def mul(self, x):
                return super().mul(x) * x * 0.2

        class C(B):
            def add(self, x):
                b = super().cube(x)
                c = A.add(self, x)
                d = B.mul(self, x)
                e = super(B, self).add(x)
                f = super().a * x
                return b + c + d + e + f

        x = torch.rand(4)
        fn = C().add
        ref = fn(x)
        cnt = torch._dynamo.testing.CompileCounter()
        opt_fn = torch._dynamo.optimize(cnt, nopython=True)(fn)
        res = opt_fn(x)
        self.assertTrue(same(ref, res))
        self.assertEqual(cnt.frame_count, 1)

        # Check recompilation
        A.a = 5
        ref = fn(x)
        res = opt_fn(x)
        self.assertTrue(same(ref, res))
        # Ensure that super guard checks are working as expected
        res = opt_fn(x)
        self.assertEqual(cnt.frame_count, 2)

    def test_builder_for_class_with_metaclass(self):
        class ExampleMeta(type):
            pass

        class MyClass(metaclass=ExampleMeta):
            pass

        def fn(x, y):
            if isinstance(y, MyClass):
                return x + 1
            else:
                return x - 1

        x = torch.rand([4, 4])
        y = MyClass()
        ref = fn(x, y)
        opt_fn = torch._dynamo.optimize("eager")(fn)
        res = opt_fn(x, y)
        self.assertTrue(same(ref, res))

    def test_tuple_from_tuple_iter(self):
        def inner_fn(*args):
            acc = torch.ones(10, 10)
            for arg in args:
                acc.add_(arg)

            return acc

        @torch._dynamo.optimize("eager")
        def fn(inputs, params):
            y = tuple(inputs) + tuple(params)
            return inner_fn(*y)

        inputs = [torch.randn(10, 10) for _ in range(3)]

        fn(inputs, iter(tuple(inputs)))

        def fn(params):
            y = tuple(params)
            return inner_fn(*y)

        opt_fn = torch._dynamo.optimize("eager")(fn)
        inputs = [torch.randn(10, 10) for _ in range(3)]
        self.assertTrue(same(fn(iter(tuple(inputs))), opt_fn(iter(tuple(inputs)))))

        # Force recompilation
        inputs = [torch.randn(10, 10) for _ in range(4)]
        self.assertTrue(same(fn(iter(tuple(inputs))), opt_fn(iter(tuple(inputs)))))

    def test_torch_package_working_with_trace(self):
        # from torch._dynamo.test_case import run_tests

        inputs = [torch.randn([2, 2]), torch.randn([2, 2])]

        optimized_model = torch._dynamo.optimize(backend="eager")(
            MyPickledModule(torch.randn([2, 2]))
        )
        from torch import package

        tmp_root = tempfile.gettempdir()
        path = os.path.join(tmp_root, "MyPickledModule.pt")
        package_name = "MyPickledModule"
        resource_name = "MyPickledModule.pkl"

        model = MyPickledModule(torch.randn([2, 2]))

        with package.PackageExporter(path) as exp:
            exp.extern("**")
            exp.save_pickle(package_name, resource_name, model)

        imp = package.PackageImporter(path)
        loaded_model = imp.load_pickle(package_name, resource_name)

        optimized_loaded_model = torch._dynamo.optimize("eager")(loaded_model)(*inputs)

    def test_shape_and_tuple_equality(self):
        def fn(x, y, t):
            z = x * y
            if x.size() == t:
                return z.cos()
            return z.sin()

        torch._dynamo.optimize("eager", nopython=True)(fn)(
            torch.randn([4, 4]), torch.randn([4, 4]), (4, 4)
        )

    def test_int_list(self):
        # if assume_static_by_default == True: spec int list
        # otherwise: unspec int list
        def fn(x, y):
            return torch.sin(x + y[1] % 2)

        x = torch.randn(6)
        cnt = torch._dynamo.testing.CompileCounter()
        opt_fn = torch._dynamo.optimize(cnt)(fn)
        for i in range(10, 25, 3):
            y = [i, i + 1, i + 2]
            ref = fn(x, y)
            res = opt_fn(x, y)
            self.assertTrue(same(ref, res))
        if torch._dynamo.config.assume_static_by_default:
            if torch._dynamo.config.automatic_dynamic_shapes:
                self.assertExpectedInline(cnt.frame_count, """2""")
            else:
                self.assertExpectedInline(cnt.frame_count, """5""")
        else:
            self.assertExpectedInline(cnt.frame_count, """1""")

    def test_patched_builtin_functions(self):
        import builtins

        # Cache the original builtin function ids
        torch._dynamo.trace_rules._builtin_function_ids()

        class MyClass:
            pass

        builtin_isinstance = builtins.isinstance

        def patched_isinstance(obj, classinfo) -> bool:
            if builtin_isinstance(obj, MyClass):
                return False
            else:
                return builtin_isinstance(obj, classinfo)

        def fn(x, y):
            if isinstance(y, MyClass):
                return x + 1
            else:
                return x - 1

        x = torch.ones(2, 3)
        y = MyClass()

        try:
            ref = fn(x, y)
            # Monkey patch builtin function
            builtins.isinstance = patched_isinstance
            opt_fn = torch.compile(backend="eager", fullgraph=True)(fn)
            res = opt_fn(x, y)
            self.assertTrue(same(ref, x + 1))
            self.assertTrue(same(res, x - 1))
        finally:
            builtins.isinstance = builtin_isinstance

        # check recompilation because builtins is now unpatched
        opt_fn = torch.compile(backend="eager", fullgraph=True)(fn)
        res = opt_fn(x, y)
        self.assertTrue(same(res, x + 1))

    # specifically test for tensor.attribute -> torch.something()
    def test_real_imag_tensor_attribute(self):
        def fn(x, y):
            a = x.real
            b = x.imag
            return torch.mul(torch.add(a, y), b)

        x_real = torch.rand((4, 4))
        x_imag = torch.rand((4, 4))
        x = torch.complex(x_real, x_imag)
        y = torch.rand((4, 4))

        ref = fn(x, y)
        opt_fn = torch._dynamo.optimize("eager")(fn)
        res = opt_fn(x, y)
        self.assertTrue(same(ref, res))

    def test_cast(self):
        from typing import cast

        def fn(x):
            return cast(torch.Tensor, torch.add(x, 1.0))

        opt_fn = torch.compile(backend="eager", fullgraph=True)(fn)

        ref = fn(torch.ones(2, 2))
        res = opt_fn(torch.ones(2, 2))

        self.assertTrue(same(ref, res))

    def test_T_tensor_attribute(self):
        def fn(x, y):
            a = x.T
            return torch.add(a, y)

        x = torch.rand((4, 4))
        y = torch.rand((4, 4))

        ref = fn(x, y)
        opt_fn = torch._dynamo.optimize("eager")(fn)
        res = opt_fn(x, y)
        self.assertTrue(same(ref, res))

    def test_recursive_tensor_attribute(self):
        def fn(x, y):
            a = x.real.T
            b = x.imag
            return torch.mul(torch.add(a, y), b)

        x_real = torch.rand((4, 4))
        x_imag = torch.rand((4, 4))
        x = torch.complex(x_real, x_imag)
        y = torch.rand((4, 4))

        ref = fn(x, y)
        opt_fn = torch._dynamo.optimize("eager")(fn)
        res = opt_fn(x, y)
        self.assertTrue(same(ref, res))

    def test_assigning_function_to_object_attribute(self):
        # user-defined functions which are object's attributes are not converted to bound methods
        def my_add(*args):
            a, b = args
            return a + b

        class MyClass:
            def __init__(self, func):
                self.add = func

        obj = MyClass(my_add)

        def fn(x):
            return obj.add(x, 2)

        x = torch.rand(2, 3)
        ref = fn(x)
        opt_fn = torch.compile(backend="eager")(fn)
        res = opt_fn(x)
        self.assertTrue(same(ref, res))

    def test_assigning_function_to_class_attribute(self):
        # user-defined functions which are class's attributes are converted to bound methods
        def my_add(*args):
            obj, a, b = args
            return obj.x + a + b

        class MyClass:
            add = my_add

            def __init__(self, x):
                self.x = x

        obj = MyClass(0.5)

        def fn(x):
            return obj.add(x, 2)

        x = torch.rand(2, 3)
        ref = fn(x)
        opt_fn = torch.compile(backend="eager")(fn)
        res = opt_fn(x)
        self.assertTrue(same(ref, res))

    def test_tagging_tensors_simple(self):
        def foo(x, y):
            return x * y, x, y

        a = torch.randn([3, 3])
        a.tag = "a"
        b = torch.randn([3, 3])
        b.tag = "b"

        exported = torch._dynamo.export(foo)(a, b)
        out_graph = exported[0]

        nodes = list(out_graph.graph.nodes)
        placeholders = [node for node in nodes if node.op == "placeholder"]
        all_tags = []
        for placeholder in placeholders:
            if "tensor_dict" in placeholder.meta:
                all_tags.append(placeholder.meta["tensor_dict"]["tag"])

        self.assertEqual(all_tags, ["a", "b"])

    def test_tagging_tensors_mix_used_unused_structure(self):
        def pre_attention_state_ops(input, mems, state):
            lc_key = state[0]
            lc_val = state[1]
            bar = []
            for i in range(0, 4):
                bar2 = []
                for j in range(0, 3):
                    bar2.append(
                        lc_key + lc_val + torch.tensor([0.1, 0.25, 0.4, 0.5, 0.1])
                    )
                bar.append(bar2)

            return bar

        mems = torch.tensor([[[1.8364, 0.2724, -1.4917, -0.4367, 0.8640]]])
        state = [
            torch.tensor([[[1.0517, 0.3848, -0.6472, 0.0823, 0.9116]]]),
            torch.tensor([[[1.0517, 0.3848, -0.6472, 0.0823, 0.9116]]]),
        ]
        i = torch.tensor(
            [
                [0.0313, -0.1487, -0.3846, -0.5321],
                [-1.7073, 1.3331, -0.0890, -1.4935],
                [-0.8314, -0.1862, -0.5935, 1.5232],
            ]
        )

        mems.tag = "MEMS"
        i.tag = "FOO"
        state[0].tag = "STATE_0"
        state[1].tag = "HMMM"

        exported = torch._dynamo.export(pre_attention_state_ops)(i, mems, state)
        out_graph = exported[0]

        nodes = list(out_graph.graph.nodes)
        placeholders = [node for node in nodes if node.op == "placeholder"]
        all_tags = []
        for placeholder in placeholders:
            if "tensor_dict" in placeholder.meta:
                all_tags.append(placeholder.meta["tensor_dict"]["tag"])

        self.assertEqual(all_tags, ["STATE_0", "HMMM"])

    def test_get_custom_tensor_attribute(self):
        def fn(x):
            return x.custom_attr * x

        x = torch.rand((2, 2))
        x.custom_attr = 3.14
        ref = fn(x)
        opt_fn = torch._dynamo.optimize("eager")(fn)
        res = opt_fn(x)
        self.assertTrue(same(ref, res))

    def test_set_custom_tensor_attribute(self):
        def fn(x):
            x.custom_attr = 3.14
            return x.custom_attr * x

        x = torch.rand((2, 2))
        ref = fn(x)
        opt_fn = torch._dynamo.optimize("eager")(fn)
        res = opt_fn(x)
        self.assertTrue(same(ref, res))

    def test_unhandled_exception_in_dynamo(self):
        # traceback.format_exc() approximates an unhandled exception
        def f(a):
            a += 1
            raise RuntimeError("smoge")
            return a

        opt_fn = torch._dynamo.optimize("eager")(f)
        try:
            opt_fn(torch.ones(2))
        except RuntimeError as e:
            self.assertIn("smoge", traceback.format_exc())

    def test_unhandled_exception_in_dynamo2(self):
        # segfaults in python 3.11 if shadow frame is freed improperly
        from torch.testing import make_tensor

        def fn():
            # test that the errors are the same for dense and sparse versions
            def test1(*, is_sparse):
                # shapes must be compatible for matrix multiplication
                a = make_tensor((2, 3), dtype=torch.float32, device="cpu")
                if is_sparse:
                    a_sparse = a.to_sparse_csr()
                    return torch.addmm(a, a_sparse, a)
                else:
                    return torch.addmm(a, a, a)

            try:
                test1(is_sparse=False)
            except RuntimeError as msg:
                try:
                    test1(is_sparse=True)
                except RuntimeError as msg2:
                    raise RuntimeError("smoge")

        opt_fn = torch._dynamo.optimize("eager")(fn)
        try:
            opt_fn()
        except RuntimeError:
            self.assertIn("smoge", traceback.format_exc())

    def test_variable_access_in_exception(self):
        def fn():
            x = torch.ones(1)
            try:
                raise RuntimeError("bad")
            except RuntimeError:
                x += 1
            return x

        opt_fn = torch._dynamo.optimize("eager", nopython=True)(fn)
        self.assertEqual(opt_fn(), torch.tensor([2.0]))

    def test_nested_sequential_with(self):
        def fn(x):
            with torch.set_grad_enabled(True):
                with torch.set_grad_enabled(False):
                    x = x + 1
                with torch.set_grad_enabled(True):
                    x = x + 1
                return x

        opt_fn = torch._dynamo.optimize("eager")(fn)
        self.assertEqual(opt_fn(torch.ones(1)), torch.tensor([3.0]))

    def test_nested_sequential_try(self):
        def fn(x):
            try:
                try:
                    x = x + 1
                except:
                    pass
                try:
                    try:
                        x = x + 1
                    except:
                        pass
                except:
                    pass
            except:
                pass
            return x

        opt_fn = torch._dynamo.optimize("eager")(fn)
        self.assertEqual(opt_fn(torch.ones(1)), torch.tensor([3.0]))

    def test_nested_sequential_try_with(self):
        def fn(x):
            with torch.set_grad_enabled(True):
                try:
                    x = x + 1
                except:
                    pass
                try:
                    with torch.set_grad_enabled(False):
                        x = x + 1
                except:
                    pass
            return x

        opt_fn = torch._dynamo.optimize("eager")(fn)
        self.assertEqual(opt_fn(torch.ones(1)), torch.tensor([3.0]))

    def test_nested_sequential_try_with_graph_break(self):
        def fn(x, n):
            with torch.set_grad_enabled(True):
                with torch.set_grad_enabled(False):
                    x = x + 1
                    torch._dynamo.graph_break()
                try:
                    with torch.set_grad_enabled(False):
                        x = x + 1
                        if n == 0:
                            torch._dynamo.graph_break()
                except:
                    pass
                with torch.set_grad_enabled(False):
                    x = x + 1
                    torch._dynamo.graph_break()
                x = x + 1
            return x

        counter = CompileCounter()
        opt_fn = torch._dynamo.optimize(counter)(fn)
        self.assertEqual(opt_fn(torch.ones(1), 0), torch.tensor([5.0]))
        self.assertEqual(counter.frame_count, 1)

        torch._dynamo.reset()
        counter = CompileCounter()
        opt_fn = torch._dynamo.optimize(counter)(fn)
        self.assertEqual(opt_fn(torch.ones(1), 1), torch.tensor([5.0]))
        self.assertEqual(counter.frame_count, 3)

    def test_ordered_dict_alias_reconstruct(self):
        od = collections.OrderedDict

        def fn():
            d1 = dict()  # noqa: C408
            d1["a"] = 1
            d2 = od(d1)
            d2["b"] = 2
            torch._dynamo.graph_break()
            if isinstance(d2, od):
                return d2["a"] + d2["b"]
            else:
                return 0

        dis.dis(fn)
        self.assertEqual(torch._dynamo.optimize("eager")(fn)(), 3)

    # NOTE this test can be removed once multiline errors are in Python.
    # See https://github.com/python/cpython/issues/106922
    # Covered by test_logging.py:test_trace_call* tests in 3.13+
    @skipIfNotPy311
    @unittest.skipIf(sys.version_info >= (3, 13), "feature landed in 3.13")
    def test_get_instruction_source_311(self):
        def f():
            # flake8: noqa
            # fmt: off
            # test binary ops
            a = ( b   )   +   c
            a = (a + b) // (c - d)
            a = b    \
         +\
               c  # test
            a = (
                (b  # test +
                    )  \
                # +
            << (

                c  # test
                \
            )  # test
            )

            # test slice
            a = bbb   [  ccc    ]
            b = bbbbb \
                [  ccc # test

                 + ddd  \

                ] # test
            a = bbb[ccc][ddd][eee]

            # test nested and multiline function calls
            a = g(g(g(b)))
            a = g(h(
                g(b),
                c
            ))

            # test chained function calls
            a = (g(x).y)(
                z
            )(1)(2)

            # test unicode (match traceback behavior)
            a = ("🔥🔥🔥" +
                + "🔥🔥") + b

        from torch._dynamo.utils import get_instruction_source_311

        if sys.version_info >= (3, 12):
            # Offsets changed in 3.12, e.g. due to removal of PRECALL inst
            offsets = (3, 11, 15, 19, 23, 29, 35, 44, 53, 65)
        else:
            offsets = (3, 11, 15, 19, 23, 29, 35, 46, 58, 74)
        insts = list(dis.get_instructions(f))
        # uncomment to determine offsets
        # print(*enumerate(insts), sep="\n")
        all_sources = "\n".join(
            get_instruction_source_311(f.__code__, insts[offset]) for offset in offsets
        )
        self.assertExpectedInline(
            all_sources,
            """\
            a = ( b   )   +   c
                ~~~~~~~~~~^~~~~

            a = (a + b) // (c - d)
                ~~~~~~~~^^~~~~~~~~

            a = b    \\
                ~~~~~~
         +\\
         ^~
               c  # test
               ~

                (b  # test +
                ~~~~~~~~~~~~
                    )  \\
                    ~~~~
                # +
                ~~~
            << (
            ^^~~


                c  # test
                ~~~~~~~~~
                \\
                ~
            )  # test
            ~

            a = bbb   [  ccc    ]
                ~~~~~~^^^^^^^^^^^

            b = bbbbb \\
                ~~~~~~~
                [  ccc # test
                ^^^^^^^^^^^^^


                 + ddd  \\
                 ^^^^^^^^


                ] # test
                ^

            a = bbb[ccc][ddd][eee]
                ~~~~~~~~^^^^^

            a = g(g(g(b)))
                  ~^^^^^^

            a = g(h(
                  ~^
                g(b),
                ^^^^^
                c
                ^
            ))
            ^

            a = (g(x).y)(
                ~~~~~~~~~
                z
                ~
            )(1)(2)
            ~^^^
""",
        )
        # test unicode (since assertExpectedInline doesn't support unicode)
        op_offset = 74 if sys.version_info >= (3, 12) else 84
        self.assertEqual(
            get_instruction_source_311(f.__code__, insts[op_offset]),
            """\
            a = ("🔥🔥🔥" +
                ~~~~~~~~
                + "🔥🔥") + b
                ~~~~~~~~^~~
""",
        )

    def test_raise_guard_full_constraint(self):
        y = torch.randn([3, 3, 3])

        def my_dyn_fn(x):
            if x.shape[0] == 3:
                return x.sin()
            return x.cos()

        torch._dynamo.mark_dynamic(y, 0)
        with self.assertRaises(ConstraintViolationError):
            torch._dynamo.optimize("eager")(my_dyn_fn)(y)

    def test_raise_guard_indirect_full_constraint(self):
        y = torch.randn([3, 3, 3])

        def dyn_fn(x):
            if x.shape[0] > 3:
                return x.cos()
            if x.shape[0] < 3:
                return x * 2
            return x.sin()

        torch._dynamo.mark_dynamic(y, 0)
        with self.assertRaises(ConstraintViolationError):
            torch._dynamo.optimize("eager")(dyn_fn)(y)

    @torch._dynamo.config.patch(capture_scalar_outputs=True)
    def test_sym_constrain_range_on_replaced_unbacked_symbol(self):
        # Tests the following case:
        # Deferred runtime asserts adds sym_constrain_range(u0).
        # However, u0 is replaced with s0 + s1.
        # So, now we have sym_constrain_range(s0 + s1).
        def fn(x, y, z):
            z += 7  # to avoid creating unspecified symbol instead of unbacked symbol
            u0 = z.item()
            s0 = x.size(0)
            s1 = y.size(0)
            torch._check(s0 < 100)
            torch._check(s1 < 100)
            torch._check(u0 == s0 + s1)
            return x, y, z

        inputs = (x := torch.randn(16, 10), y := torch.randn(16, 10), torch.tensor(32))
        torch._dynamo.mark_dynamic(x, 0)
        torch._dynamo.mark_dynamic(y, 0)
        opt = torch._dynamo.optimize(nopython=True)(fn)
        opt(*inputs)

    # Translation validation changes the exception type, don't run with it
    @torch.fx.experimental._config.patch(translation_validation=False)
    def test_mark_dynamic_with_ranges(self):
        y = torch.randn([8, 3, 3])

        def my_dyn_fn(x):
            if x.shape[0] == 3:
                return x.sin()
            return x.cos()

        torch._dynamo.mark_dynamic(y, 0, min=2, max=5)
        with self.assertRaises(ConstraintViolationError):
            torch._dynamo.optimize("eager")(my_dyn_fn)(y)

    def test_mark_static(self):
        counter = CompileCounter()

        def my_dyn_fn(x):
            return x.cos()

        y = torch.randn([3])
        torch._dynamo.mark_static(y, 0)
        torch._dynamo.optimize(counter)(my_dyn_fn)(y)

        z = torch.randn([4])
        torch._dynamo.optimize(counter)(my_dyn_fn)(z)

        self.assertEqual(counter.frame_count, 2)

    def test_no_raise_guard_partial_constraint(self):
        y = torch.randn([3, 3, 3])

        def my_dyn_fn(x):
            if x.shape[0] > 3:
                return x.sin()
            return x.cos()

        torch._dynamo.optimize("eager")(my_dyn_fn)(y)
        torch._dynamo.mark_dynamic(y, 0)
        torch._dynamo.reset()
        torch._dynamo.optimize("eager")(my_dyn_fn)(y)

    def test_no_raise_guard_partial_constraint_across_break(self):
        y = torch.randn([3, 3, 3])

        def my_dyn_fn(x, y):
            z = x * y

            torch._dynamo.graph_break()
            if z.shape[0] > 2:
                return z.cos()

            return x.cos()

        torch._dynamo.optimize("eager")(my_dyn_fn)(y, y)
        torch._dynamo.mark_dynamic(y, 0)
        torch._dynamo.reset()
        torch._dynamo.optimize("eager")(my_dyn_fn)(y, y)

    # Sadly, this does not throw - we do not prop correctly across the graph break
    @unittest.expectedFailure
    def test_raise_guard_partial_constraint_across_break(self):
        y = torch.randn([3, 3, 3])

        def my_dyn_fn(x, y):
            z = x * y

            torch._dynamo.graph_break()
            if z.shape[0] == 3:
                return z.cos()

            return x.cos()

        torch._dynamo.optimize("eager")(my_dyn_fn)(y, y)
        torch._dynamo.mark_dynamic(y, 0)
        torch._dynamo.reset()
        with self.assertRaisesRegex(
            Exception,
        ):
            torch._dynamo.optimize("eager")(my_dyn_fn)(y, y)

    def test_raise_guard_partial_constraint_no_graph_break(self):
        y = torch.randn([3, 3, 3])

        def my_dyn_fn(x, y):
            z = x * y

            if z.shape[0] == 3:
                return z.cos()

            return x.cos()

        torch._dynamo.mark_dynamic(y, 0)
        with self.assertRaises(ConstraintViolationError):
            torch._dynamo.optimize("eager")(my_dyn_fn)(y, y)

    def test_cannot_trace_mark_dynamic(self):
        y = torch.randn([3, 3, 3])

        def my_dyn_fn(x):
            torch._dynamo.mark_dynamic(x, 0)
            return x * x

        with self.assertRaisesRegex(
            AssertionError, "Attempt to trace forbidden callable"
        ):
            torch._dynamo.optimize("eager")(my_dyn_fn)(y)

    def test_cannot_trace_mark_dynamic_safe_unreached(self):
        y = torch.randn([3, 3, 3])

        def my_dyn_fn(x):
            if x.shape[0] == 3:
                return x
            print("Running", torch._dynamo.mark_dynamic(x, 0))
            return x * x

        torch._dynamo.optimize("eager")(my_dyn_fn)(y)

    def test_anomaly_aot_autograd(self):
        def fail():
            raise AssertionError("fail")

        @allow_in_graph
        def h(a):
            r = a.sum()
            # Trigger an exception in backwards
            r.register_hook(lambda x: fail())
            return r

        @torch.compile(backend="aot_eager")
        def f(a):
            return h(a)

        with warnings.catch_warnings(record=True) as w, self.assertRaises(
            torch._dynamo.exc.BackendCompilerFailed
        ):
            f(torch.randn(2, 2, requires_grad=True))

        # Suppress unrelated pkg_resources warnings
        self.assertIn("forward call that caused the error", str(w[-1].message))

    def test_py_guards_mark_dynamic(self):
        def my_dyn_fn(a):
            if a.shape[0] > 2:
                return a.cos()
            return a.sin()

        counter = CompileCounter()

        # Run with dynamic
        x0 = torch.randn([3, 3, 3])
        torch._dynamo.mark_dynamic(x0, 0)
        torch._dynamo.optimize(counter)(my_dyn_fn)(x0)
        self.assertEqual(counter.frame_count, 1)

        # Run without dynamic, no recompile
        x = torch.randn([3, 3, 3])
        torch._dynamo.optimize(counter)(my_dyn_fn)(x)
        self.assertEqual(counter.frame_count, 1)

        # Mark a new dim, 1, as dynamic
        x1 = torch.randn([3, 3, 3])
        torch._dynamo.mark_dynamic(x1, 1)
        torch._dynamo.optimize(counter)(my_dyn_fn)(x1)
        # Recompile triggered because we marked a new dym as dynamic
        self.assertEqual(counter.frame_count, 2)

        # Reset
        torch._dynamo.reset()
        # Reset counter
        counter = CompileCounter()

        # Run with dynamic 1
        torch._dynamo.optimize(counter)(my_dyn_fn)(x1)
        self.assertEqual(counter.frame_count, 1)

        # Run with dynamic 0, not subset
        torch._dynamo.optimize(counter)(my_dyn_fn)(x0)
        self.assertEqual(counter.frame_count, 2)

        # Run with dynamic 0, 1, 2, not subset
        x012 = torch.randn([3, 3, 3])
        torch._dynamo.mark_dynamic(x012, 0)
        torch._dynamo.mark_dynamic(x012, 1)
        torch._dynamo.mark_dynamic(x012, 2)
        torch._dynamo.optimize(counter)(my_dyn_fn)(x012)
        self.assertEqual(counter.frame_count, 3)

    def test_recompile_on_global_state_change(self):
        last_state = []
        cnt = 0

        def my_compiler(gm, _):
            nonlocal cnt
            cnt += 1
            state = read_state()

            def inner(*args):
                last_state[:] = state
                return gm(*args)

            return inner

        def read_state():
            return [
                torch.is_grad_enabled(),
                torch.are_deterministic_algorithms_enabled(),
                torch._C._get_cublas_allow_tf32(),
            ]

        def write_state(state):
            torch.set_grad_enabled(state[0]),
            torch.use_deterministic_algorithms(state[1])
            torch._C._set_cublas_allow_tf32(state[2]),

        @torch.compile(backend=my_compiler)
        def fn(x):
            return x + 1

        initial_state = read_state()
        y = torch.randn(10)
        try:
            for round in range(3):
                for i in range(len(initial_state)):
                    new_state = [False] * len(initial_state)
                    new_state[i] = True
                    write_state(new_state)
                    assert read_state() == new_state
                    last_state.clear()
                    fn(y)
                    assert last_state == new_state
                    if round == 0:
                        assert cnt == i + 1
                    else:
                        assert cnt == len(initial_state)
        finally:
            write_state(initial_state)

    def test_grad_state_mutated(self):
        prior = torch.is_grad_enabled()
        value = None
        cnt = CompileCounter()

        @torch._dynamo.allow_in_graph
        def check_state():
            nonlocal value
            value = torch.is_grad_enabled()

        @torch.compile(backend=cnt, fullgraph=True)
        def fn(x):
            check_state()
            torch.set_grad_enabled(False)
            return x + 1

        try:
            torch.set_grad_enabled(True)
            fn(torch.randn(10))
            assert value is True
            assert torch.is_grad_enabled() is False

            value = None
            torch.set_grad_enabled(True)
            fn(torch.randn(10))
            assert value is True
            assert torch.is_grad_enabled() is False

            assert cnt.frame_count == 1
        finally:
            torch.set_grad_enabled(prior)

    def test_deterministic_algorithms_mutated(self):
        prior = torch.are_deterministic_algorithms_enabled()
        prior_warn_only = torch.is_deterministic_algorithms_warn_only_enabled()
        value = None
        warn_only = None
        cnt = CompileCounter()

        @torch._dynamo.allow_in_graph
        def check_state():
            nonlocal value
            nonlocal warn_only
            value = torch.are_deterministic_algorithms_enabled()
            warn_only = torch.is_deterministic_algorithms_warn_only_enabled()

        @torch.compile(backend=cnt, fullgraph=True)
        def fn(x):
            check_state()
            torch.use_deterministic_algorithms(False, warn_only=False)
            return x + 1

        def run_fn():
            torch.use_deterministic_algorithms(True, warn_only=True)
            fn(torch.randn(10))
            assert value is True
            assert warn_only is True
            assert torch.are_deterministic_algorithms_enabled() is False
            assert torch.is_deterministic_algorithms_warn_only_enabled() is False

        try:
            run_fn()
            value, warn_only = None, None
            run_fn()
            assert cnt.frame_count == 1
        finally:
            torch.use_deterministic_algorithms(prior, warn_only=prior_warn_only)

    def test_torch_compile_ctx_on_forward_and_training_step(self):
        class MyModel(torch.nn.Module):
            def forward(self):
                ...

            def training_step(self):
                self()

        model = MyModel()
        compiled_model = torch.compile(model)

        model.forward = compiled_model.dynamo_ctx(model.forward)
        model.training_step = compiled_model.dynamo_ctx(model.training_step)

        model.training_step()

    def test_torch_guards_stack_frame_register_inlining(self):
        x = torch.tensor([0.5, 0.5])
        y = torch.tensor([0.75, 0.75, 0.75, 0.75])
        z = torch.tensor([0.25, 0.25, 0.25, 0.25, 0.25, 0.25, 0.25, 0.25])

        def uwu_inline_me(x, y, z):
            r = torch.cat((x, x)) + y
            r2 = torch.cat((y, y)) + z
            return r, r2

        def fn(x, y, z):
            r, r2 = uwu_inline_me(x, y, z)
            return torch.mul(r, r), torch.mul(r2, r2)

        seen_frames = []
        import contextlib

        @contextlib.contextmanager
        def global_context_capture_fn(frame_summary):
            if frame_summary is not None:
                seen_frames.append(frame_summary)
            yield

        with mock.patch(
            "torch._guards.TracingContext.current_frame",
            side_effect=global_context_capture_fn,
        ):
            torch._dynamo.optimize("eager")(fn)(x, y, z)

        self.assertEqual(len(seen_frames), 1)
        self.assertEqual(seen_frames[0].name, "fn")
        self.assertEqual(seen_frames[0].line, "r, r2 = uwu_inline_me(x, y, z)")

    def test_torch_guards_stack_frame_register_inlining_deep(self):
        x = torch.tensor([0.5, 0.5])
        y = torch.tensor([0.75, 0.75, 0.75, 0.75])
        z = torch.tensor([0.25, 0.25, 0.25, 0.25, 0.25, 0.25, 0.25, 0.25])

        def uwu_inline_me_deep(x, y):
            return torch.cat((x, x)) + y

        def uwu_inline_me(x, y, z):
            r = uwu_inline_me_deep(x, y)
            r2 = uwu_inline_me_deep(y, z)
            return r, r2

        def fn(x, y, z):
            r, r2 = uwu_inline_me(x, y, z)
            return torch.mul(r, r), torch.mul(r2, r2)

        seen_frames = []
        import contextlib

        @contextlib.contextmanager
        def global_context_capture_fn(frame_summary):
            if frame_summary is not None:
                seen_frames.append(frame_summary)
            yield

        with mock.patch(
            "torch._guards.TracingContext.current_frame",
            side_effect=global_context_capture_fn,
        ):
            torch._dynamo.optimize("eager")(fn)(x, y, z)

        self.assertEqual(len(seen_frames), 3)
        self.assertEqual(seen_frames[0].name, "fn")
        self.assertEqual(seen_frames[1].name, "uwu_inline_me")
        self.assertEqual(seen_frames[2].line, "r2 = uwu_inline_me_deep(y, z)")

    def test_error_on_recompile(self):
        @torch._dynamo.optimize("eager")
        def fn(a, b):
            return a + b

        with unittest.mock.patch("torch._dynamo.config.error_on_recompile", True):
            with self.assertRaises(torch._dynamo.exc.RecompileError):
                fn(torch.rand(2, 3), torch.rand(2, 3))
                fn(torch.rand(2, 3), (1, 2, 3))

    def test_guards_strip_function_call(self):
        from torch._dynamo.guards import strip_function_call

        test_case = [
            ("___odict_getitem(a, 1)", "a"),
            ("a.layers[slice(2)][0]._xyz", "a"),
            ("getattr(a.layers[slice(2)][0]._abc, '0')", "a"),
            ("getattr(getattr(a.x[3], '0'), '3')", "a"),
            ("a.layers[slice(None, -1, None)][0]._xyz", "a"),
            ("a.layers[func('offset', -1, None)][0]._xyz", "a"),
        ]
        # strip_function_call should extract the object from the string.
        for name, expect_obj in test_case:
            self.assertEqual(strip_function_call(name), expect_obj)

    def test_int_neg(self):
        def int_neg(a, b):
            x = a.shape[0]
            y = b.shape[0]
            return -x * -y * a * b

        torch._dynamo.testing.standard_test(self, int_neg, 2)

    def test_hash_getitem_slice(self):
        s = GetItemSource(LocalSource("foo"), slice(None, -1, None))
        s2 = GetItemSource(LocalSource("foo"), slice(None, -1, None))
        s3 = GetItemSource(LocalSource("foo"), slice(None, -1, 2))
        some_set = set()

        self.assertTrue(s not in some_set)
        self.assertTrue(s2 not in some_set)
        self.assertTrue(s3 not in some_set)

        some_set.add(s)

        self.assertTrue(s in some_set)
        # s and s2 should hash the  same
        self.assertTrue(s2 in some_set)
        # s3 should be different
        self.assertTrue(s3 not in some_set)

        self.assertTrue(s == s2)
        self.assertTrue(s != s3)

    def test_inline_dict_function(self):
        def _result_type_dict(dtype):
            return {bool: torch.float32}[dtype]

        @torch.compile
        def f():
            return torch.ones(3, dtype=_result_type_dict(bool))

        self.assertEqual(f(), torch.ones(3, dtype=torch.float32))

    def test_inline_dict_function_passed_as_arg(self):
        @torch.compile
        def fn(d, x, y):
            if d[x] is torch.float32:
                return y.cos()
            else:
                return y.sin()

        dd = {bool: torch.float32, int: torch.int64}
        self.assertEqual(fn(dd, bool, torch.ones(4)), torch.ones(4).cos())
        self.assertEqual(fn(dd, int, torch.ones(4)), torch.ones(4).sin())

    def test_add_sizes(self):
        def func(x):
            y = x.size()
            return y + y

        eager_out = func(torch.ones(10, 10, 3))
        compile_out = torch._dynamo.optimize("eager")(func)(torch.ones(10, 10, 3))
        self.assertTrue(isinstance(compile_out, torch.Size))
        self.assertEqual(eager_out, compile_out)

    @unittest.skipIf(not TEST_MULTIGPU, "need multiple GPU")
    def test_cuda_set_device(self):
        def fn():
            a = torch.ones(2, device="cuda")
            torch.cuda.set_device(1)
            return a + 1

        with torch.cuda.device(0):
            counter = CompileCounter()
            opt_fn = torch._dynamo.optimize(counter)(fn)
            res = opt_fn()
            self.assertEqual(res.device.type, "cuda")
            self.assertEqual(res.device.index, 0)
            self.assertEqual(counter.frame_count, 2)

    def test_nested_function_resuming_with_correct_globals(self):
        # https://github.com/pytorch/pytorch/issues/99665
        try:
            from .utils import outer_func
        except ImportError:
            from utils import outer_func

        def gn(x, y):
            return x + y

        def fn(x, y):
            return outer_func(gn)(x, y)

        x = torch.rand([3])
        y = torch.rand([3])
        opt_fn = torch.compile(backend="eager")(fn)
        ref = fn(x, y)
        res = opt_fn(x, y)
        self.assertTrue(same(ref, res))

    @dataclasses.dataclass
    class CSETestCase:
        expr: str
        preface: typing.List[str] = dataclasses.field(default_factory=list)
        expected: typing.Optional[str] = None
        expected_py38: typing.Optional[str] = None

    def _is_py38(self) -> bool:
        return sys.version_info[:2] <= (3, 8)

    def _has_ast_unparse(self) -> bool:
        from torch._dynamo.guards import HAS_UNPARSE_FUNCTIONS

        return HAS_UNPARSE_FUNCTIONS

    def test_guards_cse_pass_single(self):
        if not self._has_ast_unparse():
            if IS_FBCODE:
                raise RuntimeError("Needs astunparse or Python-3.9+")
            raise unittest.SkipTest("Needs astunparse or Python-3.9+")
        from torch._dynamo.guards import PyExprCSEPass

        testcase = self.CSETestCase
        testcases = [
            # Nothing gets CSE-d, since the only repeated sub-expression is 'x'.
            # i.e. not a node type we are interested on.
            testcase(expr="x[0].a"),
            testcase(expr="x[1].a"),
            testcase(expr="x[2].a"),
            # 'a.b.c' gets CSE-d, since it's a sub-expression used more than 'PyExprCSEPass.USE_THRESHOLD'.
            testcase(
                expr="a.b.c[0].d.e",
                preface=["_var0 = a.b", "_var1 = _var0.c"],
                expected="_var1[0].d.e",
            ),
            testcase(expr="a.b.c[1].d.e", expected="_var1[1].d.e"),
            testcase(expr="a.b.c[2].d.e", expected="_var1[2].d.e"),
            # 'm.n[0]' gets CSE-d, since it is a sub-expression used more than 'PyExprCSEPass.USE_THRESHOLD'.
            testcase(
                expr="f(m.n[0], '0').x.y.z",
                preface=["_var2 = m.n", "_var3 = _var2[0]"],
                expected="f(_var3, '0').x.y.z",
            ),
            testcase(expr="f(m.n[0], '1').x.y.z", expected="f(_var3, '1').x.y.z"),
            testcase(expr="f(m.n[0], '2').x.y.z", expected="f(_var3, '2').x.y.z"),
            # The whole expressiong gets CSE-d, as well as all of its sub-expressions.
            testcase(
                expr="self.g(a, b).k",
                preface=["_var4 = self.g", "_var5 = _var4(a, b)", "_var6 = _var5.k"],
                expected="_var6",
            ),
            testcase(expr="self.g(a, b).k", expected="_var6"),
            testcase(expr="self.g(a, b).k", expected="_var6"),
        ]
        csepass = PyExprCSEPass()
        csepass.count([t.expr for t in testcases])

        for t in testcases:
            preface, expr = csepass.replace(t.expr)
            self.assertEqual(preface, t.preface)
            expected = t.expected if t.expected is not None else t.expr
            self.assertEqual(expr, expected)

    def test_guards_cse_pass_multiple(self):
        if not self._has_ast_unparse():
            raise unittest.SkipTest("Needs astunparse or Python-3.9+")
        from torch._dynamo.guards import PyExprCSEPass

        testcase = self.CSETestCase
        testcases = [
            testcase(
                expr="x[0].a < x[1].a * (3 - x[2].a)",
                expected="x[0].a < x[1].a * (3 - x[2].a)",
                expected_py38="(x[0].a < (x[1].a * (3 - x[2].a)))",
            ),
            testcase(
                expr="a.b.c[0].d.e + a.b.c[1].d.e * a.b.c[2].d.e > 0",
                preface=["_var0 = a.b", "_var1 = _var0.c"],
                expected="_var1[0].d.e + _var1[1].d.e * _var1[2].d.e > 0",
                expected_py38="((_var1[0].d.e + (_var1[1].d.e * _var1[2].d.e)) > 0)",
            ),
            testcase(
                expr="f(m.n[0], '0').x.y.z * f(m.n[0], '1').x.y.z * f(m.n[0], '2').x.y.z < 512",
                preface=["_var2 = m.n", "_var3 = _var2[0]"],
                expected="f(_var3, '0').x.y.z * f(_var3, '1').x.y.z * f(_var3, '2').x.y.z < 512",
                expected_py38="(((f(_var3, '0').x.y.z * f(_var3, '1').x.y.z) * f(_var3, '2').x.y.z) < 512)",
            ),
            testcase(
                expr="self.g(a, b).k + (1 - self.g(a, b).k) <= m[0].a + self.g(a, b).k",
                preface=["_var4 = self.g", "_var5 = _var4(a, b)", "_var6 = _var5.k"],
                expected="_var6 + (1 - _var6) <= m[0].a + _var6",
                expected_py38="((_var6 + (1 - _var6)) <= (m[0].a + _var6))",
            ),
        ]

        csepass = PyExprCSEPass()
        csepass.count([t.expr for t in testcases])

        for t in testcases:
            preface, expr = csepass.replace(t.expr)
            self.assertEqual(preface, t.preface)
            expected = t.expected_py38 if self._is_py38() else t.expected
            expected = expected if expected is not None else t.expr
            self.assertEqual(expr, expected)

    def test_guard_function_builder_with_cse(self):
        from torch._dynamo.guards import build_guard_function

        exprs = [
            "x[0].a < x[1].a * (3 - x[2].a)",
            "a.b.c[0].d.e + a.b.c[1].d.e * a.b.c[2].d.e > 0",
            "f(m.n[0], '0').x.y.z * f(m.n[0], '1').x.y.z * f(m.n[0], '2').x.y.z < 512",
            "self.g(a, b).k + (1 - self.g(a, b).k) <= m[0].a + self.g(a, b).k",
        ]

        _, pycode = build_guard_function(exprs, "")
        expected = """\
def ___make_guard_fn():
    def guard(L):
        if not (x[0].a < x[1].a * (3 - x[2].a)):
            return False
        _var0 = a.b
        _var1 = _var0.c
        if not (_var1[0].d.e + _var1[1].d.e * _var1[2].d.e > 0):
            return False
        _var2 = m.n
        _var3 = _var2[0]
        if not (f(_var3, '0').x.y.z * f(_var3, '1').x.y.z * f(_var3, '2').x.y.z < 512):
            return False
        _var4 = self.g
        _var5 = _var4(a, b)
        _var6 = _var5.k
        if not (_var6 + (1 - _var6) <= m[0].a + _var6):
            return False
        return True
    return guard
"""
        expected_38 = """\
def ___make_guard_fn():
    def guard(L):
        if not ((x[0].a < (x[1].a * (3 - x[2].a)))):
            return False
        _var0 = a.b
        _var1 = _var0.c
        if not (((_var1[0].d.e + (_var1[1].d.e * _var1[2].d.e)) > 0)):
            return False
        _var2 = m.n
        _var3 = _var2[0]
        if not ((((f(_var3, '0').x.y.z * f(_var3, '1').x.y.z) * f(_var3, '2').x.y.z) < 512)):
            return False
        _var4 = self.g
        _var5 = _var4(a, b)
        _var6 = _var5.k
        if not (((_var6 + (1 - _var6)) <= (m[0].a + _var6))):
            return False
        return True
    return guard
"""
        expected_38_no_astunparse = """\
def ___make_guard_fn():
    def guard(L):
        if not (x[0].a < x[1].a * (3 - x[2].a)):
            return False
        if not (a.b.c[0].d.e + a.b.c[1].d.e * a.b.c[2].d.e > 0):
            return False
        if not (f(m.n[0], '0').x.y.z * f(m.n[0], '1').x.y.z * f(m.n[0], '2').x.y.z < 512):
            return False
        if not (self.g(a, b).k + (1 - self.g(a, b).k) <= m[0].a + self.g(a, b).k):
            return False
        return True
    return guard
"""

        if self._is_py38():
            expected = (
                expected_38 if self._has_ast_unparse() else expected_38_no_astunparse
            )
        self.assertEqual(expected, pycode)

    def test_dynamo_compiling_fake_tensor_to_vararg_int(self):
        class MyModule(torch.nn.Module):
            def __init__(self) -> None:
                super().__init__()

            def forward(self, x):
                # use numpy int so it's wrapped as fake tensor in dynamo
                shape = np.int_(16)
                # test shape as fake tensor, which param type is
                # Sequence[Union[_int, SymInt]]
                return x.reshape(shape)

        x = torch.rand([4, 4])
        model = MyModule()
        orig_out = model(x)
        opt_model = torch._dynamo.optimize("eager")(MyModule())
        opt_out = opt_model(x)
        self.assertTrue(same(orig_out, opt_out))

    def test_scalar_tensor_is_equivalent_to_symint_argument(self):
        class GumbelTopKSampler(torch.nn.Module):
            def __init__(self, T, k):
                super().__init__()
                self.T = torch.nn.Parameter(
                    torch.tensor(T, dtype=torch.float32), requires_grad=False
                )
                self.k = torch.nn.Parameter(
                    torch.tensor(k, dtype=torch.int32), requires_grad=False
                )

            def sample_discrete(self, logits):
                threshold = torch.topk(logits, self.k, sorted=True)[0][..., -1]
                samples = torch.ge(logits.squeeze(1), threshold).float()
                return samples

            def forward(self, logits):
                dsamples = self.sample_discrete(logits)
                return dsamples

        x = torch.rand([4, 4, 4, 4])
        m = GumbelTopKSampler(T=4, k=4)
        orig_out = m(x)
        opt_m = torch.compile(backend="eager")(m)
        opt_out = opt_m(x)
        self.assertTrue(same(orig_out, opt_out))

    def test_scalar_tensor_is_equivalent_to_symint_list_argument(self):
        class Jitter(torch.nn.Module):
            def __init__(self, jitter_val):
                super().__init__()
                self.jitter_val = jitter_val

            def roll_tensor(self, input):
                h_shift = self.jitter_val - 1
                w_shift = self.jitter_val + 1
                return torch.roll(
                    torch.roll(input, shifts=h_shift, dims=2), shifts=w_shift, dims=3
                )

            def forward(self, input):
                return self.roll_tensor(input)

        x = torch.rand([4, 4, 4, 4])
        m = Jitter(jitter_val=4)
        orig_out = m(x)
        opt_m = torch.compile(backend="eager")(m)
        opt_out = opt_m(x)
        self.assertTrue(same(orig_out, opt_out))

    def test_scalar_tensor_is_equivalent_to_int_list_argument(self):
        class MyModel(torch.nn.Module):
            def forward(self, input):
                permute = torch.tensor([0, 2, 1])
                x = input.permute(*permute)
                return x

        x = torch.randn(2, 3, 4)
        m = MyModel()
        orig_out = m(x)
        opt_m = torch.compile(backend="eager")(m)
        opt_out = opt_m(x)
        self.assertTrue(same(orig_out, opt_out))

    def test_torch_variable_hasattr(self):
        def fn(x):
            if hasattr(torch.nn, "Module"):
                return x * x
            return x + 1

        compiled_fn = torch.compile(backend="eager", fullgraph=True)(fn)

        x = torch.rand([4, 4])
        fn_out = fn(x)
        compiled_out = compiled_fn(x)
        self.assertTrue(same(fn_out, compiled_out))

    def test_list_hasattr1(self):
        def fn(x):
            if hasattr(x, "foo"):
                return x[0] + 1
            return x[0] - 1

        compiled_fn = torch.compile(backend="eager", fullgraph=True)(fn)

        x = [torch.randn(3)]
        fn_out = fn(x)
        compiled_out = compiled_fn(x)
        self.assertTrue(same(fn_out, compiled_out))

    def test_list_hasattr2(self):
        def fn():
            x = [torch.zeros(3)]
            if hasattr(x, "__len__"):
                return x[0] + 1
            return x[0] - 1

        compiled_fn = torch.compile(backend="eager", fullgraph=True)(fn)

        fn_out = fn()
        compiled_out = compiled_fn()
        self.assertTrue(same(fn_out, compiled_out))

    def test_tuple_hasattr(self):
        def fn(x):
            if hasattr(x, "foo"):
                return x[0] + 1
            return x[1] - 1

        compiled_fn = torch.compile(backend="eager", fullgraph=True)(fn)

        x = (torch.randn(3), torch.randn(3))
        fn_out = fn(x)
        compiled_out = compiled_fn(x)
        self.assertTrue(same(fn_out, compiled_out))

    def test_fn_hasattr__name__1(self):
        def fn():
            foo = lambda x: x + 1
            return hasattr(foo, "__name__")

        compiled_fn = torch.compile(backend="eager", fullgraph=True)(fn)

        fn_out = fn()
        compiled_out = compiled_fn()
        self.assertEqual(fn_out, compiled_out)
        self.assertTrue(fn_out)

    def test_fn_hasattr__name__2(self):
        def bar(x):
            return torch.sin(x)

        def fn():
            return hasattr(bar, "__name__")

        compiled_fn = torch.compile(backend="eager", fullgraph=True)(fn)

        fn_out = fn()
        compiled_out = compiled_fn()
        self.assertEqual(fn_out, compiled_out)
        self.assertTrue(fn_out)

    def test_fn_hasattr__name__3(self):
        def bar(x, y):
            return torch.sin(x) + torch.cos(y)

        baz = functools.partial(bar, y=4)

        def fn():
            return hasattr(baz, "__name__")

        compiled_fn = torch.compile(backend="eager", fullgraph=True)(fn)

        fn_out = fn()
        compiled_out = compiled_fn()
        self.assertEqual(fn_out, compiled_out)
        self.assertFalse(fn_out)

    def test_torch_objects_as_keys(self):
        remap = {torch.float16: torch.float32}

        def fn():
            return torch.randn(3, dtype=remap[torch.float16])

        opt = torch._dynamo.optimize("eager")(fn)
        opt()

    def test_tracing_py_tree(self):
        def fn(xs):
            flat_xs, spec = pytree.tree_flatten(xs)
            res = [x.clone() for x in flat_xs]
            return pytree.tree_unflatten(res, spec)

        xs = [torch.tensor(i) for i in range(3)]

        counter = CompileCounter()
        torch._dynamo.optimize(counter, nopython=True)(fn)(xs)
        self.assertEqual(counter.frame_count, 1)
        self.assertEqual(counter.op_count, 3)

    def test_tracing_nested_py_tree(self):
        import torch.utils._pytree as pytree

        def fn(xs):
            flat_xs, spec = pytree.tree_flatten(xs)
            res = [x.clone() for x in flat_xs]
            return pytree.tree_unflatten(res, spec)

        xs = [torch.tensor(i) for i in range(3)]
        xsl = [xs, xs, xs, xs]

        counter = CompileCounter()
        comp_out = torch._dynamo.optimize(counter, nopython=True)(fn)(xsl)
        real_out = fn(xsl)
        self.assertEqual(comp_out, real_out)
        self.assertEqual(counter.frame_count, 1)
        self.assertEqual(counter.op_count, 12)

    def test_tracing_nested_py_tree_tuples(self):
        import torch.utils._pytree as pytree

        def fn(xs):
            flat_xs, spec = pytree.tree_flatten(xs)
            res = [x.clone() for x in flat_xs]
            return pytree.tree_unflatten(res, spec)

        xs = [torch.tensor(i) for i in range(3)]
        xsl = (xs, xs, xs, xs)

        counter = CompileCounter()
        comp_out = torch._dynamo.optimize(counter, nopython=True)(fn)(xsl)
        real_out = fn(xsl)
        self.assertEqual(comp_out, real_out)
        self.assertEqual(counter.frame_count, 1)
        self.assertEqual(counter.op_count, 12)

    def test_tracing_nested_py_tree_dicts(self):
        import torch.utils._pytree as pytree

        def fn(xs):
            flat_xs, spec = pytree.tree_flatten(xs)
            res = [x.clone() for x in flat_xs]
            return pytree.tree_unflatten(res, spec)

        xs = [torch.tensor(i) for i in range(3)]
        xsl = {
            "a": xs,
            "b": xs,
            "c": xs,
        }

        counter = CompileCounter()
        comp_out = torch._dynamo.optimize(counter, nopython=True)(fn)(xsl)
        real_out = fn(xsl)
        self.assertEqual(comp_out, real_out)
        self.assertEqual(counter.frame_count, 1)
        self.assertEqual(counter.op_count, 9)

    def test_dynamic_one_hot(self):
        def fn(x):
            x = x + 1
            # graph break from data-dependent output shape
            x = torch.nn.functional.one_hot(x)
            x = x + 1
            return x

        inp = torch.arange(20) % 4
        counter = CompileCounter()
        real_out = fn(inp)
        comp_out = torch.compile(fn, backend=counter)(inp)
        self.assertEqual(comp_out, real_out)
        self.assertEqual(counter.frame_count, 2)
        self.assertEqual(counter.op_count, 2)

    def test_tracing_nested_py_tree_mixed_all(self):
        import torch.utils._pytree as pytree

        def fn(xs):
            flat_xs, spec = pytree.tree_flatten(xs)
            res = [x.clone() for x in flat_xs]
            return pytree.tree_unflatten(res, spec)

        xs = [torch.tensor(i) for i in range(3)]
        xsa = (xs, xs)
        xsb = {"aa": xsa, "ab": xs}
        xsl = {
            "a": xs,
            "b": xsa,
            "c": xsb,
        }

        counter = CompileCounter()
        comp_out = torch._dynamo.optimize(counter, nopython=True)(fn)(xsl)
        real_out = fn(xsl)
        self.assertEqual(comp_out, real_out)
        self.assertEqual(counter.frame_count, 1)
        self.assertEqual(counter.op_count, 18)

    def test_any_all_symnode(self):
        cnt = CompileCounter()

        @torch.compile(backend=cnt, fullgraph=True, dynamic=True)
        def fn(x):
            t = x.size(0) >= 10
            f = x.size(0) >= 100
            if any([]) or any([f]) or any([f, f]):
                return x - 1
            if all([f]) or all([t, f]) or all([f, t]) or all([f, f]):
                return x - 2
            if not (all([]) and all([t]) and all([t, t])):
                return x - 3
            if not (any([t]) and any([t, f]) and any([f, t])):
                return x - 4
            return x + 1

        y1 = torch.randn(16)
        y2 = torch.randn(18)
        self.assertEqual(fn(y1), y1 + 1)
        self.assertEqual(fn(y2), y2 + 1)
        self.assertEqual(cnt.frame_count, 1)
        y3 = torch.randn(5)
        self.assertEqual(fn(y3), y3 - 3)
        self.assertEqual(cnt.frame_count, 2)

    def test_tracing_py_tree_tensor_subclass(self):
        import torch.utils._pytree as pytree
        from torch.testing._internal.two_tensor import TwoTensor
        from torch.utils.checkpoint import checkpoint

        def fn(xs):
            nested_xs = [[xs]]
            flat_xs, spec = pytree.tree_flatten(xs)
            return flat_xs[0].clone()

        # use checkpoint to trigger a "sourceless" tensor subclass
        def checkpoint_fn(xs):
            return checkpoint(fn, xs, use_reentrant=True)

        xs = TwoTensor(torch.ones(2, 2), torch.ones(2, 2))

        counter = CompileCounter()
        torch._dynamo.optimize(counter, nopython=True)(checkpoint_fn)(xs)
        self.assertEqual(counter.frame_count, 1)
        self.assertEqual(counter.op_count, 2)

    def test_tracing_tree_map_only(self):
        import torch.utils._pytree as pytree

        def fn(xs):
            def mapper(x):
                return x.clone()

            y = pytree.tree_map_only(torch.Tensor, mapper, xs)
            return y

        xs = [torch.tensor(i) for i in range(3)] + ["hi"]
        xsa = (xs, xs)
        xsb = {"aa": xsa, "ab": xs}

        counter = CompileCounter()
        comp_out = torch._dynamo.optimize(counter, nopython=True)(fn)(xsb)
        real_out = fn(xsb)

        self.assertEqual(comp_out, real_out)
        self.assertEqual(counter.frame_count, 1)
        self.assertEqual(counter.op_count, 9)

    @torch._dynamo.config.patch(
        capture_scalar_outputs=True, capture_dynamic_output_shape_ops=True
    )
    def test_unbacked_symint(self):
        @torch.compile(backend="eager")
        def f(lengths, values):
            sizes = lengths.tolist()
            for s in sizes:
                torch._check_is_size(s)
                torch._check(s >= 2)
                torch._check(s <= 100)
            return torch.split(values, sizes)

        f(torch.tensor([2, 3, 4]), torch.randn(9))

    @torch._dynamo.config.patch(
        capture_scalar_outputs=True, capture_dynamic_output_shape_ops=True
    )
    def test_out_variant_custom_op(self):
        with torch.library._scoped_library("mylib", "FRAGMENT") as lib:
            lib.define(
                "split_with_sizes_copy(Tensor all_gather_output, SymInt[] all_gather_input_split_sizes, int dim=0, *, Tensor(a!)[] out) -> ()"
            )

            @torch.library.impl(lib, "split_with_sizes_copy", "Meta")
            @torch.library.impl(lib, "split_with_sizes_copy", "CPU")
            def split_with_sizes_copy(
                all_gather_output: torch.Tensor,
                all_gather_input_split_sizes: typing.List[int],
                dim: int,
                out: typing.List[torch.Tensor],
            ) -> None:
                torch.split_with_sizes_copy(
                    all_gather_output, all_gather_input_split_sizes, dim=dim, out=out
                )

            @torch.compile(backend="eager", fullgraph=True)
            def f1(all_gather_output, all_gather_input_split_sizes, dim, out):
                return torch.ops.mylib.split_with_sizes_copy(
                    all_gather_output, all_gather_input_split_sizes, dim, out=out
                )

            all_gather_output = torch.randn(2, 272)
            all_gather_input_split_sizes = [128, 8, 128, 8]
            dim = 1
            out = [
                torch.empty(2, 128),
                torch.empty(2, 8),
                torch.empty(2, 128),
                torch.empty(2, 8),
            ]
            f1(all_gather_output, all_gather_input_split_sizes, dim, out)

        with torch.library._scoped_library("mylib", "FRAGMENT") as lib:
            lib.define(
                "chunk_cat(Tensor[] tensors, int dim, int num_chunks, *, Tensor(a!) out) -> ()"
            )

            @torch.library.impl(lib, "chunk_cat", "Meta")
            @torch.library.impl(lib, "chunk_cat", "CPU")
            def chunk_cat(
                tensors: typing.List[torch.Tensor],
                dim: int,
                num_chunks: int,
                out: torch.Tensor,
            ) -> None:
                torch._chunk_cat(tensors, dim, num_chunks, out=out)

            @torch.compile(backend="eager", fullgraph=True)
            def f2(tensors, dim, num_chunks, out):
                return torch.ops.mylib.chunk_cat(tensors, dim, num_chunks, out=out)

            x = torch.zeros(100, dtype=torch.int64)
            tensors = [
                torch.randn(16, 16),
                torch.randn(16),
                torch.randn(16, 16),
                torch.randn(16),
            ]
            dim = 0
            num_chunks = 2
            out = torch.empty(2, 272)
            f2(tensors, dim, num_chunks, out)

    @torch._dynamo.config.patch(capture_scalar_outputs=True)
    def test_runtime_assert_replacement(self):
        @torch.compile(backend="aot_eager")
        def fn(x, y):
            z = y.item()
            torch._check(z == 3)
            return x + z

        fn(torch.randn(4), torch.tensor([3]))
        self.assertRaises(RuntimeError, lambda: fn(torch.randn(4), torch.tensor([4])))

    @torch._dynamo.config.patch(capture_scalar_outputs=True)
    def test_cat_unbacked(self):
        @torch.compile(backend="eager")
        def fn(x, y):
            z = y.item()
            return torch.cat([x, torch.ones(z)])

        self.assertRaises(
            RuntimeError, lambda: fn(torch.randn(2, 3), torch.tensor([0]))
        )
        self.assertRaises(
            RuntimeError, lambda: fn(torch.randn(2, 3), torch.tensor([1]))
        )

    @torch._dynamo.config.patch(
        capture_scalar_outputs=True, capture_dynamic_output_shape_ops=True
    )
    def test_aot_autograd_propagate_unbacked_symints_shape(self):
        @torch.compile(backend="aot_eager")
        def f(x):
            return torch.nonzero(x)

        f(torch.tensor([1, 0, 3, 2, 0]))

    def test_simple_set_usage(self):
        def foo(x, y):
            setty = {x, y}
            return setty.pop() * setty.pop()

        counter = CompileCounter()
        foo = torch._dynamo.optimize(counter, nopython=True)(foo)
        x = torch.randn(10, 10)
        y = torch.randn(10, 10)
        foo(x, y)
        self.assertEqual(counter.frame_count, 1)

    def test_add_to_set(self):
        def foo(x, y):
            setty = set()
            setty.add(x[0])
            setty.add(x[1])
            setty.add(x[2])
            setty.add(y)
            return y * len(setty)

        x = torch.randn(10, 10)
        y = torch.randn(2, 2)
        eager_result = foo([x, x, x, x, y], y)

        counter = CompileCounter()
        foo = torch._dynamo.optimize(counter, nopython=True)(foo)
        result = foo([x, x, x, x, y], y)
        self.assertEqual(counter.frame_count, 1)
        self.assertEqual(result, eager_result)

    def test_remove_set(self):
        def fn(x):
            set_a = set((4, 5))
            set_a.remove(4)
            return x * len(set_a)

        opt_fn = torch.compile(fn, backend="eager", fullgraph=True)
        x = torch.randn(4)
        ref = fn(x)
        res = opt_fn(x)
        self.assertEqual(ref, res)

    def test_iter_set(self):
        def foo(x, y):
            setty = set()
            for t in x:
                setty.add(t)
            return y * len(setty)

        x = torch.randn(10, 10)
        y = torch.randn(2, 2)
        eager_result = foo([x, x, x, x, y], y)

        counter = CompileCounter()
        foo = torch._dynamo.optimize(counter, nopython=True)(foo)
        result = foo([x, x, x, x, y], y)
        self.assertEqual(counter.frame_count, 1)
        self.assertEqual(result, eager_result)

    def test_input_set_graph_break(self):
        def foo(x):
            return x.pop() * x.pop()

        x = torch.randn(10, 10)
        y = torch.randn(10, 10)

        counter = CompileCounter()

        inp = {x, x, x, x, y, y}
        foo = torch._dynamo.optimize(counter, nopython=True)(foo)

        # There's a lot of stuff about sets that cannot work without a good deal of exertion on our part.
        # Specifically, getting a set as input won't ever work with how GetItemSource works (Can't arbitrary access set contents)
        # and so the guard story for the objects passed into input just isn't there atm.
        with self.assertRaisesRegex(
            torch._dynamo.exc.Unsupported,
            "^call_method UserDefinedObjectVariable\\(set\\).*",
        ):
            foo(inp)

        foo = torch._dynamo.optimize(counter, nopython=False)(foo)
        foo(inp)
        self.assertEqual(counter.frame_count, 1)

    def test_reconstruct_set_across_graph_break(self):
        def foo(x, y):
            setty = set()
            for t in x:
                setty.add(t)
            print("Break!")
            return y * len(setty)

        x = torch.randn(10, 10)
        y = torch.randn(2, 2)

        counter = CompileCounter()
        foo = torch._dynamo.optimize(counter)(foo)
        result = foo([x, x, x, x, y], y)

    def test_set_aliasing_recompiles(self):
        g1 = torch.randn(10)
        g2 = torch.randn(10)
        g3 = torch.randn(10)
        g4 = torch.randn(10)

        def foo(a, b, c):
            myset = {g1, a, b, c}
            return a + len(myset)

        counter = CompileCounter()
        foo = torch._dynamo.optimize(counter)(foo)
        # first call with no aliasing
        foo(g2, g3, g4)
        self.assertEqual(counter.frame_count, 1)

        # no aliasing again
        foo(g3, g2, g4)
        # assert no recompile
        self.assertEqual(counter.frame_count, 1)

        # aliasing changes, we should recompile
        foo(g2, g2, g2)
        self.assertEqual(counter.frame_count, 2)

        # same aliasing, different tensor
        foo(g3, g3, g3)
        self.assertEqual(counter.frame_count, 2)

        # aliasing between global and arg, should recompile again
        foo(g1, g1, g1)
        self.assertEqual(counter.frame_count, 3)

        # Reset
        torch._dynamo.reset()

        # aliasing between global and arg, first call
        foo(g1, g1, g1)
        self.assertEqual(counter.frame_count, 4)

        # same aliasing, different tensor, all local, recompile
        foo(g3, g3, g3)
        self.assertEqual(counter.frame_count, 5)

        # aliasing same tensor, we shouldn't recompile
        foo(g2, g2, g2)
        self.assertEqual(counter.frame_count, 5)

        # No aliasing
        foo(g2, g3, g4)
        self.assertEqual(counter.frame_count, 6)

        # No aliasing again
        foo(g3, g2, g4)
        # assert no recompile
        self.assertEqual(counter.frame_count, 6)

    def test_str_format_return1(self):
        @torch.compile(backend="eager", fullgraph=True)
        def fn(img):
            x = torch.sin(img)
            y = f"shape {img.shape[-2:]} batch size {img.shape[0]}"
            return img + x, y

        img1 = torch.randn(1, 1, 8, 8)
        res, msg = fn(img1)
        self.assertEqual(msg, "shape torch.Size([8, 8]) batch size 1")
        self.assertEqual(res, img1 + torch.sin(img1))

    def test_str_format_return2(self):
        @torch.compile(backend="eager", fullgraph=True)
        def fn(img):
            x = torch.sin(img)
            y = "shape {} batch size {y:.2f}".format(img.shape[-2:], y=img.shape[0])
            return img + x, y

        img1 = torch.randn(1, 1, 8, 8)
        res, msg = fn(img1)
        self.assertEqual(msg, "shape torch.Size([8, 8]) batch size 1.00")
        self.assertEqual(res, img1 + torch.sin(img1))

    @torch._dynamo.config.patch(capture_scalar_outputs=True)
    def test_validate_outputs_unbacked(self):
        class SillyCat(torch.autograd.Function):
            @staticmethod
            def forward(ctx, x0, x1, i):
                ctx.save_for_backward(i)
                return torch.cat([x0, x1])

            @staticmethod
            def backward(ctx, grad_out):
                (i,) = ctx.saved_tensors
                i0, i1 = i.tolist()
                g_x0, g_x1 = grad_out.split([i0, i1])
                return g_x0, g_x1, None

        @torch.compile(backend="aot_eager", fullgraph=True)
        def f(x, i):
            i0, i1 = i.tolist()
            x0, x1 = x.split([i0, i1])
            return SillyCat.apply(x0, x1, i)

        f(torch.randn(9, requires_grad=True), torch.tensor([3, 6]))

    def test_str_format_assert1(self):
        @torch.compile(backend="eager", fullgraph=True)
        def fn(img):
            x = torch.sin(img)
            val = x.shape[-2:]
            torch._assert(len(val) == 2, f"shape {img.shape}")
            return img + x

        img1 = torch.randn(1, 1, 8, 8)
        res = fn(img1)
        self.assertEqual(res, img1 + torch.sin(img1))

    def test_str_format_assert2(self):
        cnt = CompileCounter()

        @torch.compile(backend=cnt)
        def fn(img):
            x = torch.sin(img)
            torch._assert(
                img.shape[-2] == 8 and img.shape[-1] == 16, f"shape {img.shape}"
            )
            return img + x

        img1 = torch.randn(1, 3, 8, 16)
        res = fn(img1)
        self.assertEqual(res, img1 + torch.sin(img1))
        self.assertEqual(cnt.frame_count, 1)

        # trigger a recompile and graph break
        img2 = torch.randn(1, 3, 8, 15)
        self.assertRaises(AssertionError, lambda: fn(img2))

    def test_tolist_scalar(self):
        def fn(x):
            new_list = []
            for i in x.tolist():
                new_list.append(i * 4)
            return new_list

        x = torch.tensor([3])
        eager = fn(x)
        counter = CompileCounter()
        compiled = torch._dynamo.optimize(counter, nopython=True)(fn)(x)
        self.assertEqual(eager, compiled)
        self.assertEqual(counter.frame_count, 1)

    def test_tolist_1d(self):
        def fn(x):
            new_list = []
            for i in x.tolist():
                new_list.append(i * 4)
            return new_list

        x = torch.tensor([2, 1])
        eager = fn(x)
        counter = CompileCounter()
        compiled = torch._dynamo.optimize(counter, nopython=True)(fn)(x)
        self.assertEqual(eager, compiled)
        self.assertEqual(counter.frame_count, 1)

    def test_tolist_kd(self):
        def fn(x):
            new_list = []
            for i in x.tolist():
                new_list.append(i * 4)
            return new_list

        x = torch.tensor([[[2, 1], [2, 1], [2, 1]], [[2, 1], [2, 1], [2, 1]]])
        eager = fn(x)
        counter = CompileCounter()
        compiled = torch._dynamo.optimize(counter, nopython=True)(fn)(x)
        self.assertEqual(eager, compiled)
        self.assertEqual(counter.frame_count, 1)

    @patch.object(torch._dynamo.config, "specialize_int", True)
    def test_tolist_0d(self):
        def fn(x):
            new_list = []
            i = x.tolist()
            new_list.append(i * 4)
            return new_list

        x = torch.tensor(42)
        eager = fn(x)
        counter = CompileCounter()
        compiled = torch._dynamo.optimize(counter, nopython=True)(fn)(x)
        self.assertEqual(eager, compiled)
        self.assertEqual(counter.frame_count, 1)

    @patch.object(torch._dynamo.config, "assume_static_by_default", False)
    @patch.object(torch._dynamo.config, "automatic_dynamic_shapes", False)
    def test_tolist_kd_dynamic(self):
        def fn(x):
            new_list = []
            i = x.tolist()
            new_list.append(i * 4)
            return new_list

        x = torch.randint(3, 5, [5, 5])
        eager = fn(x)
        counter = CompileCounter()
        compiled_fn = torch._dynamo.optimize(counter, nopython=True)(fn)
        compiled = compiled_fn(x)
        self.assertEqual(eager, compiled)
        self.assertEqual(counter.frame_count, 1)

        # Value change, no recompiles
        x = torch.randint(7, 9, [5, 5])
        compiled_fn(x)
        self.assertEqual(counter.frame_count, 1)

        # Size change, forced recompiles
        x = torch.randint(3, 5, [3, 3])
        compiled_fn(x)
        self.assertEqual(counter.frame_count, 2)

    def test_tolist_float(self):
        def fn(x):
            new_list = []
            for i in x.tolist():
                new_list.append(i * 4)
            return new_list

        x = torch.tensor(
            [[[2.0, 1.0], [2.0, 1.0], [2.0, 1.0]], [[2.0, 1.0], [2.0, 1.0], [2.0, 1.0]]]
        )
        eager = fn(x)
        counter = CompileCounter()
        compiled = torch._dynamo.optimize(counter)(fn)(x)
        self.assertEqual(eager, compiled)
        # Nothing to compile here
        self.assertEqual(counter.frame_count, 0)

    def test_inline_closure_not_loaded_by_parent(self):
        def outer(a):
            return a + 1

        def indirect(x):
            return direct(x)

        def direct(x):
            def deep2(c):
                return outer(c)

            def deep(c):
                return deep2(c)

            return deep(x)

        x = torch.randn(3)
        eager = indirect(x)
        counter = CompileCounter()
        compiled = torch._dynamo.optimize(counter)(indirect)(x)
        self.assertEqual(eager, compiled)
        self.assertEqual(counter.frame_count, 1)

    def test_inline_closure_returned_by_another_function_and_captures(self):
        x = torch.ones(1)

        def fn():
            def inner():
                return x + 2

            return inner

        @torch.compile
        def start():
            # Obtain the `inner` function, which holds reference to `x`.
            inner = fn()

            # When we call `inner`, we end up looking up `x` from our inlining
            # tracer, Dynamo must make sure it still has some modeling of `x` at
            # that point.
            res = inner()
            return res

        res = start()
        self.assertEqual(torch.ones(1) * 3, res)

    def test_deque_input(self):
        a = torch.randn([2, 3])
        b = torch.randn([2, 3])
        d1 = collections.deque([a, b])
        d1.insert(0, "foo")

        d2 = collections.deque([a, b])
        d2.insert(0, "foo")

        def fn(q):
            a = q.pop()
            b = q.pop()
            return a * b

        eager = fn(d1)
        counter = CompileCounter()
        compiled = torch._dynamo.optimize(counter)(fn)(d2)
        self.assertEqual(eager, compiled)
        self.assertEqual(counter.frame_count, 1)

    def test_deque_append_left(self):
        d1 = collections.deque([10, 10])
        d1.insert(0, "foo")

        d2 = collections.deque([10, 10])
        d2.insert(0, "foo")

        def fn(q, a, b):
            q.appendleft(a)
            q.appendleft(b)
            return q.popleft() * q.popleft()

        a = torch.randn([3, 3])
        b = torch.randn([3, 3])
        eager = fn(d1, a, b)
        counter = CompileCounter()
        compiled = torch._dynamo.optimize(counter)(fn)(d2, a, b)
        self.assertEqual(eager, compiled)
        self.assertEqual(counter.frame_count, 1)
        self.assertTrue(isinstance(compiled, torch.Tensor))

    def test_yield_from(self):
        def yield_from_fn(t_list, k):
            def yield_from_gen(l):
                l2 = [t * k for t in l]
                yield from l2

            return [t * k for t in yield_from_gen(t_list)]

        t_list = [torch.randn([2, 3]) for _ in range(3)]
        eager = yield_from_fn(t_list, 2)
        counter = CompileCounter()
        compiled = torch._dynamo.optimize(counter)(yield_from_fn)(t_list, 2)
        self.assertEqual(eager, compiled)
        self.assertEqual(counter.frame_count, 1)

    def test_yield_from_in_a_loop(self):
        def gen2():
            yield 1

        def gen1():
            for value in range(5):
                yield from gen2()

        def fn(x):
            c = 0
            for i in gen1():
                c = c + i
            return x + c

        opt_fn = torch.compile(fn, backend="eager")
        x = torch.zeros(4)
        self.assertEqual(fn(x), opt_fn(x))

    def test_yield_gen_and_from(self):
        def populate_and_multiply_sequence(n, multiplier):
            # Inline generator
            def tensor_generator():
                for i in range(n):
                    yield torch.tensor([i])

            # Use 'yield from' to iterate over tensors and multiply
            t_list = [tensor * multiplier for tensor in tensor_generator()]

            def yield_from_gen():
                yield from t_list

            return [t for t in yield_from_gen()]

        multiplier = torch.tensor([10])
        eager = populate_and_multiply_sequence(5, multiplier)
        counter = CompileCounter()
        compiled = torch._dynamo.optimize(counter)(populate_and_multiply_sequence)(
            5, multiplier
        )
        self.assertEqual(eager, compiled)
        self.assertEqual(counter.frame_count, 1)

    def test_yield_from_user_stop_iteration(self):
        class MyIter:
            def __init__(self, seq):
                self.seq = seq
                self.index = 0

            def __iter__(self):
                return self

            def __next__(self):
                self.index += 1
                if self.index <= len(self.seq):
                    return self.seq[self.index - 1]
                raise StopIteration(self.index)

        def yield_from_iter_fn(seq):
            def gen(seq):
                yield from MyIter(seq)

            return [i for i in gen(seq)]

        seq = [torch.randn([2, 3]) for _ in range(3)]
        eager = yield_from_iter_fn(seq)
        counter = CompileCounter()
        compiled = torch._dynamo.optimize(counter)(yield_from_iter_fn)(seq)
        self.assertEqual(eager, compiled)
        self.assertEqual(counter.frame_count, 0)

    def test_yield_send_to_subgenerator_graph_break(self):
        def subgenerator(tensor):
            multiplier = yield
            yield tensor * multiplier

        def main_generator(t_list):
            for tensor in t_list:
                subgen = subgenerator(tensor)
                next(subgen)
                yield from subgen.send(torch.tensor([10]))

        t_list = [torch.tensor([i]) for i in range(5)]
        eager = list(main_generator(t_list))

        counter = CompileCounter()
        compiled_fn = torch._dynamo.optimize(counter)(main_generator)
        compiled = list(compiled_fn(t_list))

        self.assertEqual(eager, compiled)
        self.assertEqual(counter.frame_count, 0)

    def test_derpy_nn_module_usage(self):
        def ff1(x):
            self = mod1
            return torch.sigmoid(self.mod2(x) + self.param1)

        def ff2(x):
            self = mod2
            return torch.cos(torch.sin(x) * self.param2 + 10)

        mod1 = torch.nn.Module()
        mod2 = torch.nn.Module()
        mod1.register_module("mod2", mod2)
        mod1.register_parameter("param1", torch.nn.Parameter(torch.randn(10)))
        mod1.forward = ff1
        mod2.register_parameter("param2", torch.nn.Parameter(torch.randn(10)))
        mod2.forward = ff2
        mod1.eval()

        x = torch.randn(10)
        expected = mod1(x)
        counter = CompileCounter()
        actual = torch.compile(mod1, backend=counter, fullgraph=True)(x)
        self.assertEqual(actual, expected)
        self.assertEqual(counter.op_count, 6)

    def test_default_args_device_dtype(self):
        class Foo:
            def __init__(
                self,
                dtype: torch.dtype = torch.float16,
                device: torch.device = torch.device("cpu"),
            ) -> None:
                self.value = torch.tensor(10, dtype=dtype, device=device)

        def fn():
            return Foo().value + 1

        opt_func = torch._dynamo.optimize("eager", nopython=True)(fn)
        ref = fn()
        res = opt_func()
        self.assertEqual(ref, res)

    def test_torch_device_python_type(self):
        for device, device_type, index in [
            ("cpu", "cpu", None),
            ("cuda:0", "cuda", 0),
        ]:
            if device == "cuda:0" and not TEST_CUDA:
                continue

            def fn(target):
                target_device = target.device
                a = torch.zeros(2, 3, device=target_device)
                # Constant assert at trace time
                assert isinstance(target_device, torch.device)
                assert target_device.type == device_type
                assert target_device.index == index
                b = torch.zeros(2, 3, device=target_device)
                c = torch.zeros(2, 3, device=target_device)
                return a + b + c

            from torch._dynamo.variables import ConstantVariable

            device = torch.device(device)
            expected_variable = ConstantVariable(device)
            self.assertEqual(expected_variable.python_type(), type(device))

            opt_func = torch._dynamo.optimize("eager", nopython=True)(fn)
            a = torch.tensor([2, 3], device=device)
            res = opt_func(a)
            self.assertIsInstance(res, torch.Tensor)

    def test_torch_dtype_python_type(self):
        def fn(target):
            target_dtype = target.dtype
            a = torch.zeros(2, 3, dtype=target_dtype)
            # Constant assert at trace time
            assert isinstance(target_dtype, torch.dtype)
            b = torch.zeros(2, 3, dtype=target_dtype)
            c = torch.zeros(2, 3, dtype=target_dtype)
            return a + b + c

        from torch._dynamo.variables import ConstantVariable

        dtype = torch.float16
        expected_variable = ConstantVariable(dtype)
        self.assertEqual(expected_variable.python_type(), type(dtype))

        opt_func = torch._dynamo.optimize("eager", nopython=True)(fn)
        a = torch.tensor([2, 3], dtype=dtype)
        res = opt_func(a)
        self.assertIsInstance(res, torch.Tensor)

    def test_iterator_limit(self):
        def fn(x):
            def gen():
                while True:
                    yield x

            return list(gen())

        x = torch.randn([0, 1, 2, 3, 4, 5])
        compiled_fn = torch._dynamo.optimize(backend="eager", nopython=True)(fn)
        with self.assertRaisesRegex(
            torch._dynamo.exc.Unsupported, "infinite generator"
        ):
            compiled_fn(x)

        # FIXME(XuehaiPan): do not inline infinite generator if it does not raise errors in eager mode
        def fn(x):
            def gen():
                while True:
                    yield x

            return list(zip(range(10), gen()))

        x = torch.randn([0, 1, 2, 3, 4, 5])
        compiled_fn = torch._dynamo.optimize(backend="eager", nopython=True)(fn)
        with self.assertRaisesRegex(
            torch._dynamo.exc.Unsupported, "infinite generator"
        ):
            compiled_fn(x)

    def test_itertools_islice(self):
        counters.clear()

        def fn(x):
            return itertools.islice(x, 2, 5, 2)

        x = torch.randn([0, 1, 2, 3, 4, 5])
        eager = fn(x)

        compiled_fn = torch._dynamo.optimize(backend="eager", nopython=True)(fn)
        compiled = compiled_fn(x)

        self.assertEqual(list(eager), list(compiled))
        self.assertEqual(len(counters["graph_break"]), 0)

    def test_itertools_islice_default_step(self):
        counters.clear()

        def fn(x):
            return itertools.islice(x, 2, 5)

        x = torch.randn([0, 1, 2, 3, 4, 5])
        eager = fn(x)

        compiled_fn = torch._dynamo.optimize(backend="eager", nopython=True)(fn)
        compiled = compiled_fn(x)

        self.assertEqual(list(eager), list(compiled))
        self.assertEqual(len(counters["graph_break"]), 0)

    def test_itertools_islice_default_end(self):
        counters.clear()

        def fn(x):
            return itertools.islice(x, 2)

        x = torch.randn([0, 1, 2, 3, 4, 5])
        eager = fn(x)

        compiled_fn = torch._dynamo.optimize(backend="eager", nopython=True)(fn)
        compiled = compiled_fn(x)

        self.assertEqual(list(eager), list(compiled))
        self.assertEqual(len(counters["graph_break"]), 0)

    def test_itertools_repeat(self):
        counters.clear()

        def fn(x):
            r = itertools.repeat(100.0, 5)
            for i in r:
                x += i
            return x

        x = torch.randn([2, 5])
        eager = fn(x)

        compiled_fn = torch._dynamo.optimize(backend="eager", nopython=True)(fn)
        compiled = compiled_fn(x)

        self.assertEqual(list(eager), list(compiled))
        self.assertEqual(len(counters["graph_break"]), 0)

    def test_itertools_infinite_repeat(self):
        counters.clear()

        def fn(x):
            r = itertools.repeat(100.0)
            idx = 0
            for i in r:
                x += i
                idx += 1
                if idx > 10:
                    break
            return x

        x = torch.randn([2, 5])
        eager = fn(x)

        compiled_fn = torch._dynamo.optimize(backend="eager", nopython=True)(fn)
        compiled = compiled_fn(x)

        self.assertEqual(list(eager), list(compiled))
        self.assertEqual(len(counters["graph_break"]), 0)

    def test_itertools_infinite_repeat_mutation(self):
        counters.clear()

        def fn(x):
            r = itertools.repeat(x)
            idx = 0
            for i in r:
                x += i
                i += 1
                idx += 1
                if idx > 10:
                    break
            return x

        x = torch.randn([2, 5])
        eager = fn(x)

        compiled_fn = torch._dynamo.optimize(backend="eager", nopython=True)(fn)
        compiled = compiled_fn(x)

        self.assertEqual(list(eager), list(compiled))
        self.assertEqual(len(counters["graph_break"]), 0)

    def test_itertools_infinite_count(self):
        for args in ([], [10], [5, -1]):
            counters.clear()

            def fn(x):
                r = itertools.count(*args)
                idx = 0
                for i in r:
                    x += i
                    idx += 1
                    if idx > 10:
                        break
                return x

            x = torch.randn([2, 5])
            eager = fn(x)

            compiled_fn = torch._dynamo.optimize(backend="eager", nopython=True)(fn)
            compiled = compiled_fn(x)

            self.assertEqual(list(eager), list(compiled))
            self.assertEqual(len(counters["graph_break"]), 0)

    def test_itertools_infinite_cycle(self):
        counters.clear()

        def fn(x):
            for iterator in (
                iter([]),
                iter([10, 11.0]),
                itertools.repeat(-1, 3),
                itertools.count(10),
            ):
                r = itertools.cycle(iterator)
                idx = 0
                x += 1
                for i in r:
                    x += i
                    idx += 1
                    if idx > 10:
                        break
            return x

        x = torch.randn([2, 5])
        eager = fn(x)

        compiled_fn = torch._dynamo.optimize(backend="eager", nopython=True)(fn)
        compiled = compiled_fn(x)

        self.assertEqual(list(eager), list(compiled))
        self.assertEqual(len(counters["graph_break"]), 0)

    def test_itertools_accumulate_symint_default_sum(self):
        # https://github.com/pytorch/pytorch/issues/110287
        counters.clear()

        def fn(x):
            r = itertools.accumulate([x.size(0), x.size(1)])
            for i in r:
                x *= i
            return x

        x = torch.randn(2, 3)
        eager = fn(x)

        compiled_fn = torch._dynamo.optimize(backend="eager", nopython=True)(fn)
        compiled = compiled_fn(x)

        self.assertEqual(list(eager), list(compiled))
        self.assertEqual(len(counters["graph_break"]), 0)

    def test_itertools_accumulate_tensors_default_sum(self):
        counters.clear()

        def fn(a, b, c, d, x):
            l = [a, b, c, d, x]
            for i, t in enumerate(l):
                l[i] = t * x
            return itertools.accumulate(l)

        t_list = [torch.tensor([i + 1]) for i in range(4)]
        x = torch.tensor([[1, 2], [3, 4]])
        eager = fn(*t_list, x)

        compiled_fn = torch._dynamo.optimize(backend="eager", nopython=True)(fn)
        compiled = compiled_fn(*t_list, x)

        self.assertEqual(list(eager), list(compiled))
        self.assertEqual(len(counters["graph_break"]), 0)

    def test_itertools_accumulate_tensors_builtins(self):
        for builtin_op in [operator.mul, operator.sub, operator.pow]:
            counters.clear()

            def fn(a, b, c, d, x):
                l = [a, b, c, d, x]
                for i, t in enumerate(l):
                    l[i] = t * x
                return itertools.accumulate(l, builtin_op)

            t_list = [torch.tensor([i + 1]) for i in range(4)]
            x = torch.tensor([[1, 2], [3, 4]])
            eager = fn(*t_list, x)

            compiled_fn = torch._dynamo.optimize(backend="eager", nopython=True)(fn)
            compiled = compiled_fn(*t_list, x)

            self.assertEqual(list(eager), list(compiled))
            self.assertEqual(len(counters["graph_break"]), 0)

    def test_itertools_accumulate_tensors_kwargs(self):
        from torch._dynamo.utils import counters

        for kwargs in [
            {"func": operator.mul},
            {"initial": 100},
            {"func": operator.sub, "initial": -1},
        ]:
            counters.clear()

            def fn(a, b, c, d, x):
                l = [a, b, c, d, x]
                for i, t in enumerate(l):
                    l[i] = t * x
                return itertools.accumulate(l, **kwargs)

            t_list = [torch.tensor([i + 1]) for i in range(4)]
            x = torch.tensor([[1, 2], [3, 4]])

            compiled_fn = torch._dynamo.optimize(backend="eager", nopython=True)(fn)
            compiled = compiled_fn(*t_list, x)
            eager = fn(*t_list, x)

            self.assertEqual(list(eager), list(compiled))
            self.assertEqual(len(counters["graph_break"]), 0)

    def test_packaging_version_parse(self):
        from packaging import version

        @torch.compile(backend="eager", fullgraph=True)
        def fn():
            x = torch.zeros(1)
            if version.parse(torch.__version__) >= version.parse("2.0.0"):
                return x + 1
            return x

        self.assertEqual(fn().item(), 1)

    def test_itertools_accumulate_tensors_user_defined(self):
        def udo_fn_0(a, b):
            return -1

        rando = random.randint(0, 1)

        def udo_fn_1(a, b):
            return a * rando + b * rando

        seen = []

        def udo_fn_2(a, b):
            seen.append(a)
            seen.append(b)
            return a * len(seen)

        for udo_fn in [udo_fn_0, udo_fn_1, udo_fn_2]:
            counters.clear()
            torch._dynamo.reset()

            def fn(a, b, c, d, x):
                l = [a, b, c, d, x]
                for i, t in enumerate(l):
                    l[i] = t * x
                return itertools.accumulate(l, udo_fn)

            t_list = [torch.tensor([i]) for i in range(4)]
            x = torch.tensor([[1, 2], [3, 4]])
            eager = fn(*t_list, x)

            compiled_fn = torch._dynamo.optimize(backend="eager", nopython=True)(fn)
            compiled = compiled_fn(*t_list, x)

            self.assertEqual(list(eager), list(compiled))
            self.assertEqual(len(counters["graph_break"]), 0)

    def test_pure_python_accumulate(self):
        def accumulate(iterable, func=lambda x, y: x + y):
            it = iter(iterable)
            try:
                # Initialize the accumulator with the first value from the iterable
                accumulator = next(it)
            except StopIteration:
                # If the iterable is empty, return an empty generator
                return
            yield accumulator

            for element in it:
                accumulator = func(accumulator, element)
                yield accumulator

        def fn(it):
            return accumulate(it)

        t_list = [torch.tensor([i]) for i in range(4)]
        eager = fn(t_list)

        counter = CompileCounter()
        compiled_fn = torch._dynamo.optimize(counter)(fn)
        compiled = compiled_fn(t_list)

        self.assertEqual(list(eager), list(compiled))
        self.assertEqual(counter.frame_count, 1)

    def test_itertools_groupby_pure_python_default_identify_func(self):
        counters.clear()

        def fn(l):
            return [(k, list(g)) for k, g in itertools.groupby(l)]

        l = [1, 2, 2, 3, 4, 4, 4, 1, 2]
        eager = fn(l)

        compiled_fn = torch._dynamo.optimize(backend="eager", nopython=True)(fn)
        compiled = compiled_fn(l)

        self.assertEqual(eager, compiled)
        self.assertEqual(len(counters["graph_break"]), 0)

    def test_itertools_groupby_pure_python_key_func(self):
        counters.clear()

        def fn(l):
            return [(k, list(g)) for k, g in itertools.groupby(l, key=operator.neg)]

        l = [1, 2, -2, 3, 4, 4, -4, 0, -2]
        eager = fn(l)

        compiled_fn = torch._dynamo.optimize(backend="eager", nopython=True)(fn)
        compiled = compiled_fn(l)

        self.assertEqual(eager, compiled)
        self.assertEqual(len(counters["graph_break"]), 0)

    def test_itertools_tee(self):
        counters.clear()

        def fn(l):
            a, b = itertools.tee(l)
            return list(a), list(b)

        l = [1, 2, 2, 3, 4, 4, 4, 1, 2]
        eager = fn(l)

        compiled_fn = torch._dynamo.optimize(backend="eager", nopython=True)(fn)
        compiled = compiled_fn(l)

        self.assertEqual(eager, compiled)
        self.assertEqual(len(counters["graph_break"]), 0)

    def test_list_iterator_contains(self):
        def fn(x):
            it = iter(["my_weight", "not_my_weight"])
            next(it)
            if "my_weight" in it:
                return x + 2
            return x + 1

        x = torch.zeros(3)
        compiled_fn = torch._dynamo.optimize(backend="eager", nopython=True)(fn)

        self.assertEqual(fn(x), compiled_fn(x))

    def test_storage_return(self):
        @torch.compile(backend="eager", fullgraph=True)
        def fn(x):
            y = torch.sin(x + 1)
            storage = x.untyped_storage()
            storage.resize_(0)
            y = torch.cos(y)
            return y, storage

        x = torch.randn(10)
        expected = torch.cos(torch.sin(x + 1))
        y, s = fn(x)
        self.assertEqual(y, expected)
        self.assertEqual(x.untyped_storage().size(), 0)
        self.assertIs(s, x.untyped_storage())

    def test_flat_name_to_original_fqn(self):
        class FooBarModule(torch.nn.Module):
            def __init__(self) -> None:
                super().__init__()
                self.register_parameter("0", torch.nn.Parameter(torch.randn(3, 4)))
                self.test_buf = torch.nn.Buffer(torch.randn(3, 4))
                self.register_parameter(
                    "test_param", torch.nn.Parameter(torch.randn(3, 4))
                )

            def forward(self, x):
                return ((x + self.test_buf) * getattr(self, "0")) / self.test_param

        class TestModule(torch.nn.Module):
            def __init__(self) -> None:
                super().__init__()
                self.foo_bar = FooBarModule()
                self.register_parameter(
                    "test_param", torch.nn.Parameter(torch.randn(3, 4))
                )
                self.test_buf = torch.nn.Buffer(torch.randn(3, 4))

            def forward(self, x):
                return (self.foo_bar(x) + self.test_param) * self.test_buf

        gm, _ = torch._dynamo.export(TestModule(), torch.randn(3, 4))
        self.assertIn("dynamo_flat_name_to_original_fqn", gm.meta)
        expected_fqn = {
            "L__self___test_param": "test_param",
            "L__self___test_buf": "test_buf",
            "getattr_L__self___foo_bar___0__": "foo_bar.0",
            "L__self___foo_bar_test_param": "foo_bar.test_param",
            "L__self___foo_bar_test_buf": "foo_bar.test_buf",
        }
        self.assertEqual(expected_fqn, gm.meta["dynamo_flat_name_to_original_fqn"])

    def test_proxy_frozen_dataclass(self):
        @dataclasses.dataclass(frozen=True)
        class TestDataClass:
            x: torch.Tensor
            y: torch.Tensor

        @allow_in_graph
        def inner_fn(dc):
            return dc.x + dc.y

        def fn(x, y):
            dc = TestDataClass(x, y)
            return inner_fn(dc)

        fn_opt = torch.compile(fullgraph=True)(fn)
        inps = (torch.ones(2, 2), torch.ones(2, 2))
        actual = fn_opt(*inps)
        expected = fn(*inps)

        self.assertEqual(actual, expected)

    def test_reconstruct_frozen_dataclass(self):
        @dataclasses.dataclass(frozen=True)
        class TestDataClass:
            x: torch.Tensor
            y: torch.Tensor

        def fn(x, y):
            dc = TestDataClass(x, y)
            torch._dynamo.graph_break()
            return dc.x + dc.y

        fn_opt = torch.compile()(fn)
        inps = (torch.ones(2, 2), torch.ones(2, 2))
        actual = fn_opt(*inps)
        expected = fn(*inps)

    def test_frozen_dataclass_default_value(self):
        @dataclasses.dataclass(frozen=True)
        class TestDataClass:
            x: torch.Tensor
            y: torch.Tensor
            z: int = dataclasses.field(default=5)
            a: int = 6

        @allow_in_graph
        def inner_fn(dc):
            return dc.x + dc.y + dc.z + dc.a

        def fn(x, y):
            dc = TestDataClass(x, y)
            return inner_fn(dc)

        fn_opt = torch.compile(fullgraph=True)(fn)
        inps = (torch.ones(2, 2), torch.ones(2, 2))
        actual = fn_opt(*inps)
        expected = fn(*inps)

        self.assertEqual(actual, expected)

    def test_frozen_dataclass_default_factory(self):
        @dataclasses.dataclass(frozen=True)
        class TestDataClass:
            x: torch.Tensor
            y: torch.Tensor
            z: int = dataclasses.field(default_factory=list)
            a: int = dataclasses.field(default_factory=lambda: [5])

        @allow_in_graph
        def inner_fn(dc):
            return dc.x + dc.y + dc.a[0]

        def fn(x, y):
            dc = TestDataClass(x, y)
            return inner_fn(dc)

        fn_opt = torch.compile(fullgraph=True)(fn)
        inps = (torch.ones(2, 2), torch.ones(2, 2))
        actual = fn_opt(*inps)
        expected = fn(*inps)

        self.assertEqual(actual, expected)

    @requiresPy310
    def test_frozen_dataclass_kw_only(self):
        @dataclasses.dataclass(frozen=True)
        class TestDataClass:
            x: torch.Tensor
            y: torch.Tensor
            z: int = dataclasses.field(kw_only=True)
            a: int = dataclasses.field(kw_only=True)

        @allow_in_graph
        def inner_fn(dc):
            return dc.x + dc.y + dc.a + dc.z

        def fn(x, y):
            dc = TestDataClass(x, y, z=5, a=2)
            return inner_fn(dc)

        fn_opt = torch.compile(fullgraph=True)(fn)
        inps = (torch.ones(2, 2), torch.ones(2, 2))
        actual = fn_opt(*inps)
        expected = fn(*inps)

        self.assertEqual(actual, expected)

    def test_pytree_tree_leaves(self):
        implemtations = [("python", pytree)]
<<<<<<< HEAD
        if cxx_pytree is not None:
            implemtations.append(("cxx", cxx_pytree))
=======
>>>>>>> 1d693293

        for name, module in implemtations:
            with self.subTest(f"pytree implement: {name}"):

                def fn(x):
                    tree = {
                        "a": [x, x - 1],
                        "b": x + 2,
                        "c": (
                            x,
                            3.0,
                            collections.deque([0.0, -x]),
                        ),
                        "d": collections.OrderedDict(
                            {
<<<<<<< HEAD
                                "e": ((2 * x, None)),
=======
                                "e": torch.return_types.qr((2 * x, None)),
>>>>>>> 1d693293
                                "f": MyTuple(x, x + 1, torch.zeros(4, 3)),
                            },
                        ),
                    }
                    leaves = module.tree_leaves(tree)
                    return leaves

                x = torch.randn(3, 2)
                expected = fn(x)
                fn_opt = torch.compile(fullgraph=True)(fn)
                actual = fn_opt(x)

                self.assertEqual(actual, expected)

    def test_pytree_tree_flatten_unflatten(self):
        implemtations = [("python", pytree)]
<<<<<<< HEAD
        if cxx_pytree is not None:
            implemtations.append(("cxx", cxx_pytree))
=======
>>>>>>> 1d693293

        for name, module in implemtations:
            with self.subTest(f"pytree implement: {name}"):

                def fn(x, y):
                    tree = {
                        "a": [x, x - 1],
                        "b": x + 2,
                        "c": (
                            x,
                            3.0,
                            [0.0, -x],
                        ),
                        "d": collections.OrderedDict(
                            {
<<<<<<< HEAD
                                "e": (2 * x, None),
=======
                                "e": torch.return_types.qr((2 * x, None)),
>>>>>>> 1d693293
                                "f": MyTuple(x, x + 1, torch.zeros(4, 3)),
                            },
                        ),
                    }
                    leaves, treespec = module.tree_flatten(tree)
                    new_leaves = [
                        x - 1,
                        y,
                        x * y,
                        3.0,
                        y - 2,
                        torch.zeros(2, 2),
                        2 * y,
                        -y,
                        x + y,
                        x - y,
                        torch.ones(3, 2),
                        1,
                    ]
                    new_tree = module.tree_unflatten(leaves, treespec)
                    return leaves, new_tree

            x = torch.randn(3, 2)
            y = torch.randn(3, 2)
            expected = fn(x, y)
            fn_opt = torch.compile(fullgraph=True)(fn)
            actual = fn_opt(x, y)

            self.assertEqual(actual, expected)

    def test_pytree_tree_map(self):
        implemtations = [("python", pytree)]
<<<<<<< HEAD
        if cxx_pytree is not None:
            implemtations.append(("cxx", cxx_pytree))
=======
>>>>>>> 1d693293

        for name, module in implemtations:
            with self.subTest(f"pytree implement: {name}"):

                def fn(x, y):
                    tree1 = {
                        "a": [x, x - 1],
                        "b": x + 2,
                        "c": (
                            x,
                            3.0,
                            [0.0, -x],
                        ),
                        "d": collections.OrderedDict(
                            {
<<<<<<< HEAD
                                "e": (2 * x, None),
=======
                                "e": torch.return_types.qr((2 * x, None)),
>>>>>>> 1d693293
                                "f": MyTuple(x, x + 1, torch.zeros(4, 3)),
                            },
                        ),
                    }
                    tree2 = collections.OrderedDict(
                        [
                            ("c", (y, 3.0, [-y, 10.0])),
                            ("a", [y, y + 1]),
                            ("b", y + 2),
                            (
                                "d",
                                {
                                    "f": MyTuple(torch.ones(4, 3), -y, y + 1),
<<<<<<< HEAD
                                    "e": (2 * y, None),
=======
                                    "e": torch.return_types.qr((2 * y, None)),
>>>>>>> 1d693293
                                },
                            ),
                        ],
                    )
                    return module.tree_map(lambda u, v: (u, v), tree1, tree2)

                x = torch.randn(3, 2)
                y = torch.randn(3, 2)
                expected = fn(x, y)
                fn_opt = torch.compile(fullgraph=True)(fn)
                actual = fn_opt(x, y)

                self.assertEqual(actual, expected)

    def test_shape_env_no_recording(self):
        main = ShapeEnv(should_record_events=False)

        # The main ShapeEnv should have no event recorded.
        self.assertEqual(len(main.events), 0)

        # Call create_symbolic_sizes_strides_storage_offset on both of them.
        r = main.create_symbolic_sizes_strides_storage_offset(
            torch.randn(3, 2), ConstantSource("x")
        )

        # Create a guard: size[0] == 3 (call evaluate_expr)
        #   - +1 guard entry
        #   - +1 replacement entry
        size = r[0]
        bool(size[0] == 3)

        # The main ShapeEnv should remain with no event recorded.
        self.assertEqual(len(main.events), 0)

        if torch.fx.experimental.validator.translation_validation_enabled():
            from torch.fx.experimental.symbolic_shapes import (
                CURRENT_NODE_KEY,
                SHAPEENV_EVENT_KEY,
            )

            # Check that we don't store any recording metadata on nodes
            # from the symbolic shape FX graph.
            for n in main.graph.nodes:
                self.assertFalse(SHAPEENV_EVENT_KEY in n.meta)
                self.assertFalse(CURRENT_NODE_KEY in n.meta)

    def _replay_and_check(self, shape_env: ShapeEnv):
        if shape_env.should_record_events:
            replayed = replay_shape_env_events(shape_env.events)
            shape_env.check_equal(replayed)

    def test_shape_env_equal_empty(self):
        main, other = ShapeEnv(), ShapeEnv()
        main.check_equal(other)
        self._replay_and_check(main)

    @onlyIfTranslationValidation
    def test_shape_env_equal_constructor(self):
        main, other = ShapeEnv(allow_scalar_outputs=False), ShapeEnv()
        self.assertExpectedRaisesInline(
            NotEqualError,
            lambda: main.check_equal(other),
            """\
ShapeEnv not equal: field values don't match:

==> settings: values don't match.
  >  Left: ShapeEnvSettings(allow_scalar_outputs=False, allow_dynamic_output_shape_ops=True, assume_static_by_default=False, specialize_zero_one=True, duck_shape=True, prefer_deferred_runtime_asserts_over_guards=False, allow_complex_guards_as_runtime_asserts=False)
  > Right: ShapeEnvSettings(allow_scalar_outputs=True, allow_dynamic_output_shape_ops=True, assume_static_by_default=False, specialize_zero_one=True, duck_shape=True, prefer_deferred_runtime_asserts_over_guards=False, allow_complex_guards_as_runtime_asserts=False)
""",
        )
        self._replay_and_check(main)

    @onlyIfTranslationValidation
    def test_shape_env_equal_create_symbolic_sizes_strides_storage_offset(self):
        main, other = ShapeEnv(), ShapeEnv()
        main.create_symbolic_sizes_strides_storage_offset(
            torch.randn(3, 2), ConstantSource("x")
        )
        self.assertExpectedRaisesInline(
            NotEqualError,
            lambda: main.check_equal(other),
            """\
ShapeEnv not equal: field values don't match:

==> name_to_node: values don't match.
  >  Left: {x_size_0_, x_size_1_, x_storage_offset, x_stride_0_, x_stride_1_}
  > Right: {}
==> source_to_symbol: values don't match.
  >  Left: {x.size()[0]: x.size()[0], x.size()[1]: x.size()[1], x.storage_offset(): x.storage_offset(), x.stride()[0]: x.stride()[0], x.stride()[1]: x.stride()[1]}
  > Right: {}
==> source_to_var: values don't match.
  >  Left: {x.size()[0]: s0, x.size()[1]: s1}
  > Right: {}
==> val_to_var: values don't match.
  >  Left: {0: 0, 1: 1, 2: s1, 3: s0}
  > Right: {0: 0, 1: 1}
==> var_to_range: values don't match.
  >  Left: {s0: VR[2, int_oo], s1: VR[2, int_oo]}
  > Right: {}
==> var_to_sources: values don't match.
  >  Left: {s0: [TensorPropertySource(base=ConstantSource(source_name='x'), prop=<TensorProperty.SIZE: 0>, idx=0)], s1: [TensorPropertySource(base=ConstantSource(source_name='x'), prop=<TensorProperty.SIZE: 0>, idx=1)]}
  > Right: {}
==> var_to_val: values don't match.
  >  Left: {s0: 3, s1: 2}
  > Right: {}
""",
        )
        self._replay_and_check(main)

    @onlyIfTranslationValidation
    def test_shape_env_equal_unbacked(self):
        main, other = ShapeEnv(), ShapeEnv()
        main.create_unbacked_symint()
        main.create_unbacked_symfloat()
        main.create_unbacked_symbool()
        self.assertExpectedRaisesInline(
            NotEqualError,
            lambda: main.check_equal(other),
            """\
ShapeEnv not equal: field values don't match:

==> name_to_node: values don't match.
  >  Left: {u0, u1, zuf0}
  > Right: {}
==> unbacked_symfloat_counter: values don't match.
  >  Left: 1
  > Right: 0
==> unbacked_symint_counter: values don't match.
  >  Left: 2
  > Right: 0
==> var_to_range: values don't match.
  >  Left: {u0: VR[-int_oo, int_oo], u1: VR[0, 1], zuf0: VR[-oo, oo]}
  > Right: {}
""",
        )
        self._replay_and_check(main)

    @onlyIfTranslationValidation
    def test_shape_env_equal_evaluate_expr_divisible(self):
        main, other = ShapeEnv(), ShapeEnv()

        # Call create_symbolic_sizes_strides_storage_offset on both of them.
        r = main.create_symbolic_sizes_strides_storage_offset(
            torch.randn(3, 2), ConstantSource("x")
        )
        other.create_symbolic_sizes_strides_storage_offset(
            torch.randn(3, 2), ConstantSource("x")
        )

        # Create a guard: size[0] % 3 == 0 (only in the main ShapeEnv)
        #   - +1 guard entry
        #   - +1 divisible entry
        size = r[0]
        bool(size[0] % 3 == 0)

        self.assertExpectedRaisesInline(
            NotEqualError,
            lambda: main.check_equal(other),
            """\
ShapeEnv not equal: field values don't match:

==> divisible: values don't match.
  >  Left: {Mod(s0, 3)}
  > Right: {}
==> guards: values don't match.
  >  Left: [Eq(Mod(s0, 3), 0)]
  > Right: []
==> name_to_node: values don't match.
  >  Left: {_assert, eq, mod, x_size_0_, x_size_1_, x_storage_offset, x_stride_0_, x_stride_1_}
  > Right: {x_size_0_, x_size_1_, x_storage_offset, x_stride_0_, x_stride_1_}
""",
        )
        self._replay_and_check(main)

    @onlyIfTranslationValidation
    def test_shape_env_equal_evaluate_expr_replacement(self):
        main, other = ShapeEnv(), ShapeEnv()

        # Call create_symbolic_sizes_strides_storage_offset on both of them.
        r = main.create_symbolic_sizes_strides_storage_offset(
            torch.randn(3, 2), ConstantSource("x")
        )
        other.create_symbolic_sizes_strides_storage_offset(
            torch.randn(3, 2), ConstantSource("x")
        )

        # Create a guard: size[0] == 3 (only in the main ShapeEnv)
        #   - +1 guard entry
        #   - +1 replacement entry
        size = r[0]
        bool(size[0] == 3)

        self.assertExpectedRaisesInline(
            NotEqualError,
            lambda: main.check_equal(other),
            """\
ShapeEnv not equal: field values don't match:

==> guards: values don't match.
  >  Left: [Eq(s0, 3)]
  > Right: []
==> name_to_node: values don't match.
  >  Left: {_assert, eq, x_size_0_, x_size_1_, x_storage_offset, x_stride_0_, x_stride_1_}
  > Right: {x_size_0_, x_size_1_, x_storage_offset, x_stride_0_, x_stride_1_}
==> replacements: values don't match.
  >  Left: {s0: 3}
  > Right: {}
==> var_to_range: values don't match.
  >  Left: {s0: VR[3, 3], s1: VR[2, int_oo]}
  > Right: {s0: VR[2, int_oo], s1: VR[2, int_oo]}
""",
        )
        self._replay_and_check(main)

    @onlyIfTranslationValidation
    def test_shape_env_equal_evaluate_expr_refinement(self):
        main, other = ShapeEnv(), ShapeEnv()

        # Call create_symbolic_sizes_strides_storage_offset on both of them.
        r = main.create_symbolic_sizes_strides_storage_offset(
            torch.randn(3, 2), ConstantSource("x")
        )
        other.create_symbolic_sizes_strides_storage_offset(
            torch.randn(3, 2), ConstantSource("x")
        )

        # Create a guard: size[0] >= 3 (only in the main ShapeEnv)
        #   - +1 guard entry
        #   - +1 var_to_guard entry
        #   - Change: var_to_range
        size = r[0]
        bool(size[0] >= 3)

        self.assertExpectedRaisesInline(
            NotEqualError,
            lambda: main.check_equal(other),
            """\
ShapeEnv not equal: field values don't match:

==> guards: values don't match.
  >  Left: [s0 >= 3]
  > Right: []
==> name_to_node: values don't match.
  >  Left: {_assert, ge, x_size_0_, x_size_1_, x_storage_offset, x_stride_0_, x_stride_1_}
  > Right: {x_size_0_, x_size_1_, x_storage_offset, x_stride_0_, x_stride_1_}
==> var_to_range: values don't match.
  >  Left: {s0: VR[3, int_oo], s1: VR[2, int_oo]}
  > Right: {s0: VR[2, int_oo], s1: VR[2, int_oo]}
""",
        )
        self._replay_and_check(main)

    @onlyIfTranslationValidation
    def test_shape_env_equal_runtime_assert(self):
        main, other = ShapeEnv(), ShapeEnv()

        # Call create_unbacked_symint on both of them.
        r = main.create_unbacked_symint()
        other.create_unbacked_symint()

        # Create a runtime assert: r % 3 == 0 (only in the main ShapeEnv)
        #   - +1 deferred_runtime_asserts entry
        #   - Change: num_deferred_runtime_asserts
        expect_true(r % 3 == 0)

        self.assertExpectedRaisesInline(
            NotEqualError,
            lambda: main.check_equal(other),
            """\
ShapeEnv not equal: field values don't match:

==> deferred_runtime_asserts: values don't match.
  >  Left: {u0: [Eq(PythonMod(u0, 3), 0)]}
  > Right: {}
==> name_to_node: values don't match.
  >  Left: {_assert, eq, mod, u0}
  > Right: {u0}
==> num_deferred_runtime_asserts: values don't match.
  >  Left: 1
  > Right: 0
""",
        )
        self._replay_and_check(main)

    def test_shape_env_recorded_function_fallback(self):
        # Make sure the record/replay mechanism for ShapeEnv will fallback
        # if no ShapeEnv instance is found.
        constrain_range(5, min=2, max=10)
        constrain_unify(5, 5)

        self.assertExpectedRaisesInline(
            AssertionError,
            lambda: _constrain_range_for_size(5, min=2, max=10),
            """can only constrain range for SymInt""",
        )

    def test_default_dtype_change(self):
        @torch.compile
        def foo():
            def inner(a, b, res_dtype):
                print(a, b, res_dtype)
                self.assertEqual(torch.result_type(a, b), res_dtype)

            inner(torch.tensor(1, device="cpu"), 1.0, torch.get_default_dtype())

        with set_default_dtype(torch.float):
            foo()
        with set_default_dtype(torch.double):
            foo()

    def test_numpy_ufunc_out(self):
        @torch.compile(backend="eager")
        def foo():
            x = np.arange(5)
            out = np.empty((x.shape[0], x.shape[0]))
            res_out = np.sin(x, out=out)
            assert res_out is out

        foo()

    # Unfortunately, we don't currently preserve the ids of
    # res_out and out correctly across the graph break
    @unittest.expectedFailure
    def test_numpy_ufunc_out_graph_break(self):
        @torch.compile(backend="eager")
        def foo():
            x = np.arange(5)
            out = np.empty((x.shape[0], x.shape[0]))
            res_out = np.sin(x, out=out)
            torch._dynamo.graph_break()
            assert res_out is out

        foo()

    def test_dict_subclass_cannot_be_initialized_in_graph(self):
        for super_class in (
            collections.OrderedDict,
            dict,
        ):

            class CustomDict(super_class):
                def __init__(self, *args, **kwargs):
                    super().__init__(*args, **kwargs)

            def fn(x):
                c = CustomDict()
                c["key"] = x
                assert "key" in c
                return c["key"] + 1

            fn_opt = torch.compile(fn, backend="eager", fullgraph=True)
            with self.assertRaisesRegex(
                torch._dynamo.exc.Unsupported, "call_function UserDefinedClassVariable"
            ):
                print(fn_opt(torch.zeros(1)))

    @wrapDeterministicFlagAPITest
    def test_backward_deterministic_mode_mismatch_warning(self):
        @torch.compile
        def func(a, b):
            return a + b

        for forward_deterministic, backward_deterministic in itertools.product(
            [True, False], [True, False]
        ):
            torch.use_deterministic_algorithms(forward_deterministic)
            a = torch.randn(10, requires_grad=True)
            res = func(a, 1)
            grad = torch.ones_like(res)
            torch.use_deterministic_algorithms(backward_deterministic)

            if not forward_deterministic and backward_deterministic:
                with self.assertRaisesRegex(
                    RuntimeError,
                    r"^This compiled backward function is being run with torch\.use_deterministic_algorithms",
                ):
                    res.backward(grad)

            else:
                res.backward(grad)

    @skipIfWindows(
        msg="AssertionError: False is not true : Encountered an unexpected fallback to 'aten pow' in dynamo compiled code"
    )
    def test_torch_dynamo_codegen_pow(self):
        def pow(x):
            return x**2

        x = np.arange(8)
        pow_opt = torch.compile(pow)

        actual, source_code = run_and_get_code(pow_opt, x)
        expect = pow(x)

        self.assertEqual(expect, actual)

        self.assertTrue(
            all("aten.pow" not in code for code in source_code),
            msg="Encountered an unexpected fallback to 'aten pow' in dynamo compiled code",
        )

    def test_graph_break_compilation_metrics(self):
        def fn(x):
            x.cos()
            torch._dynamo.graph_break()
            x.sin()
            torch._dynamo.graph_break()
            return x.cos()

        torch._dynamo.utils.clear_compilation_metrics()
        x = torch.rand((4, 4))
        f = torch.compile(fn, backend="eager")
        f(x)
        metrics = torch._dynamo.utils.get_compilation_metrics()
        # Should only be one restart per event
        (restart_reason,) = metrics[0].restart_reasons
        self.assertTrue(
            "skip function graph_break" in restart_reason,
            "Should have logged graph break reason",
        )
        self.assertTrue(
            metrics[0].dynamo_time_before_restart_s
            <= metrics[0].entire_frame_compile_time_s
        )

        (restart_reason,) = metrics[1].restart_reasons
        self.assertTrue(
            "skip function graph_break" in restart_reason,
            "Should have logged graph break reason",
        )
        self.assertTrue(
            metrics[1].dynamo_time_before_restart_s
            <= metrics[1].entire_frame_compile_time_s
        )

        # No restarts
        self.assertTrue(
            len(metrics[2].restart_reasons) == 0, "Last compile has no graph break"
        )
        self.assertTrue(metrics[2].dynamo_time_before_restart_s == 0)

    def test_graph_break_compilation_metrics_on_failure(self):
        def fn(x):
            return x.sin()

        def broken_backend(gm, example_inputs):
            raise RuntimeError("broken backend")

        x = torch.rand((4, 4))
        f = torch.compile(fn, backend=broken_backend)
        with unittest.mock.patch("torch._dynamo.config.suppress_errors", True):
            torch._dynamo.utils.clear_compilation_metrics()
            f(x)
            metrics = torch._dynamo.utils.get_compilation_metrics()
            for metric in metrics:
                self.assertTrue(metric.dynamo_time_before_restart_s > 0)
                self.assertTrue(
                    "RuntimeError: broken backend" in metric.fail_reason,
                    "Should have logged fail reason",
                )

    def test_compilation_metrics_size_limit(self):
        def fn1(x):
            return x.relu()

        def fn2(x):
            return x.cos()

        def fn3(x):
            return x.sin()

        def fn4(x):
            return x.exp()

        import contextlib

        @contextlib.contextmanager
        def metrics_limit_ctx():
            try:
                torch._dynamo.utils.set_compilation_metrics_limit(3)
                yield
            finally:
                torch._dynamo.utils.set_compilation_metrics_limit(
                    torch._dynamo.utils.DEFAULT_COMPILATION_METRICS_LIMIT
                )

        x = torch.rand((4, 4))
        torch._dynamo.reset()
        torch.compile(fn1, backend="eager")(x)
        torch.compile(fn2, backend="eager")(x)
        torch.compile(fn3, backend="eager")(x)
        torch.compile(fn4, backend="eager")(x)

        with metrics_limit_ctx():
            torch._dynamo.utils.clear_compilation_metrics()
            torch._dynamo.reset()
            self.assertEqual(0, len(torch._dynamo.utils.get_compilation_metrics()))
            torch.compile(fn1, backend="eager")(x)
            self.assertEqual(1, len(torch._dynamo.utils.get_compilation_metrics()))
            torch.compile(fn2, backend="eager")(x)
            self.assertEqual(2, len(torch._dynamo.utils.get_compilation_metrics()))
            torch.compile(fn3, backend="eager")(x)
            self.assertEqual(3, len(torch._dynamo.utils.get_compilation_metrics()))
            torch.compile(fn4, backend="eager")(x)
            self.assertEqual(3, len(torch._dynamo.utils.get_compilation_metrics()))

    @skipIfWindows(
        msg="TypeError: sequence item 0: expected str instance, NoneType found"
    )
    def test_funcname_cache(self):
        src = """\
import torch
if True:
    test = 3

class AAA:
    class DUMMY:
        class DUMMY2:
            pass

    def dummy(self):
        def dummy2():
            pass
    class BBB:
        @staticmethod
        def CCC():
            class DDD:
                if True:
                    @staticmethod
                    def EEE():
                        x = [torch.ones(3, 3) for _ in range(5)]
                        return x
            return DDD
def fn():
    return 3
"""
        with tempfile.NamedTemporaryFile(mode="w") as f:
            f.write(src)
            f.flush()
            from torch._dynamo.funcname_cache import get_funcname

            names = [get_funcname(f.name, i + 1) for i in range(src.count("\n") + 1)]

        self.assertExpectedInline(
            "\n".join(names),
            """\




AAA
AAA.DUMMY
AAA.DUMMY.DUMMY2
AAA.DUMMY.DUMMY2
AAA.DUMMY.DUMMY2
AAA.dummy
AAA.dummy.dummy2
AAA.dummy.dummy2
AAA.BBB
AAA.BBB
AAA.BBB.CCC
AAA.BBB.CCC.DDD
AAA.BBB.CCC.DDD
AAA.BBB.CCC.DDD
AAA.BBB.CCC.DDD.EEE
AAA.BBB.CCC.DDD.EEE
AAA.BBB.CCC.DDD.EEE
AAA.BBB.CCC
fn
fn
""",
        )

    def test_return_dict_with_graph_break_and_update(self):
        def create():
            torch._dynamo.graph_break()
            return {0: torch.tensor(3)}

        def fn():
            return {**create()}

        opt_fn = torch.compile(backend="eager")(fn)
        result = opt_fn()
        self.assertIn(0, result)
        self.assertTrue(same(result[0], torch.tensor(3)))

    def test_dynamo_reset_clears_cache(self):
        """Test that dynamo bytecode cache is freed
        when dynamo reset is called
        """

        def fn(x):
            return torch.sin(x)

        opt_fn = torch.compile(backend="eager")(fn)
        opt_fn(torch.randn(3, 3))

        c1 = _debug_get_cache_entry_list(fn.__code__)
        self.assertEqual(len(c1), 1)

        torch._dynamo.reset()
        c2 = _debug_get_cache_entry_list(fn.__code__)
        self.assertEqual(len(c2), 0)

    def test_guard_size_oblivious_simplification(self):
        @torch.compile(backend="eager", fullgraph=True)
        def fn(x):
            u0, u1 = x.tolist()
            torch._check_is_size(u0)
            torch._check_is_size(u1)
            torch._check((2 * u0) % (u0 + u1) == 0)
            torch._check((2 * u0) // (u0 + u1) != 0)
            if guard_size_oblivious((2 * u0) // (u0 + u1) == 0):
                return torch.tensor(True)
            else:
                return torch.tensor(False)

        fn(torch.tensor([3, 3]))

    @torch._dynamo.config.patch(capture_scalar_outputs=True)
    def test_guard_size_oblivious(self):
        # This code, in fact, does NOT work in eager
        @torch.compile(backend="eager", fullgraph=True)
        def fn(x):
            y = torch.zeros(x.item())
            if guard_size_oblivious(y.size(0) == 0):
                assert False
            return y

        self.assertEqual(fn(torch.tensor([0])), torch.zeros(0))

    def test_guard_size_oblivious_backed(self):
        @torch.compile(backend="eager", fullgraph=True)
        def f(x):
            y = x.size(0)
            # This doesn't actually do anything
            if guard_size_oblivious(y == 0):
                return torch.randn(1)
            else:
                return torch.randn(2)

        # Should not fail in either case
        self.assertEqual(f(torch.randn(0)).shape, (1,))
        self.assertEqual(f(torch.randn(2)).shape, (2,))

    def _test_compile_model_free(self, model_inp_ctr, weakref_watch):
        """
        Args:
        model_inp_ctr
            - constructor that returns a new model and inputs to that model
        weakref_watch
            - function that returns a layer of the model for weakref to
              finalize on, so we can check that the layer is freed after
              the model goes out of scope
        """
        cleared = False

        def finalize():
            nonlocal cleared
            cleared = True

        def run():
            mod, inp = model_inp_ctr()
            weakref.finalize(weakref_watch(mod), finalize)
            torch.compile(mod, backend="eager")(inp)

        run()
        gc.collect()
        self.assertTrue(cleared)

    def test_custom_module_free(self):
        """Test that a model is freed when it goes out of scope"""

        class Mod(torch.nn.Module):
            def __init__(self) -> None:
                super(Mod, self).__init__()
                self.fc = torch.nn.Linear(100, 100)

            def forward(self, out):
                return self.fc(out)

        self._test_compile_model_free(
            lambda: (Mod(), torch.randn(100, 100)),
            lambda mod: mod.fc,
        )

    def test_sequential_module_free(self):
        self._test_compile_model_free(
            lambda: (
                torch.nn.Sequential(
                    torch.nn.Linear(100, 100),
                    torch.nn.ReLU(),
                ),
                torch.randn(100, 100),
            ),
            lambda mod: mod[0],
        )

    def test_linear_module_free(self):
        self._test_compile_model_free(
            lambda: (torch.nn.Linear(100, 100), torch.randn(100, 100)),
            lambda mod: mod,
        )

    def test_outside_linear_module_free(self):
        # Compared to test_linear_module_free, the linear
        # layer is not the code object that is directly compiled.

        # This test does not use _test_compile_model_free because of difficulty
        # in handling variable fc.

        cleared = False

        def finalize():
            nonlocal cleared
            cleared = True

        def run():
            fc = torch.nn.Linear(100, 100)

            class Mod(torch.nn.Module):
                def __init__(self) -> None:
                    super().__init__()
                    self.fc_ref = fc

                def forward(self, x):
                    return self.fc_ref(x)

            mod = Mod()
            inp = torch.randn(100, 100)
            weakref.finalize(fc, finalize)
            torch.compile(mod, backend="eager")(inp)

        run()
        # del fc  # This should delete all the references
        gc.collect()
        self.assertTrue(cleared)

    def test_parameter_free(self):
        def model_inp_ctr():
            param = torch.nn.Parameter(torch.randn(100, 100))

            class Mod(torch.nn.Module):
                def __init__(self) -> None:
                    super().__init__()
                    self.param = param

                def forward(self, x):
                    return self.param * x[0]

            # return param to keep it alive in _test_compile_model_free
            return Mod(), (torch.randn(100, 100), param)

        self._test_compile_model_free(model_inp_ctr, lambda mod: mod.param)

    def test_conditional_list_comp_in_context(self):
        def fn(inp):
            try:
                return [torch.sin(x) for x in inp if x is not None]
            except Exception:
                pass

        inp = [torch.randn(3, 3) for _ in range(3)] + [None]
        opt_fn = torch.compile(fn, backend="eager")
        opt_fn(inp)

    def test_312_binary_slice_with_graph_break1(self):
        l1 = torch.nn.Linear(5, 5)
        l2 = torch.nn.Linear(5, 5)

        def fn(x):
            # causes a graph break with items in the stack
            n = torch.nn.Sequential(l1, l2)
            out = n[1:](x)
            return out

        opt_fn = torch.compile(fn, backend="eager")
        opt_fn(torch.randn(5, 5))

    def test_312_binary_slice_with_graph_break2(self):
        class Foo:
            def __setitem__(self, key, val):
                pass

            def __getitem__(self, key):
                torch._dynamo.graph_break()
                return 1

        foo = Foo()

        def fn(x):
            # graph break in a STORE_SLICE instruction
            foo[:] = x
            # graph break in BINARY_SLICE with has_backedge check
            x = x + foo[:]
            if x is None:
                x = x + 1
            else:
                x = x + 1
            return x

        opt_fn = torch.compile(fn, backend="eager")
        opt_fn(torch.randn(5, 5))

    def test_super_after_graph_break(self):
        class Foo(torch.nn.Sequential):
            def __init__(self, layers):
                torch._dynamo.graph_break()
                super().__init__(*layers)

        def fn(x):
            layers = [torch.nn.Linear(3, 3) for _ in range(3)]
            mod = Foo(layers)
            return mod(x)

        opt_fn = torch.compile(fn, backend="eager")
        opt_fn(torch.randn(3, 3))

    def test_load_fast_and_clear_graph_break(self):
        # Can result in a segfault in 3.12+ if LOAD_FAST_AND_CLEAR
        # is not handled properly in a graph break
        def fn():
            out = torch.cat([torch.randn(r, 5) for r in range(3)])
            torch._dynamo.graph_break()
            out = torch.cat([torch.randn(r, 5) for r in range(3)])
            return out

        self.assertEqual(torch._dynamo.optimize("eager")(fn)().shape, (3, 5))

    def test_raises_importerror1(self):
        @torch.compile(backend="eager")
        def fn(x):
            try:
                import some_module_that_surely_does_not_exist

                return
            except ImportError:
                pass
            return x.sin()

        x = torch.randn(8)
        self.assertEqual(fn(x), x.sin())

    def test_raises_importerror2(self):
        @torch.compile(backend="eager")
        def fn(x):
            import some_module_that_surely_does_not_exist

            return x + 1

        x = torch.randn(8)
        with self.assertRaises(ImportError):
            fn(x)

    def test_dynamo_cache_move_to_front(self):
        def fn(x, const):
            return x + const

        # dynamic=False forces Dynamo to recompile
        opt_fn = torch.compile(fn, backend="eager", dynamic=False)

        inp = torch.randn(3, 3)

        # NOTE: assumes that each cache entry is guarded
        # on unique Mod instance
        opt_fn(inp, 1)
        opt_fn(inp, 2)
        opt_fn(inp, 3)

        c1 = _debug_get_cache_entry_list(fn.__code__)
        self.assertEqual(len(c1), 3)

        # move cache entry to front
        opt_fn(inp, 2)
        c2 = _debug_get_cache_entry_list(fn.__code__)
        self.assertIs(c1[1], c2[0])

    @torch._dynamo.config.patch(inline_inbuilt_nn_modules=False)
    def test_dynamo_cache_invalidate(self):
        class Mod(torch.nn.Module):
            def __init__(self) -> None:
                super(Mod, self).__init__()
                self.fc = torch.nn.Linear(3, 3)

            def forward(self, out):
                return self.fc(out)

        def fn(x, mod):
            return mod(x)

        opt_fn = torch.compile(fn, backend="eager")

        m1 = Mod()
        m2 = Mod()
        m3 = Mod()
        inp = torch.randn(3, 3)

        # NOTE: assumes that each cache entry is guarded
        # on unique Mod instance
        opt_fn(inp, m1)
        opt_fn(inp, m2)
        opt_fn(inp, m3)

        c1 = _debug_get_cache_entry_list(fn.__code__)
        self.assertEqual(len(c1), 3)

        # move cache entry to front
        opt_fn(inp, m2)
        c2 = _debug_get_cache_entry_list(fn.__code__)
        self.assertIs(c1[1], c2[0])

        # delete center of cache
        del m3
        c3 = _debug_get_cache_entry_list(fn.__code__)
        self.assertEqual(len(c3), 2)
        self.assertIs(c3[0], c2[0])
        self.assertIs(c3[1], c2[2])

        # delete end of cache
        del m1
        c4 = _debug_get_cache_entry_list(fn.__code__)
        self.assertEqual(len(c4), 1)
        self.assertIs(c4[0], c3[0])

        del m2
        c5 = _debug_get_cache_entry_list(fn.__code__)
        self.assertEqual(len(c5), 0)

    def test_inspect_signature_bind(self):
        import inspect

        def inner(a, b, *ar, c=10, d=11, **kw):
            pass

        def fn(x, apply_defaults):
            sig = inspect.signature(inner)
            bound = sig.bind(1, 2, 3, d=12, e=15)
            bound.arguments["d"] = 13
            if apply_defaults:
                bound.apply_defaults()
            return (
                sig,
                bound.signature,
                bound,
                bound.arguments,
                bound.args,
                bound.kwargs,
                x + 1,
            )

        opt_fn = torch.compile(fn, backend="eager", fullgraph=True)

        for apply_defaults in (True, False):
            _, _, bound0, arguments0, args0, kwargs0, _ = fn(
                torch.ones(3, 3), apply_defaults
            )
            _, _, bound1, arguments1, args1, kwargs1, _ = opt_fn(
                torch.ones(3, 3), apply_defaults
            )

            self.assertEqual(bound0, bound1)
            self.assertEqual(arguments0, arguments1)
            self.assertEqual(args0, args1)
            self.assertEqual(kwargs0, kwargs1)
            self.assertTrue(args1)
            self.assertTrue(kwargs1)

    def test_inspect_signature_bind_non_user_function(self):
        import inspect

        class Foo:
            def __init__(self, a, b, *ar, c=10, d=11, **kw):
                pass

        def fn(x):
            sig = inspect.signature(Foo)
            bound = sig.bind(1, 2, 3, d=12, e=15)
            return bound, x + 1

        opt_fn = torch.compile(fn, backend="eager")
        bound0, _ = fn(torch.ones(3, 3))
        bound1, _ = opt_fn(torch.ones(3, 3))

        self.assertEqual(bound0, bound1)

        import traceback

        # choose a function that is skipped but has defaults
        self.assertTrue(hasattr(traceback.print_exc, "__kwdefaults__"))
        self.assertIs(
            torch._dynamo.trace_rules.lookup(traceback.print_exc),
            torch._dynamo.variables.SkipFunctionVariable,
        )

        def gn(x):
            sig = inspect.signature(traceback.print_exc)
            bound = sig.bind()
            return bound, x + 1

        opt_gn = torch.compile(gn, backend="eager", fullgraph=True)
        bound0, _ = gn(torch.ones(3, 3))
        bound1, _ = opt_gn(torch.ones(3, 3))

        self.assertEqual(bound0, bound1)

    def test_inspect_signature_parameters(self):
        import inspect

        def fn(x, gn):
            d = inspect.signature(gn).parameters
            if d["a"].default is inspect.Parameter.empty:
                return torch.sin(x + 1)
            else:
                return torch.cos(x + 1)

        def gn(a: torch.Tensor, b: int) -> torch.Tensor:
            return a + b

        x = torch.randn(2, 3)
        opt_fn = torch.compile(backend="eager", fullgraph=True)(fn)
        self.assertEqual(fn(x, gn), opt_fn(x, gn))

    def test_grad_none(self):
        def fn(x, y):
            x.grad = torch.abs(y)
            x.grad.add_(y)
            return torch.abs(y)

        y = torch.arange(4).reshape(2, 2).to(torch.float)
        x = torch.randn(2, 2)
        x.grad = None

        z = fn(x, y)
        ref_y = torch.clone(z).detach()
        ref_x_grad = torch.clone(x.grad).detach()

        y = torch.arange(4).reshape(2, 2).to(torch.float)
        x = torch.randn(2, 2)
        x.grad = None

        opt_fn = torch.compile(fn, backend="eager")
        z = opt_fn(x, y)
        self.assertEqual(z, ref_y)
        self.assertEqual(x.grad, ref_x_grad)

    def test_grad_non_none(self):
        def fn(x, y):
            x.grad.add_(y)
            return torch.abs(y)

        y = torch.ones(2, 2)
        x = torch.randn(2, 2)
        x.grad = torch.arange(4).reshape(2, 2).to(torch.float)

        z = fn(x, y)
        ref_y = torch.clone(z).detach()
        ref_x_grad = torch.clone(x.grad).detach()

        y = torch.ones(2, 2)
        x = torch.randn(2, 2)
        x.grad = torch.arange(4).reshape(2, 2).to(torch.float)

        cnt = torch._dynamo.testing.CompileCounterWithBackend("eager")
        opt_fn = torch.compile(fn, backend=cnt)
        z = opt_fn(x, y)

        # Ensure that the generated graph returns only one output. We want the
        # add_ on the grad to be part of the graph itself, so that inductor can
        # theoretically move the add_ and resutling copy_ nodes at the right
        # place to free memory.
        self.assertEqual(len(list(cnt.graphs[0].graph.nodes)[-1].all_input_nodes), 1)
        self.assertEqual(z, ref_y)
        self.assertEqual(x.grad, ref_x_grad)

    def test_new_with_int_list(self):
        # Make sure torch.Tensor.new(int argument list) behaves the same on dynamo.
        def fn(x):
            return x.new(*x.size()) + 5

        optfn = torch.compile(backend="eager")(fn)

        x = torch.arange(10).view(2, 5)

        expected = fn(x)
        actual = optfn(x)

        self.assertEqual(expected.dtype, actual.dtype)
        self.assertEqual(expected.shape, actual.shape)
        self.assertEqual(expected.stride(), actual.stride())
        self.assertEqual(expected.storage_offset(), actual.storage_offset())

    @torch._dynamo.config.patch(guard_nn_modules=True)
    def test_hasattr_nn_module_guard(self):
        class M(torch.nn.Module):
            def __init__(self) -> None:
                super().__init__()
                self.a = torch.nn.Linear(3, 3)

            def forward(self, x):
                if hasattr(self, "a"):
                    return self.a(x)
                else:
                    return x

        m = M()
        x = torch.randn(3, 3)
        ref = m(x)

        opt_m = torch.compile(backend="eager")(m)
        res = opt_m(x)
        self.assertEqual(ref, res)

    def test_ordered_dict_move_to_end(self):
        d = {
            "foo": 1,
            "bar": 2,
        }

        d = collections.OrderedDict(d)
        d.move_to_end("foo")

        @torch.compile(backend="eager")
        def fn(x, d):
            return x * d["foo"] * d["bar"]

        fn(torch.randn(4), d)
        with unittest.mock.patch("torch._dynamo.config.error_on_recompile", True):
            fn(torch.randn(4), d)

    def test_defaultdict(self):
        d = collections.defaultdict()
        d["foo"] = 1
        d["bar"] = 2

        @torch.compile(backend="eager")
        def fn(x, d):
            return x * d["foo"] * d["bar"]

        fn(torch.randn(4), d)
        with unittest.mock.patch("torch._dynamo.config.error_on_recompile", True):
            fn(torch.randn(4), d)

    def test_custom_dict(self):
        class MyDict(dict):
            pass

        d = {
            "foo": 1,
            "bar": 2,
        }

        d = MyDict(d)

        @torch.compile(backend="eager")
        def fn(x, d):
            return x * d["foo"] * d["bar"]

        fn(torch.randn(4), d)
        with unittest.mock.patch("torch._dynamo.config.error_on_recompile", True):
            fn(torch.randn(4), d)

    @unittest.skipIf(not TEST_CUDA, "requires cuda")
    @torch._dynamo.config.patch(
        capture_scalar_outputs=True, capture_dynamic_output_shape_ops=True
    )
    @torch._functorch.config.patch(fake_tensor_propagate_real_tensors=True)
    def test_interpolate_propagate_real_tensors(self):
        @torch.compile(backend="eager", fullgraph=True)
        def f(mask, box):
            # u0, u1 = mask.tolist()
            mask = torch.randn(1, 1, 30, 30, device="cuda")
            h, w = box.tolist()
            return torch.nn.functional.interpolate(
                mask, (h, w), mode="bilinear", align_corners=False
            )

        f(torch.tensor([30, 30], device="cuda"), torch.tensor([68, 32], device="cuda"))

    def test_custom_iter_dict(self):
        class ReversedDict(dict):
            def __iter__(self):
                return reversed(list(self.keys()))

        d = {
            "foo": 1,
            "bar": 2,
        }

        d = ReversedDict(d)

        @torch.compile(backend="eager")
        def fn(x, d):
            return x * d["foo"] * d["bar"]

        fn(torch.randn(4), d)
        with unittest.mock.patch("torch._dynamo.config.error_on_recompile", True):
            fn(torch.randn(4), d)

    def test_custom_keys_iter_dict(self):
        class ReversedDict(dict):
            def keys(self):
                return ["bar", "foo"]

        d = {
            "foo": 1,
            "bar": 2,
        }

        d = ReversedDict(d)

        @torch.compile(backend="eager")
        def fn(x, d):
            return x * d["foo"] * d["bar"]

        fn(torch.randn(4), d)
        with unittest.mock.patch("torch._dynamo.config.error_on_recompile", True):
            fn(torch.randn(4), d)

    def test_dict_guard_on_keys_order(self):
        d = {
            2: 4,
            3: 5,
        }

        cnts = torch._dynamo.testing.CompileCounter()

        def fn(x, d):
            for key, value in d.items():
                x = x * key + value
            return x

        opt_fn = torch.compile(fn, backend=cnts)
        opt_fn(torch.randn(4), d)
        opt_fn(torch.randn(4), d)
        # No recompilation
        self.assertEqual(cnts.frame_count, 1)

        # move 2 to the end
        d[2] = d.pop(2)

        x = torch.randn(4)
        res = opt_fn(x, d)
        # Check recompilation
        self.assertEqual(cnts.frame_count, 2)
        self.assertEqual(res, fn(x, d))

    def test_dict_guard_on_keys_order2(self):
        d = {
            2: 4,
            3: 5,
        }

        cnts = torch._dynamo.testing.CompileCounter()

        def fn(x, d):
            for key in d:
                value = d[key]
                x = x * key + value
            return x

        opt_fn = torch.compile(fn, backend=cnts)
        opt_fn(torch.randn(4), d)
        opt_fn(torch.randn(4), d)
        # No recompilation
        self.assertEqual(cnts.frame_count, 1)

        # move 2 to the end
        d[2] = d.pop(2)

        x = torch.randn(4)
        res = opt_fn(x, d)
        # Check recompilation
        self.assertEqual(cnts.frame_count, 2)
        self.assertEqual(res, fn(x, d))

    def test_contains_dunder_dict(self):
        class UserDefined:
            def __init__(self) -> None:
                self.a = 3
                self.b = 5

            def run(self, x):
                if "a" in self.__dict__:
                    x = x * self.a
                if "b" in self.__dict__:
                    x = x * self.b
                self.c = 7
                if "c" in self.__dict__:
                    x = x * self.c
                return x * self.__dict__.get("a") * self.__dict__.get("z", 2)

        obj = UserDefined()

        def fn(x):
            return obj.run(x)

        x = torch.randn(4)
        ref = fn(x)
        opt_fn = torch.compile(fn, backend="eager", fullgraph=True)
        res = opt_fn(x)
        self.assertEqual(ref, res)

    def test_iter_type(self):
        @torch.compile(fullgraph=True)
        def fn(y):
            x = iter([])
            if isinstance(x, list):
                return y + 1
            else:
                return y + 2

        res = fn(torch.ones(2))
        self.assertEqual(torch.ones(2) + 2, res)

    def test_descriptor(self):
        class lazy_property:
            def __init__(self, wrapped):
                self.wrapped = wrapped

            def __get__(self, instance, obj_type=None):
                value = self.wrapped(instance)
                setattr(instance, self.wrapped.__name__, value)
                return value

        class UserDefined:
            def __init__(self) -> None:
                self.a = 3

            @lazy_property
            def length(self):
                return 3

            def run(self, x):
                return x * self.length

        obj = UserDefined()

        def fn(x):
            return obj.run(x)

        opt_fn = torch.compile(fn, backend="eager", fullgraph=True)
        x = torch.randn(4)
        self.assertEqual(fn(x), opt_fn(x))
        self.assertEqual(fn(x), opt_fn(x))

    def test_assert_size_stride(self):
        x = torch.randn(2, 3, 4)
        with self.assertRaisesRegex(
            AssertionError,
            "expected size 2==5, stride 12==9 at dim=0; expected size 3==6, stride 4==9 at dim=1; expected size 4==7, stride 1==10 at dim=2",
        ):
            torch._C._dynamo.guards.assert_size_stride(x, (5, 6, 7), (9, 9, 10))

    def test_module_dunder_dict(self):
        class MyModule(torch.nn.Module):
            def __init__(self) -> None:
                super().__init__()
                self.foo = 1
                self.bar = 2
                self.baz = 3

            def forward(self, x):
                if "foo" in self.__dict__:
                    return x * self.bar
                return x * self.baz

        mod = MyModule()
        x = torch.randn(10)
        opt_mod = torch.compile(mod, backend="eager", fullgraph=True)
        self.assertEqual(mod(x), opt_mod(x))

    def test_frozen_dict(self):
        # A pattern from StableDiffusion
        class FrozenDict(collections.OrderedDict):
            def __init__(self, *args, **kwargs):
                super().__init__(*args, **kwargs)

                for key, value in self.items():
                    setattr(self, key, value)

                self.__frozen = True

            def __delitem__(self, *args, **kwargs):
                raise Exception(
                    f"You cannot use ``__delitem__`` on a {self.__class__.__name__} instance."
                )

            def setdefault(self, *args, **kwargs):
                raise Exception(
                    f"You cannot use ``setdefault`` on a {self.__class__.__name__} instance."
                )

            def pop(self, *args, **kwargs):
                raise Exception(
                    f"You cannot use ``pop`` on a {self.__class__.__name__} instance."
                )

            def update(self, *args, **kwargs):
                raise Exception(
                    f"You cannot use ``update`` on a {self.__class__.__name__} instance."
                )

            def __setattr__(self, name, value):
                if hasattr(self, "__frozen") and self.__frozen:
                    raise Exception(
                        f"You cannot use ``__setattr__`` on a {self.__class__.__name__} instance."
                    )
                super().__setattr__(name, value)

            def __setitem__(self, name, value):
                if hasattr(self, "__frozen") and self.__frozen:
                    raise Exception(
                        f"You cannot use ``__setattr__`` on a {self.__class__.__name__} instance."
                    )
                super().__setitem__(name, value)

        d = {"a": 1}
        frozen_d = FrozenDict(d)

        @torch.compile(backend="eager", fullgraph=True)
        def fn(x):
            dict(frozen_d).items()
            return torch.sin(x)

        fn(torch.randn(4))

    def test_tuple_class(self):
        cnts = torch._dynamo.testing.CompileCounter()

        def fn(x):
            updated_x = []
            for v in x:
                updated_x.append(v + 1)
            return x.__class__(updated_x)

        opt_fn = torch.compile(fn, backend=cnts, fullgraph=True)

        d1 = torch.zeros(2, 2)
        d2 = torch.ones(2, 2)

        r = opt_fn((d1, d2))
        self.assertEqual(r.__class__, tuple)
        r1, r2 = r
        self.assertEqual(r1, torch.ones(2, 2))
        self.assertEqual(r2, torch.ones(2, 2) + 1)
        self.assertEqual(cnts.frame_count, 1)

    def test_list_class(self):
        cnts = torch._dynamo.testing.CompileCounter()

        def fn(x):
            updated_x = []
            for v in x:
                updated_x.append(v + 1)
            return x.__class__(updated_x)

        opt_fn = torch.compile(fn, backend=cnts, fullgraph=True)

        d1 = torch.zeros(2, 2)
        d2 = torch.ones(2, 2)

        r = opt_fn([d1, d2])
        self.assertEqual(r.__class__, list)
        self.assertEqual(len(r), 2)
        self.assertEqual(r[0], torch.ones(2, 2))
        self.assertEqual(r[1], torch.ones(2, 2) + 1)
        self.assertEqual(cnts.frame_count, 1)

    def test_namedtuple_class(self):
        import collections

        cnts = torch._dynamo.testing.CompileCounter()

        def fn(x):
            updated_x = []
            for v in x:
                updated_x.append(v + 1)
            return x.__class__(*updated_x)

        opt_fn = torch.compile(fn, backend=cnts, fullgraph=True)

        d1 = torch.zeros(2, 2)
        d2 = torch.ones(2, 2)
        point = collections.namedtuple("Point", ["x", "y"])
        p = point(d1, d2)

        r = opt_fn(p)
        self.assertEqual(r.__class__, point)
        self.assertEqual(r.x, torch.ones(2, 2))
        self.assertEqual(r.y, torch.ones(2, 2) + 1)
        self.assertEqual(cnts.frame_count, 1)

    def test_getattrvariable_as_python_constant(self):
        from torch._dynamo.variables.misc import GetAttrVariable

        @torch.compile(backend="eager")
        def fn(x, rand1):
            random.Random().setstate(rand1.getstate())
            return x + rand1.random()

        def get_rng():
            rand1 = random.Random(1)
            orig_random = rand1.random
            rand1.random = lambda: orig_random()
            return rand1

        x = torch.randn(3, 3)
        expected = fn.__wrapped__(x, get_rng())

        with patch.object(GetAttrVariable, "as_python_constant", autospec=True) as po:
            actual = fn(x, get_rng())

        self.assertEqual(expected, actual)
        self.assertGreater(po.call_count, 0)

    class AssertNumOutputBackend:
        """
        A backend that checks the number of output for compiled graph, and
        return the graph as is.
        """

        def __init__(self, test_case, expected_num_output: int):
            self.test_case = test_case
            self.expected_num_output = expected_num_output

        def __call__(self, gm: torch.fx.GraphModule, example_inputs):
            outputs = gm(*example_inputs)
            self.test_case.assertEqual(self.expected_num_output, len(outputs))
            return gm

    def test_returning_nested_func_with_captured_tensor(self):
        @torch.compile(backend=self.AssertNumOutputBackend(self, 2))
        def test():
            x = torch.rand(1)

            def func():
                return x + x

            # Returning `func` forces dynamo to output `x` in the compiled
            # graph, so that we can store it as `func`'s closure. The output of
            # compiled graph would be `(x, x + x)`.
            return func, func()

        test()

    def test_running_nested_func_with_captured_tensor(self):
        @torch.compile(backend=self.AssertNumOutputBackend(self, 1))
        def test():
            x = torch.rand(1)

            def func():
                return x + x

            # `x` is no longer needed after running the compiled graph, so we
            # shouldn't return it. The output of compiled graph would be `(x +
            # x,)`.
            return func()

        test()

    def test_returning_func_with_captured_func_and_tensor(self):
        @torch.compile(backend=self.AssertNumOutputBackend(self, 2))
        def test():
            x = torch.rand(1)

            def nested():
                return x + x

            def func():
                return nested()

            # Returning `func` forces dynamo to output `x` in the compiled
            # graph, so that we can store it as `func`'s closure. The output of
            # compiled graph would be `(x, x + x)`.
            return func, func()

        test()

    def test_running_func_with_captured_func_and_tensor(self):
        @torch.compile(backend=self.AssertNumOutputBackend(self, 1))
        def test():
            x = torch.rand(1)

            def nested():
                return x + x

            def func():
                return nested()

            # `x` is no longer needed after running the compiled graph, so we
            # shouldn't return it. The output of compiled graph would be `(x)`.
            return func()

        test()

    def test_escaping_closure_var_with_backward_hook(self):
        @torch.compile(backend=self.AssertNumOutputBackend(self, 2))
        def fn(x):
            temp = x * x
            captured_var = temp + 1

            # This is where the lambda escapes the lifetime of `fn`, so
            # dynamo must generate proper bytecode to update `captured_var`.
            x.register_hook(lambda _: captured_var)

            # The output of compiled graph would be `(x * x, x * x + 1)`.
            return temp

        ones = torch.ones(4, requires_grad=True)
        fn(ones).sum().backward()

    def test_escaping_closure_var_with_nonlocal_var(self):
        nonlocal_fn = None

        @torch.compile(backend=self.AssertNumOutputBackend(self, 2))
        def fn(x):
            temp = x * x
            captured_var = x + 1

            def inner():
                return captured_var

            # This is where `inner` escapes the lifetime of `fn`, so dynamo must
            # generate proper bytecode to update `captured_var`.
            nonlocal nonlocal_fn
            nonlocal_fn = inner

            # The output of compiled graph would be `(x * x, x * x + 1)`.
            return temp

        ones = torch.ones(4, requires_grad=True)
        fn(ones)
        nonlocal_fn()


class TestTracer(JitTestCase):
    def test_jit_save(self):
        def fn():
            class Foo(torch.nn.Module):
                def __init__(self) -> None:
                    super().__init__()
                    self.a = 3

                @torch.jit.export
                def __getstate__(self):
                    return (3, self.training)

                @torch.jit.export
                def __setstate__(self, state):
                    self.a = state[0]
                    self.training = state[1]

                def forward(self, x):
                    return x + self.a

            f = Foo()

            return torch.jit.trace(f, (torch.rand(3, 4),))

        fn()
        opt_fn = torch._dynamo.optimize("eager")(fn)
        opt_fn()


class TestCustomFunction(torch.testing._internal.common_utils.TestCase):
    def test_autograd_function_with_matmul_folding_at_output(self):
        """
        When tensor folding occurs during matmul operation returned tensor is a view.
        This can cause issues when matmul is used inside a custom function
        and such view is then returned as output. Then it cannot be modified inplace
        and causes errors.
        It can be especially problematic when after such function inplace allreduce
        is performed. This test recreates this behaviour.
        Issue is resolved when unsafe_view is returned from matmul instead.
        """

        class CustomFunction(torch.autograd.Function):
            @staticmethod
            def forward(ctx, inp1, inp2):
                ctx.save_for_backward(inp2)
                ctx.output_shape = inp1.size()
                return torch.matmul(inp1, inp2)

            @staticmethod
            def backward(ctx, grad_output):
                output_shape = ctx.output_shape
                (inp2,) = ctx.saved_tensors
                return (
                    torch.mm(grad_output.squeeze(), inp2.t()).view(output_shape),
                    None,
                )

        def outer_function(inp1, inp2):
            res = CustomFunction.apply(inp1, inp2)
            res.add_(1.0)
            return res.sum()

        def usual_function(inp1, inp2) -> torch.Tensor:
            res = torch.matmul(inp1, inp2)
            res.add_(1.0)
            return res.sum()

        inp1_custom = torch.randn(4, 1, 2, requires_grad=True)
        inp1_usual = inp1_custom.detach().clone().requires_grad_(True)

        inp2 = torch.randn(2, 4)
        c_custom_func = torch.compile(outer_function)
        c_usual_func = torch.compile(usual_function)

        result_custom = c_custom_func(inp1_custom, inp2)
        result_custom.backward()
        result_usual = c_usual_func(inp1_usual, inp2)
        result_usual.backward()

        torch.allclose(inp1_custom.grad, inp1_usual.grad)


if __name__ == "__main__":
    from torch._dynamo.test_case import run_tests

    run_tests()<|MERGE_RESOLUTION|>--- conflicted
+++ resolved
@@ -9911,11 +9911,8 @@
 
     def test_pytree_tree_leaves(self):
         implemtations = [("python", pytree)]
-<<<<<<< HEAD
         if cxx_pytree is not None:
             implemtations.append(("cxx", cxx_pytree))
-=======
->>>>>>> 1d693293
 
         for name, module in implemtations:
             with self.subTest(f"pytree implement: {name}"):
@@ -9931,11 +9928,7 @@
                         ),
                         "d": collections.OrderedDict(
                             {
-<<<<<<< HEAD
-                                "e": ((2 * x, None)),
-=======
                                 "e": torch.return_types.qr((2 * x, None)),
->>>>>>> 1d693293
                                 "f": MyTuple(x, x + 1, torch.zeros(4, 3)),
                             },
                         ),
@@ -9952,11 +9945,8 @@
 
     def test_pytree_tree_flatten_unflatten(self):
         implemtations = [("python", pytree)]
-<<<<<<< HEAD
         if cxx_pytree is not None:
             implemtations.append(("cxx", cxx_pytree))
-=======
->>>>>>> 1d693293
 
         for name, module in implemtations:
             with self.subTest(f"pytree implement: {name}"):
@@ -9972,11 +9962,7 @@
                         ),
                         "d": collections.OrderedDict(
                             {
-<<<<<<< HEAD
-                                "e": (2 * x, None),
-=======
                                 "e": torch.return_types.qr((2 * x, None)),
->>>>>>> 1d693293
                                 "f": MyTuple(x, x + 1, torch.zeros(4, 3)),
                             },
                         ),
@@ -10009,11 +9995,8 @@
 
     def test_pytree_tree_map(self):
         implemtations = [("python", pytree)]
-<<<<<<< HEAD
         if cxx_pytree is not None:
             implemtations.append(("cxx", cxx_pytree))
-=======
->>>>>>> 1d693293
 
         for name, module in implemtations:
             with self.subTest(f"pytree implement: {name}"):
@@ -10029,11 +10012,7 @@
                         ),
                         "d": collections.OrderedDict(
                             {
-<<<<<<< HEAD
-                                "e": (2 * x, None),
-=======
                                 "e": torch.return_types.qr((2 * x, None)),
->>>>>>> 1d693293
                                 "f": MyTuple(x, x + 1, torch.zeros(4, 3)),
                             },
                         ),
@@ -10047,11 +10026,7 @@
                                 "d",
                                 {
                                     "f": MyTuple(torch.ones(4, 3), -y, y + 1),
-<<<<<<< HEAD
-                                    "e": (2 * y, None),
-=======
                                     "e": torch.return_types.qr((2 * y, None)),
->>>>>>> 1d693293
                                 },
                             ),
                         ],
