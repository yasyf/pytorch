--- conflicted
+++ resolved
@@ -5970,7 +5970,26 @@
         out = torch.compile(fn, backend="aot_eager", fullgraph=True)(inp)
         self.assertEqual(ref_out, out)
 
-<<<<<<< HEAD
+    @torch._inductor.config.patch({"freezing": True})
+    def test_inductor_freezing_with_subclasses(self):
+        class M(torch.nn.Module):
+            def __init__(self):
+                super().__init__()
+                self.w = TwoTensor(torch.randn(3, 4), torch.randn(3, 4))
+
+            def forward(self, x):
+                return (
+                    x.index_select(
+                        dim=0, index=torch.tensor([0, 2, 1], dtype=torch.int64)
+                    )
+                    + self.w
+                )
+
+        m = M()
+        inp = torch.randn(3, 4)
+        with torch.no_grad():
+            torch.compile(m, fullgraph=True)(inp)
+
     @torch._functorch.config.patch("aotd_debug_profile", True)
     def test_aotd_debug_profile_overhead_logging(self):
         last_fwd_runtime_wrapper_start_time = None
@@ -6186,27 +6205,6 @@
         _assert_len()
         # Uncomment for adhoc aotd overhead perf experimentation
         _print_stat("NO_SUBCLASS")
-=======
-    @torch._inductor.config.patch({"freezing": True})
-    def test_inductor_freezing_with_subclasses(self):
-        class M(torch.nn.Module):
-            def __init__(self):
-                super().__init__()
-                self.w = TwoTensor(torch.randn(3, 4), torch.randn(3, 4))
-
-            def forward(self, x):
-                return (
-                    x.index_select(
-                        dim=0, index=torch.tensor([0, 2, 1], dtype=torch.int64)
-                    )
-                    + self.w
-                )
-
-        m = M()
-        inp = torch.randn(3, 4)
-        with torch.no_grad():
-            torch.compile(m, fullgraph=True)(inp)
->>>>>>> 85952915
 
 
 # entries in here don't work and need to be fixed.
