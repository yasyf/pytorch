--- conflicted
+++ resolved
@@ -125,23 +125,6 @@
         self.assertEqual(x.grad, x_clone.grad)
         self.assertEqual(y.grad, y_clone.grad)
 
-<<<<<<< HEAD
-    def test_diamond(self):
-        @wrap_with_invoke_subgraph
-        def gn(x):
-            return torch.sin(x)
-
-        def fn(x):
-            a = gn(x)
-            b = gn(x)
-            return torch.sin(a) + torch.cos(b)
-
-        x = torch.randn(8, requires_grad=True)
-        ref = fn(x)
-
-        x_clone = x.clone().detach().requires_grad_(True)
-        res = torch.compile(fn, fullgraph=True)(x_clone)
-=======
     @unittest.skip("FunctionCtx ops is not cacheable right now")
     def test_differing_strides_for_grad_outs(self):
         class CustomOp(torch.autograd.Function):
@@ -171,16 +154,37 @@
         x_clone = x.clone().detach().requires_grad_(True)
         opt_fn = torch.compile(fn, backend="aot_eager")
         res = opt_fn(x_clone)
->>>>>>> a7868898
-
-        # Run backward
-        ref.sum().backward()
-        res.sum().backward()
-
-        self.assertEqual(ref, res)
-        self.assertEqual(x.grad, x_clone.grad)
-
-<<<<<<< HEAD
+
+        # Run backward
+        ref.sum().backward()
+        res.sum().backward()
+
+        self.assertEqual(ref, res)
+        self.assertEqual(x.grad, x_clone.grad)
+
+    def test_diamond(self):
+        @wrap_with_invoke_subgraph
+        def gn(x):
+            return torch.sin(x)
+
+        def fn(x):
+            a = gn(x)
+            b = gn(x)
+            return torch.sin(a) + torch.cos(b)
+
+        x = torch.randn(8, requires_grad=True)
+        ref = fn(x)
+
+        x_clone = x.clone().detach().requires_grad_(True)
+        res = torch.compile(fn, fullgraph=True)(x_clone)
+
+        # Run backward
+        ref.sum().backward()
+        res.sum().backward()
+
+        self.assertEqual(ref, res)
+        self.assertEqual(x.grad, x_clone.grad)
+
     def test_dropout(self):
         @wrap_with_invoke_subgraph
         def gn(x):
@@ -198,8 +202,6 @@
         # between eager and Triton.
         res = torch.compile(fn, backend="inductor", fullgraph=True)(x)
 
-=======
->>>>>>> a7868898
     def test_dedupe(self):
         @wrap_with_invoke_subgraph
         def gn(x, y):
