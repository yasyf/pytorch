# Owner(s): ["module: inductor"]
import contextlib
import dataclasses
import functools
import io
import itertools
import logging
import os
import re
import subprocess
import sys
import unittest
from importlib.machinery import SourceFileLoader
from pathlib import Path
from unittest import mock

import torch
import torch.nn as nn
import torch.nn.functional as F
from torch import _inductor as inductor
from torch._dynamo import compiled_autograd, config
from torch._dynamo.backends.debugging import aot_eager
from torch._dynamo.device_interface import get_interface_for_device
from torch._dynamo.utils import counters
from torch._inductor import config as inductor_config
from torch._inductor.test_case import run_tests, TestCase
from torch.testing._internal.common_utils import skipIfWindows
from torch.testing._internal.inductor_utils import GPU_TYPE, HAS_CPU, HAS_CUDA, HAS_GPU
from torch.testing._internal.logging_utils import logs_to_string


# note: these tests are not run on windows due to inductor_utils.HAS_CPU


def make_compiler_fn(fullgraph=True, dynamic=True, backend="inductor"):
    assert backend in ["inductor", "aot_eager"]

    def _compiler_fn(gm):
        """Same as torch.compile() but counts number of compiles"""

        def _inner_compiler(gm_, example_inputs_):
            counters["compiled_autograd"]["compiles"] += 1
            if backend == "inductor":
                return inductor.compile(gm_, example_inputs_)
            elif backend == "aot_eager":
                return aot_eager(gm_, example_inputs_)

        return torch.compile(
            gm, backend=_inner_compiler, fullgraph=fullgraph, dynamic=dynamic
        )

    return _compiler_fn


compiler_fn = make_compiler_fn()


# TODO(jansel): hooks as lambdas creates recompiles in dynamo, we should fix that
def hook1(grad):
    return grad * 2


def hook2(grads):
    return (grads[0] + 1,)


def hook3(gI, gO):
    return (torch.sin(gI[0]) + gO[0],)


class TestCompiledAutograd(TestCase):
    def setUp(self) -> None:
        super().setUp()
        torch._logging.set_logs(compiled_autograd_verbose=False)
        config.compiled_autograd = False
        compiled_autograd.reset()

    def tearDown(self) -> None:
        super().tearDown()
        torch._logging.set_logs(compiled_autograd_verbose=False)
        config.compiled_autograd = False
        compiled_autograd.reset()

    def check_output_and_recompiles(
        self, fn, count=1, compiler_fn=compiler_fn, compile_fn=False
    ):
        if isinstance(count, list):
            captures, compiles = count
        else:
            captures, compiles = count, count
        with torch.autograd.set_multithreading_enabled(False):
            torch._dynamo.reset()
            counters["compiled_autograd"].clear()
            torch.manual_seed(123)
            expected = list(fn())
            torch.manual_seed(123)
            with compiled_autograd.enable(compiler_fn):
                opt_fn = torch.compile(fn) if compile_fn else fn
                actual = list(opt_fn())
            self.assertEqual(expected, actual)
            self.assertEqual(counters["compiled_autograd"]["captures"], captures)
            self.assertEqual(counters["compiled_autograd"]["compiles"], compiles)

    def run_as_subprocess(self, script) -> bytes:
        try:
            return subprocess.check_output(
                [sys.executable, "-c", script],
                stderr=subprocess.STDOUT,
                # On Windows, opening the subprocess with the default CWD makes `import torch`
                # fail, so just set CWD to this script's directory
                cwd=os.path.dirname(os.path.realpath(__file__)),
            )
        except subprocess.CalledProcessError as e:
            self.fail(f"Subprocess exited with return code: {e.returncode}")

    def test_dynamo_flaky_segfault(self):
        script = """
import torch

def main():
    def compiler_fn(gm):
        return torch.compile(gm, backend="eager")

    def inner():
        x = torch.randn(1000, 3000)
        w = torch.randn(1000, 3000, requires_grad=True)
        def model(i):
            return torch.nn.functional.linear(i, w)
        out = model(x)
        loss = out.sum()
        with torch._dynamo.compiled_autograd.enable(compiler_fn):
            loss.backward()
        assert(w.grad is not None)

    inner()
    torch._dynamo.reset()
    inner()

main()
        """
        # Run it three times to catch bad dynamo state resets
        for _ in range(3):
            self.run_as_subprocess(script)

    def test_basic(self):
        def fn():
            model = torch.nn.Sequential(
                torch.nn.Linear(4, 4),
                torch.nn.ReLU(),
                torch.nn.Linear(4, 4),
                torch.nn.ReLU(),
            )
            x = torch.randn([2, 4])
            result = model(x).sum()
            result.backward()
            yield model[0].weight.grad
            yield model[0].bias.grad
            yield model[2].weight.grad
            yield model[2].bias.grad

        self.check_output_and_recompiles(fn)

    def test_cache_hit(self):
        def fn():
            for _ in range(3):
                model = torch.nn.Sequential(
                    torch.nn.Linear(4, 4),
                    torch.nn.ReLU(),
                    torch.nn.Linear(4, 4),
                    torch.nn.ReLU(),
                )
                x = torch.randn([2, 4])
                result = model(x).sum()
                result.backward()
                yield model[0].weight.grad
                yield model[0].bias.grad
                yield model[2].weight.grad
                yield model[2].bias.grad

        self.check_output_and_recompiles(fn)

    def test_graph_break_custom_op(self):
        @torch.library.custom_op("mylib::sin", mutates_args={})
        def sin(x: torch.Tensor) -> torch.Tensor:
            return x.sin()

        def setup_context(ctx, inputs, output):
            (x,) = inputs
            ctx.save_for_backward(x)

        def backward(ctx, grad):
            (x,) = ctx.saved_tensors
            return grad * x.cos()

        sin.register_autograd(backward, setup_context=setup_context)

        x = torch.randn(3, requires_grad=True)
        y = sin(x.clone()).sum()
        with compiled_autograd.enable(compiler_fn):
            y.backward()

    def test_tensor_grad_hook1(self):
        def fn():
            for _ in range(3):
                model = torch.nn.Sequential(
                    torch.nn.Linear(4, 4),
                    torch.nn.ReLU(),
                )
                x = torch.randn([2, 4])

                model[0].weight.register_hook(hook1)

                result = model(x).sum()
                result.backward()
                yield model[0].weight.grad
                yield model[0].bias.grad

        self.check_output_and_recompiles(fn)

    def test_tensor_grad_hook2(self):
        def fn():
            for _ in range(3):
                model = torch.nn.Sequential(
                    torch.nn.Linear(4, 4),
                    torch.nn.ReLU(),
                )
                x = torch.randn([1, 4])

                result = model(x).sum()
                result.grad_fn.register_prehook(hook2)
                result.backward()
                yield model[0].weight.grad
                yield model[0].bias.grad

        self.check_output_and_recompiles(fn)

    def test_tensor_grad_hook3(self):
        def fn():
            for _ in range(3):
                model = torch.nn.Sequential(
                    torch.nn.Linear(4, 4),
                    torch.nn.ReLU(),
                )
                x = torch.randn([1, 4])

                result = model(x).sum()
                result.grad_fn.register_hook(hook3)
                result.backward()
                yield model[0].weight.grad
                yield model[0].bias.grad

        self.check_output_and_recompiles(fn)

    def test_torch_compile(self):
        def fn():
            model = torch.nn.Sequential(
                torch.nn.Linear(4, 4),
                torch.nn.Sigmoid(),
            )
            opt_model = torch.compile(model, fullgraph=True)

            for _ in range(3):
                x = torch.randn([1, 4])

                result = opt_model(x).sum()
                result.backward()
                yield model[0].weight.grad
                yield model[0].bias.grad
                model.zero_grad()

        self.check_output_and_recompiles(fn)

    def test_torch_compile_api_inductor(self):
        def fn():
            torch.manual_seed(123)
            model = torch.nn.Sequential(
                torch.nn.Linear(4, 4),
                torch.nn.Sigmoid(),
            )

            res = []
            for _ in range(3):
                x = torch.randn([1, 4])

                result = model(x).sum()
                result.backward()
                res.append(model[0].weight.grad)
                res.append(model[0].bias.grad)
                model.zero_grad()
            return res

        expected = fn()
        with config.patch(compiled_autograd=True):
            compiled_fn = torch.compile(fn)
        actual = compiled_fn()
        self.assertEqual(expected, actual)
        self.assertEqual(counters["compiled_autograd"]["captures"], 1)

    def test_torch_compile_api_aot_eager(self):
        def fn():
            torch.manual_seed(123)
            model = torch.nn.Sequential(
                torch.nn.Linear(4, 4),
                torch.nn.Sigmoid(),
            )

            res = []
            for _ in range(3):
                x = torch.randn([1, 4])

                result = model(x).sum()
                result.backward()
                res.append(model[0].weight.grad)
                res.append(model[0].bias.grad)
                model.zero_grad()
            return res

        expected = fn()
        with config.patch(compiled_autograd=True):
            compiled_fn = torch.compile(fn, backend="aot_eager")
        actual = compiled_fn()
        self.assertEqual(expected, actual)
        self.assertEqual(counters["compiled_autograd"]["captures"], 1)

    def test_torch_compile_api_eager(self):
        def fn():
            torch.manual_seed(123)
            model = torch.nn.Sequential(
                torch.nn.Linear(4, 4),
                torch.nn.Sigmoid(),
            )

            res = []
            for _ in range(3):
                x = torch.randn([1, 4])

                result = model(x).sum()
                result.backward()
                res.append(model[0].weight.grad)
                res.append(model[0].bias.grad)
                model.zero_grad()
            return res

        expected = fn()
        with config.patch(compiled_autograd=True):
            compiled_fn = torch.compile(fn, backend="eager")
        actual = compiled_fn()
        self.assertEqual(expected, actual)
        self.assertEqual(counters["compiled_autograd"]["captures"], 1)

    def test_multiple_torch_compile(self):
        model = torch.nn.Sequential(
            torch.nn.Linear(4, 4),
            torch.nn.Sigmoid(),
        )
        x = torch.randn([1, 4])

        def fn():
            result = model(x).sum()
            result.backward()

        model2 = torch.nn.Linear(4, 4)
        x2 = torch.randn([1, 4])

        def fn2():
            result = model2(x2).sum()
            result.backward()

        no_ca1 = torch.compile(fn)
        no_ca1()
        self.assertEqual(counters["compiled_autograd"]["captures"], 0)
        counters.clear()

        with config.patch(compiled_autograd=True):
            with_ca = torch.compile(fn2)
            with_ca()
            self.assertEqual(counters["compiled_autograd"]["captures"], 1)
            counters.clear()

        no_ca2 = torch.compile(fn)
        no_ca2()
        self.assertEqual(counters["compiled_autograd"]["captures"], 0)

    def test_torch_compile_graph_break(self):
        model = torch.nn.Sequential(
            torch.nn.Linear(4, 4),
            torch.nn.Sigmoid(),
        )
        x = torch.randn([1, 4])

        @torch._dynamo.disable()
        def fn():
            result = model(x).sum()
            result.backward()

        with config.patch(compiled_autograd=True):
            opt_fn = torch.compile(fn)
            opt_fn()

        self.assertEqual(counters["compiled_autograd"]["captures"], 1)

    def test_torch_compile_graph_break2(self):
        model = torch.nn.Sequential(
            torch.nn.Linear(4, 4),
            torch.nn.Sigmoid(),
        )
        x = torch.randn([1, 4])

        @torch._dynamo.disable()
        def inner_fn(loss):
            loss.backward()

        def fn():
            result = model(x).sum()
            inner_fn(result)

        with config.patch(compiled_autograd=True):
            opt_fn = torch.compile(fn)
            opt_fn()

        self.assertEqual(counters["compiled_autograd"]["captures"], 1)

    def test_torch_compile_only_backward_call(self):
        model = torch.nn.Sequential(
            torch.nn.Linear(4, 4),
            torch.nn.Sigmoid(),
        )
        x = torch.randn([1, 4])

        result = model(x).sum()
        with config.patch(compiled_autograd=True):
            opt_bwd = torch.compile(lambda: result.backward())
            opt_bwd()

        self.assertEqual(counters["compiled_autograd"]["captures"], 1)

    def test_dynamo_boxed(self):
        def get_placeholders(gm_):
            placeholders = []
            for node in gm_.graph.nodes:
                if node.op == "placeholder":
                    placeholders.append(node)
            return placeholders

        def eager_with_check(gm, is_bwd):
            def inner_compiler(gm_, example_inputs_):
                placeholders = get_placeholders(gm_)
                if is_bwd:
                    # should be boxed inputs
                    assert len(placeholders) == 1
                else:
                    assert len(placeholders) > 1

                return gm_

            return torch.compile(gm, backend=inner_compiler)

        fwd_compiler_fn = functools.partial(eager_with_check, is_bwd=False)
        bwd_compiler_fn = functools.partial(eager_with_check, is_bwd=True)

        def fn(inputs):
            args_0, args_1, args_2 = inputs
            out = torch.mm(args_0, args_1)
            out = torch.mm(out, args_2)
            loss = out.sum()
            with compiled_autograd.enable(bwd_compiler_fn):
                loss.backward()
            yield args_0.grad
            yield args_1.grad
            yield args_2.grad

        inputs = [
            torch.randn([1, 2], requires_grad=True),
            torch.randn([2, 3], requires_grad=True),
            torch.randn([3, 4], requires_grad=True),
        ]

        compiled_fn = eager_with_check(fn, is_bwd=False)
        grads = list(compiled_fn(inputs))
        self.assertEqual(len(grads), 3)
        self.assertNotEqual(grads[0], None)
        self.assertNotEqual(grads[1], None)
        self.assertNotEqual(grads[2], None)

    def test_inputs_aliasing_bytecode_attr_mutations(self):
        # Freeze compiled autograd graph
        compiler = torch._dynamo.compiled_autograd.AutogradCompilerInstance(compiler_fn)
        param = torch.ones(100)
        activ = torch.ones(100) * 2
        inputs = [param, activ]
        proxies, _, _ = compiler.begin_capture(inputs=inputs, sizes=[], scalars=[])
        param_proxy, activ_proxy = proxies
        buf = activ_proxy * 2
        torch.ops.inductor.accumulate_grad_.default(param_proxy, buf)
        runtime_wrapper, compiled_fn = compiler.end_capture(buf)

        def bytecode_hook(code, out_code):
            import dis
            import sys

            if sys.version_info < (3, 11):
                call_op = "CALL_FUNCTION"
            else:
                call_op = "CALL"

            insts = list(dis.get_instructions(out_code))
            call_graph_idx = next(
                i for i, inst in enumerate(insts) if inst.opname == call_op
            )
            # pre-graph should alias: inputs_ref_0 = inputs[0]
            matches = [
                inst
                for inst in insts[:call_graph_idx]
                if inst.opname == "STORE_FAST" and inst.argval == "inputs_ref_0"
            ]
            self.assertTrue(len(matches) == 1)
            # post-graph should access inputs_ref_0 instead of inputs
            matches = [
                inst for inst in insts[call_graph_idx:] if inst.argval == "inputs"
            ]
            self.assertTrue(len(matches) == 0)
            matches = [
                inst
                for inst in insts[call_graph_idx:]
                if inst.opname == "LOAD_FAST" and inst.argval == "inputs_ref_0"
            ]
            self.assertTrue(len(matches) == 1)

        torch._dynamo.reset()
        handle = torch._dynamo.convert_frame.register_bytecode_hook(bytecode_hook)
        try:
            runtime_wrapper(
                compiled_fn=compiled_fn,
                inputs=[param, activ],
                sizes=(),
                scalars=(),
                hooks=(),
            )
        finally:
            handle.remove()

    def test_inputs_aliasing_bytecode_stack_restore(self):
        logging.getLogger().setLevel(logging.WARNING)
        from torch.testing._internal.logging_tensor import LoggingTensor

        # Create a graph that allows inputs stealing
        def forward(inputs):
            add = inputs[0] + 1
            add_1 = add + inputs[1]  # handled in suffix for tensor subclass
            out = add_1.cpu()
            return (out,)

        gm = torch.fx.symbolic_trace(forward)
        torch._dynamo.utils.set_locals_to_steal(gm, ["inputs"])
        compiled_fn = torch.compile(gm)

        inputs = [
            torch.ones(1000000, dtype=torch.float32),
            LoggingTensor(torch.ones(1)),
        ]

        def bytecode_hook(code, out_code):
            import dis
            import sys

            if sys.version_info < (3, 11):
                call_op = "CALL_FUNCTION"
            else:
                call_op = "CALL"

            insts = list(dis.get_instructions(out_code))
            call_graph_idx = next(
                i for i, inst in enumerate(insts) if inst.opname == call_op
            )
            # pre-graph should alias: inputs_ref_0 = inputs[0]
            matches = [
                inst
                for inst in insts[:call_graph_idx]
                if inst.opname == "STORE_FAST" and inst.argval == "inputs_ref_0"
            ]
            self.assertTrue(len(matches) == 1)
            # post-graph should access inputs_ref_0 instead of inputs
            matches = [
                inst for inst in insts[call_graph_idx:] if inst.argval == "inputs"
            ]
            self.assertTrue(len(matches) == 0)
            matches = [
                inst
                for inst in insts[call_graph_idx:]
                if inst.opname == "LOAD_FAST" and inst.argval == "inputs_ref_0"
            ]
            self.assertTrue(len(matches) == 1)

        torch._dynamo.reset()
        handle = torch._dynamo.convert_frame.register_bytecode_hook(bytecode_hook)
        try:
            out = compiled_fn(inputs)
            self.assertTrue(len(inputs) == 0)
        finally:
            handle.remove()

    def test_implicit_add(self):
        def fn():
            y = torch.randn(1, 4, requires_grad=True)

            def model(x):
                # y is used multiple times, gradients get added
                return torch.sigmoid(x * y + torch.sin(y) + torch.cos(y))

            for _ in range(3):
                x = torch.randn([1, 4])

                result = model(x).sum()
                result.backward()
                yield result
                yield y.grad
                y.grad = None

        self.check_output_and_recompiles(fn)

    def test_output_nodes_all_leaves(self):
        def fn():
            y = torch.randn(1, 4, requires_grad=True)
            z = torch.randn(1, 4, requires_grad=True)

            def model(x):
                return torch.sigmoid(x * z + torch.sin(y) + torch.cos(y))

            for _ in range(3):
                x = torch.randn([1, 4])

                result = model(x).sum()
                gy, gz = torch.autograd.grad(result, inputs=[y, z])
                assert y.grad is None
                assert z.grad is None
                yield gy
                yield gz

        self.check_output_and_recompiles(fn)

    def test_output_nodes_some_leaves(self):
        def fn():
            class UnreachableBwd(torch.autograd.Function):
                @staticmethod
                def forward(ctx, x):
                    return x

                @staticmethod
                def backward(ctx, gO):
                    raise RuntimeError

            y = torch.randn(1, 4, requires_grad=True)
            z = torch.randn(1, 4, requires_grad=True)

            def model(x):
                return torch.sigmoid(UnreachableBwd.apply(y) * z)

            for _ in range(3):
                x = torch.randn([1, 4])

                result = model(x).sum()
                gz = torch.autograd.grad(result, inputs=[z])
                assert y.grad is None
                assert z.grad is None
                yield gz

        self.check_output_and_recompiles(fn)

    def test_no_output_nodes_all_leaves(self):
        def fn():
            y = torch.randn(1, 4, requires_grad=True)
            z = torch.randn(1, 4, requires_grad=True)

            def model(x):
                return torch.sigmoid(x * z + torch.sin(y) + torch.cos(y))

            for _ in range(3):
                x = torch.randn([1, 4])
                result = model(x).sum()
                out = result.backward()
                assert out is None
                assert y.grad is not None
                assert z.grad is not None
                yield y.grad
                yield z.grad
                y.grad = None
                z.grad = None

        self.check_output_and_recompiles(fn)

    def test_no_output_nodes_some_leaves(self):
        def fn():
            class UnreachableBwd(torch.autograd.Function):
                @staticmethod
                def forward(ctx, x):
                    return x

                @staticmethod
                def backward(ctx, gO):
                    raise RuntimeError

            y = torch.randn(1, 4, requires_grad=True)
            z = torch.randn(1, 4, requires_grad=True)
            a = torch.randn(1, 4, requires_grad=True)

            def model(x):
                return torch.sigmoid(x * y * z * UnreachableBwd.apply(a))

            for _ in range(3):
                x = torch.randn([1, 4])
                result = model(x).sum()
                out = result.backward(inputs=[y, z])
                assert out is None
                assert y.grad is not None
                assert z.grad is not None
                assert a.grad is None
                yield y.grad
                yield z.grad
                y.grad = None
                z.grad = None

        self.check_output_and_recompiles(fn)

    def test_no_output_nodes_different_leaves_will_recompile(self):
        def fn():
            def fwd(x, y, z):
                out = x * y  # MulBackward0
                out2 = out * z  # MulBackward0
                return out2.sum()  # SumBackward0

            x = torch.randn(5, requires_grad=True)
            y = torch.randn(5, requires_grad=True)
            z = torch.randn(5, requires_grad=True)
            loss = fwd(x, y, z)
            torch.compile(lambda: torch.autograd.backward(loss, inputs=[x]))()
            yield x.grad
            x.grad = None

            loss = fwd(x, y, z)
            torch.compile(lambda: torch.autograd.backward(loss, inputs=[y]))()
            yield y.grad

        # Guarded by TensorArg id, mismatch on last MulBackward0
        self.check_output_and_recompiles(fn, 2)

    def test_dynamic_shapes(self):
        def fn():
            model = torch.nn.Sequential(
                torch.nn.Linear(4, 4),
                torch.nn.ReLU(),
                torch.nn.Linear(4, 4),
                torch.nn.ReLU(),
            )
            opt_model = torch.compile(model, dynamic=True)

            for b in range(10, 100, 10):
                x = torch.randn([b, 4])
                result = opt_model(x).sum()
                result.backward()
                yield model[0].weight.grad
                yield model[0].bias.grad
                yield model[2].weight.grad
                yield model[2].bias.grad
                model.zero_grad()

        # TODO(jansel): we should be able to get this count to 1
        self.check_output_and_recompiles(fn, count=2)

    def test_accumulate_without_zero(self):
        def fn():
            model = torch.nn.Sequential(
                torch.nn.Linear(4, 4),
                torch.nn.ReLU(),
                torch.nn.Linear(4, 4),
                torch.nn.ReLU(),
            )
            opt_model = torch.compile(model, dynamic=True)

            for _ in range(10):
                x = torch.randn([10, 4])
                result = opt_model(x).sum()
                result.backward()
                yield model[0].weight.grad.clone()
                yield model[0].bias.grad.clone()
                yield model[2].weight.grad.clone()
                yield model[2].bias.grad.clone()

        self.check_output_and_recompiles(fn, count=2)

    def test_inplace_grad_update(self):
        def fn():
            model = torch.nn.Sequential(
                torch.nn.Linear(4, 4),
                torch.nn.ReLU(),
            )
            opt_model = torch.compile(model, dynamic=True)

            for _ in range(10):
                w_grad = torch.rand_like(model[0].weight)
                b_grad = torch.rand_like(model[0].bias)
                model[0].weight.grad = w_grad
                model[0].bias.grad = b_grad

                x = torch.randn([10, 4])
                result = opt_model(x).sum()
                result.backward()
                assert model[0].weight.grad is w_grad
                assert model[0].bias.grad is b_grad
                yield w_grad.clone()
                yield b_grad.clone()

        self.check_output_and_recompiles(fn, count=1)

    @unittest.skipIf(not HAS_GPU, "requires gpu")
    def test_issue106555(self):
        DEVICE = torch.device(GPU_TYPE, 0)
        NUM_FEATURES = 256

        def bias_sigmoid_mul(x1, x2, bias):
            x2 = torch.sigmoid(x2 + bias)
            y = x1 * x2
            return y

        bias_sigmoid_mul_jit = torch.compile(bias_sigmoid_mul)

        class ModuleWithJit(nn.Module):
            def __init__(self) -> None:
                super().__init__()
                self.linear_1 = nn.Linear(NUM_FEATURES, NUM_FEATURES, bias=True)
                self.linear_2 = nn.Linear(NUM_FEATURES, NUM_FEATURES, bias=False)
                self.linear_2_bias = nn.Parameter(torch.zeros(NUM_FEATURES))

            def forward(self, input_tensor):
                x1 = self.linear_1(input_tensor)
                x2 = self.linear_2(input_tensor)
                output = bias_sigmoid_mul_jit(x1, x2, self.linear_2_bias)
                return output

        class Model(nn.Module):
            def __init__(self) -> None:
                super().__init__()
                self.module_with_jit_1 = ModuleWithJit()
                self.module_with_jit_2 = ModuleWithJit()

            def forward(self, x, gradient_checkpointing: bool):
                if gradient_checkpointing:
                    y = torch.utils.checkpoint.checkpoint(
                        self._forward, x, use_reentrant=True
                    )
                else:
                    y = self._forward(x)
                return y

            def _forward(self, x):
                x = x + self.module_with_jit_1(x)
                x = x + self.module_with_jit_2(x.transpose(-2, -3)).transpose(-2, -3)
                return x

        device_interface = get_interface_for_device(GPU_TYPE)
        device_interface.set_device(device=DEVICE)
        torch.manual_seed(1234567890)
        model = Model()
        model.train()
        model.to(device=DEVICE)
        model_parameters = list(model.parameters())

        torch.manual_seed(1234567890)
        input_tensor = torch.randn(1, 128, 256, NUM_FEATURES).to(device=DEVICE)
        input_tensor.requires_grad = True
        target_tensor = torch.randn(1, 128, 256, NUM_FEATURES).to(
            dtype=input_tensor.dtype, device=DEVICE
        )

        for iteration in range(10):
            for param in model_parameters:
                param.grad = None
            output_tensor = model(
                x=input_tensor.clone(),
                gradient_checkpointing=True,
            )
            loss = torch.mean(torch.abs(target_tensor - output_tensor))
            loss.backward()

    def test_keep_graph_simple(self):
        x = torch.tensor([2.0], requires_grad=True)
        y = x**2

        # First backward pass; keep the computation graph
        y.backward(retain_graph=True)
        self.assertEqual(x.grad, torch.Tensor([4]))  # dy/dx at x=2 is 4

        # Note - this will run under both the eager and compiled regime.
        def fn():
            # Reset the gradients
            x.grad = torch.tensor([0.0])
            # Second and Third backward pass; keep the computation graph
            y.backward(retain_graph=True)
            self.assertEqual(x.grad, torch.Tensor([4]))  # dy/dx at x=2 is 4
            return x.grad

        self.check_output_and_recompiles(fn, count=1)

    def test_keep_graph_usage_after_compiled(self):
        x = torch.tensor([2.0], requires_grad=True)
        y = x**2

        # First backward pass; keep the computation graph
        def eager_check():
            y.backward(retain_graph=True)
            self.assertEqual(x.grad, torch.Tensor([4]))  # dy/dx at x=2 is 4
            x.grad = torch.tensor([0.0])

        eager_check()

        for i in range(0, 5):
            with compiled_autograd.enable(compiler_fn):
                eager_check()

            eager_check()

    def test_custom_fn_saved_tensors(self):
        def fn():
            class MySin(torch.autograd.Function):
                @staticmethod
                def forward(ctx, x):
                    ctx.save_for_backward(x)
                    return torch.sin(x)

                @staticmethod
                def backward(ctx, gO):
                    (x,) = ctx.saved_tensors
                    return gO * torch.cos(x)

            for i in [10, 100, 10, 15, 20, 25]:
                x = torch.arange(0.0, i, requires_grad=True)
                out = MySin.apply(x)
                loss = out.sum()
                loss.backward()
                yield x.grad

        self.check_output_and_recompiles(fn, count=2)

    def test_custom_fn_saved_multiple_tensors(self):
        def fn():
            class MyFn(torch.autograd.Function):
                @staticmethod
                def forward(ctx, x, y):
                    ctx.save_for_backward(x, y)
                    return torch.sin(x), torch.sin(y)

                @staticmethod
                def backward(ctx, gO_x, gO_y):
                    (x, y) = ctx.saved_tensors
                    return gO_x * torch.cos(x), gO_y * torch.cos(y)

            for i in [10, 100, 10, 15, 20, 25]:
                x = torch.arange(0.0, i, requires_grad=True)
                y = torch.arange(0.0, i, requires_grad=True)
                out1, out2 = MyFn.apply(x, y)
                loss = (out1 * out2).sum()
                loss.backward()
                yield x.grad

        self.check_output_and_recompiles(fn, count=2)

    def test_custom_fn_saved_multiple_tensors_dedup(self):
        def fn():
            class MyFn(torch.autograd.Function):
                @staticmethod
                def forward(ctx, x):
                    ctx.save_for_backward(x, x)
                    return torch.sin(x)

                @staticmethod
                def backward(ctx, gO):
                    (x1, x2) = ctx.saved_tensors
                    return gO * torch.cos(x1) * torch.cos(x2)

            for i in [10, 100, 10, 15, 20, 25]:
                x = torch.arange(0.0, i, requires_grad=True)
                out = MyFn.apply(x)
                loss = out.sum()
                loss.backward()
                yield x.grad

        self.check_output_and_recompiles(fn, count=2)

    def test_custom_fn_saved_shape_tensor(self):
        def fn():
            class MyFn(torch.autograd.Function):
                @staticmethod
                def forward(ctx, x):
                    ctx.save_for_backward(x)
                    return x

                @staticmethod
                def backward(ctx, gO):
                    (x,) = ctx.saved_tensors
                    return gO * x.shape[0]

            for i in [10, 100, 10, 15, 20, 25]:
                x = torch.arange(0.0, i, requires_grad=True)
                out = MyFn.apply(x)
                loss = out.sum()
                loss.backward()
                yield x.grad

        self.check_output_and_recompiles(fn, count=2)

    def test_custom_fn_saved_attr(self):
        def fn():
            class MyFn(torch.autograd.Function):
                @staticmethod
                def forward(ctx, x):
                    ctx.shape = x.shape
                    return x

                @staticmethod
                def backward(ctx, gO):
                    x_shape = ctx.shape[0]
                    return gO * x_shape

            for i in [10, 100, 10, 15, 20, 25]:
                x = torch.arange(0.0, i, requires_grad=True)
                out = MyFn.apply(x)
                loss = out.sum()
                loss.backward()
                yield x.grad

        self.check_output_and_recompiles(
            fn, count=2, compiler_fn=make_compiler_fn(fullgraph=False)
        )

    def test_custom_fn_multiple_grads(self):
        def fn():
            class MyFn(torch.autograd.Function):
                @staticmethod
                def forward(ctx, x, y):
                    return x + y, y

                @staticmethod
                def backward(ctx, gO_1, gO_2):
                    return gO_1, gO_2

            for i in [10, 100, 10, 15, 20, 25]:
                x = torch.arange(0.0, i, requires_grad=True)
                y = torch.arange(0.0, i, requires_grad=True)
                out1, out2 = MyFn.apply(x, y)
                loss = (out1 + out2).sum()
                loss.backward()
                yield x.grad
                yield y.grad

        self.check_output_and_recompiles(fn, count=2)

    def test_custom_fn_non_variable_input(self):
        def fn():
            class MyFn(torch.autograd.Function):
                @staticmethod
                def forward(ctx, x, y, z):
                    return x * 2, y * 3, z * 4

                @staticmethod
                def backward(ctx, gO_1, gO_2, gO_3):
                    return gO_1, gO_2, gO_3

            for i in [10, 100, 10, 15, 20, 25]:
                x = torch.arange(0.0, i, requires_grad=True)
                y = 1
                z = torch.arange(0.0, i, requires_grad=True)
                out1, out2, out3 = MyFn.apply(x, y, z)
                loss = (out1 + out2 + out3).sum()
                loss.backward()
                yield x
                yield y
                yield z

        self.check_output_and_recompiles(fn, count=2)

    @unittest.skipIf(not HAS_GPU, "requires gpu")
    def test_logging_tensor_flaky(self) -> None:
        # when you first run some test using triton and then run test_inputs_aliasing_bytecode_stack_restore
        # resulting in:
        #   - pytest: `TypeError: unsupported operand type(s) for +: 'Tensor' and 'LoggingTensor'`
        #   - python: `TypeError: not all arguments converted during string formatting`

        # 1. some triton involving test
        def fn():
            def _fn(x):
                return x

            x = torch.arange(
                1, 10, requires_grad=True, dtype=torch.float16, device=GPU_TYPE
            )
            out = _fn(x)
            loss = out.sum()
            loss.backward()

        with compiled_autograd.enable(compiler_fn):
            fn()

        logging.getLogger().setLevel(
            logging.WARNING
        )  # triton setup overwrote it to INFO
        # 2. test_inputs_aliasing_bytecode_stack_restore
        from torch.testing._internal.logging_tensor import LoggingTensor

        def forward(inputs):
            add = inputs[0] + 1
            add_1 = add + inputs[1]
            out = add_1.cpu()
            return (out,)

        gm = torch.fx.symbolic_trace(forward)
        print(gm.print_readable())
        torch._dynamo.utils.set_locals_to_steal(gm, ["inputs"])
        compiled_fn = torch.compile(gm)

        inputs = [
            torch.ones(1000000, dtype=torch.float32),
            LoggingTensor(torch.ones(1)),
        ]

        compiled_fn(inputs)

    @unittest.skipIf(not HAS_GPU, "requires gpu")
    def test_custom_fn_output_metadata(self):
        def my_compiler_fn(gm):
            for node in gm.graph.nodes:
                if isinstance(node.target, torch._ops.OpOverload):
                    assert (
                        node.target._name != "aten::_to_copy"
                    ), "there should be no implicit copies (e.g. dtype casting)"

            def inner_compiler(gm_, example_inputs_):
                counters["compiled_autograd"]["compiles"] += 1
                return inductor.compile(gm_, example_inputs_)

            return torch.compile(
                gm, backend=inner_compiler, fullgraph=True, dynamic=True
            )

        def fn():
            class MyFn(torch.autograd.Function):
                @staticmethod
                def forward(ctx, x):
                    return x

                @staticmethod
                def backward(ctx, gO):
                    return gO

            x = torch.arange(
                1, 10, requires_grad=True, dtype=torch.float16, device=GPU_TYPE
            )
            x_view = x.view(3, 3)
            out = MyFn.apply(x_view)
            loss = out.sum()
            loss.backward()
            yield x.dtype
            yield x.device
            yield x.grad

        self.check_output_and_recompiles(fn, count=1)

    def test_custom_fn_with_same_graph(self):
        def fn():
            class MyFn1(torch.autograd.Function):
                @staticmethod
                def forward(ctx, x):
                    return x

                @staticmethod
                def backward(ctx, gO):
                    return gO

            # same as MyFn1, but different autograd function id
            # should not be using same graph as MyFn1
            class MyFn2(torch.autograd.Function):
                @staticmethod
                def forward(ctx, x):
                    return x

                @staticmethod
                def backward(ctx, gO):
                    return gO

            for myfn in [MyFn1, MyFn2, MyFn1, MyFn2]:
                x = torch.arange(0.0, 10, requires_grad=True)
                out = myfn.apply(x)
                loss = out.sum()
                loss.backward()
                yield x.grad

        self.check_output_and_recompiles(
            fn, count=2
        )  # should compile once for MyFn1 and once for MyFn2

    def test_custom_fn_dynamically_defined_class(self):
        def fn():
            def create_class(multiplier: int):
                class DynamicFn(torch.autograd.Function):
                    @staticmethod
                    def forward(ctx, x):
                        return x * multiplier

                    @staticmethod
                    def backward(ctx, gO):
                        return gO * multiplier

                return DynamicFn

            for multiplier in [10, 20, 30]:
                x = torch.arange(0.0, 10, requires_grad=True)
                out = create_class(multiplier).apply(x)
                loss = out.sum()
                loss.backward()
                yield x.grad

        self.check_output_and_recompiles(fn, count=3)

    def test_custom_fn_bw_graph_break(self):
        def fn():
            class MySin(torch.autograd.Function):
                @staticmethod
                def forward(ctx, x):
                    ctx.save_for_backward(x)
                    return torch.sin(x)

                @staticmethod
                def backward(ctx, gO):
                    print("graph break")
                    (x,) = ctx.saved_tensors
                    print("graph break")
                    return gO * torch.cos(x)

            for i in [10, 100, 10, 15, 20, 25]:
                x = torch.arange(0.0, i, requires_grad=True)
                out = MySin.apply(x)
                loss = out.sum()
                loss.backward()
                yield x.grad

        self.check_output_and_recompiles(
            fn, count=[2, 6], compiler_fn=make_compiler_fn(fullgraph=False)
        )

    def test_custom_fn_compiled_fw_graph_break(self):
        def fn():
            class MySin(torch.autograd.Function):
                @staticmethod
                def forward(ctx, x):
                    print("graph break")
                    ctx.save_for_backward(x)
                    return torch.sin(x)

                @staticmethod
                def backward(ctx, gO):
                    (x,) = ctx.saved_tensors
                    return gO * torch.cos(x)

            opt_model = torch.compile(MySin.apply)
            for i in [10, 100, 10, 15, 20, 25]:
                x = torch.arange(0.0, i, requires_grad=True)
                out = opt_model(x)
                loss = out.sum()
                loss.backward()
                yield x.grad

        self.check_output_and_recompiles(
            fn, count=2, compiler_fn=make_compiler_fn(fullgraph=False)
        )
        self.assertEqual(counters["stats"]["unique_graphs"], 5)  # 3 fw, 2 bw

    def test_custom_fn_compiled_fw_bw_graph_break(self):
        def fn():
            class MySin(torch.autograd.Function):
                @staticmethod
                def forward(ctx, x):
                    print("graph break")
                    ctx.save_for_backward(x)
                    return torch.sin(x)

                @staticmethod
                def backward(ctx, gO):
                    print("graph break")
                    (x,) = ctx.saved_tensors
                    return gO * torch.cos(x)

            opt_model = torch.compile(MySin.apply)
            for i in [10, 100, 10, 15, 20, 25]:
                x = torch.arange(0.0, i, requires_grad=True)
                out = opt_model(x)
                loss = out.sum()
                loss.backward()
                yield x.grad

        self.check_output_and_recompiles(
            fn, count=[2, 6], compiler_fn=make_compiler_fn(fullgraph=False)
        )
        self.assertEqual(counters["stats"]["unique_graphs"], 9)  # 3 fw, 6 bw

    def test_mismatch_fake_tensor_mode(self, dynamic_shape=False):
        """
        Repro the failure of training nanogpt with both compiled-autograd
        and _LazyGraphModule. Check https://github.com/pytorch/pytorch/pull/118981
        for more context.
        """
        B = 8
        x = torch.rand(B, 16)
        y = torch.rand(B, 16, requires_grad=True)

        if dynamic_shape:
            torch._dynamo.mark_dynamic(x, 0)
            torch._dynamo.mark_dynamic(y, 0)

        def f():
            y.grad = None
            out = x + y

            # make sure the backward call does not trigger any error when
            # compiling the backward graph
            out.sum().backward()
            return out, y.grad

        self.check_output_and_recompiles(f, compile_fn=True)

    def test_mismatch_fake_tensor_mode_dynamic_shape(self):
        self.test_mismatch_fake_tensor_mode(dynamic_shape=True)

    def test_accumulate_grad_accuracy(self):
        def fn():
            model = torch.nn.Sequential(
                torch.nn.Linear(2, 1, bias=False),
                torch.nn.Linear(1, 2, bias=False),
            )
            x = torch.randn(2, 2)

            out = model(x)
            loss = out.sum()
            torch.manual_seed(0)
            loss.backward()

            yield model[0].weight.grad
            yield model[1].weight.grad

        self.check_output_and_recompiles(fn, 1)

    def test_trace_run_with_rng_state(self):
        def sdpa(xq, xk):
            return F.scaled_dot_product_attention(xq, xk, xk, is_causal=True)

        def g(xq_1, xk_1, xq_2, xk_2):
            # xq: (bs, n_local_heads, seqlen, head_dim)
            # xk: (bs, n_local_heads, cache_len + seqlen, head_dim)
            y1 = sdpa(xq_1, xk_1)
            y2 = torch.utils.checkpoint.checkpoint(
                sdpa, xq_2, xk_2, use_reentrant=False
            )
            y = torch.mul(y1, y2)
            z = torch.matmul(y, y)
            return z

        def f():
            bs = 1
            n_local_heads = 1
            seqlen = 2
            head_dim = 2
            cache_len = 2
            xq_list = [
                torch.ones(
                    (bs, n_local_heads, seqlen, head_dim),
                    requires_grad=True,
                    device="cpu",
                )
                for _ in range(2)
            ]
            xk_list = [
                torch.ones(
                    (bs, n_local_heads, cache_len + seqlen, head_dim),
                    requires_grad=True,
                    device="cpu",
                )
                for _ in range(2)
            ]
            out = torch.compile(g, fullgraph=True)(
                xq_list[0], xk_list[0], xq_list[1], xk_list[1]
            )
            out.sum().backward()
            return out, *[x.grad for x in xq_list + xk_list]

        """
        Walkthrough of what happens with `run_with_rng_state`:
        1. `run_with_rng_state` only shows up in the backward graph (this op is inserted by the partitioner).
        2. The Dynamo graph captured by Compiled Autograd looks like:
        ```
        ===== __compiled_fn_3 =====
        torch/fx/_lazy_graph_module.py class GraphModule(torch.nn.Module):
            def forward(self, L_inputs_ : list):
                ...
                run_with_rng_state = torch.ops.higher_order.run_with_rng_state(
                    getitem_8,
                    torch.ops.aten._scaled_dot_product_flash_attention_for_cpu.default,
                    getitem_3, getitem_4, getitem_4, 0.0, True,
                )
                ...
        ```
        3. We want to preserve this `run_with_rng_state` op when going through AOTAutograd. We do it by having special handling
        in `run_with_rng_state` op's py_functionalize_impl.
        """

        def _run_with_rng_state_op_check(inductor_post_grad_graph):
            # Checks that `run_with_rng_state` op exists in Compiled Autograd's Inductor post-grad graph.
            op_set = {node.target for node in inductor_post_grad_graph.nodes}
            if torch.ops.higher_order.run_and_save_rng_state not in op_set:
                # This is backward graph, so check existence of `run_with_rng_state` op
                self.assertTrue(torch.ops.higher_order.run_with_rng_state in op_set)

        with torch._inductor.config.patch(
            post_grad_custom_post_pass=_run_with_rng_state_op_check
        ):
            compiler_fn = make_compiler_fn(fullgraph=True)

            def make_compiler_fn_with_op_check():
                def _compiler_fn(gm):
                    # Checks that `run_with_rng_state` op exists in Compiled Autograd's Dynamo graph.
                    self.assertTrue(
                        any(
                            node.target is torch.ops.higher_order.run_with_rng_state
                            for node in gm.graph.nodes
                        )
                    )
                    return compiler_fn(gm)

                return _compiler_fn

            compiler_fn_with_op_check = make_compiler_fn_with_op_check()
            self.check_output_and_recompiles(
                f, compiler_fn=compiler_fn_with_op_check, compile_fn=False
            )

    def test_trace_auto_functionalized(self):
        torch.library.define(
            "testlib::foo",
            "(Tensor(a!) x) -> (Tensor)",
            tags=torch.Tag.pt2_compliant_tag,
        )
        torch.library.define(
            "testlib::foo_mutated",
            "(Tensor(a!) x) -> (Tensor)",
            tags=torch.Tag.pt2_compliant_tag,
        )

        @torch.library.impl("testlib::foo", "cpu")
        def foo(x):
            x.add_(5)
            return x

        @torch.library.impl("testlib::foo", "Meta")
        def foo_meta(x):
            return x

        @torch.library.impl("testlib::foo_mutated", "CompositeImplicitAutograd")
        def foo_mutated(x):
            return torch.ops.testlib.foo(x)

        def _get_custom_policy(must_recompute_list=None):
            def _custom_policy(ctx, func, *args, **kwargs):
                if must_recompute_list is not None and func in must_recompute_list:
                    return torch.utils.checkpoint.CheckpointPolicy.MUST_RECOMPUTE
                else:
                    return torch.utils.checkpoint.CheckpointPolicy.PREFER_RECOMPUTE

            return _custom_policy

        def context_fn():
            must_recompute_list = [
                torch.ops.higher_order.auto_functionalized,
            ]
            return torch.utils.checkpoint.create_selective_checkpoint_contexts(
                _get_custom_policy(
                    must_recompute_list=must_recompute_list,
                ),
            )

        def g(x):
            x = torch.matmul(x, x)
            torch.ops.testlib.foo_mutated(x)
            return torch.matmul(x, x)

        def g_cp(x):
            return torch.utils.checkpoint.checkpoint(
                g, x, use_reentrant=False, context_fn=context_fn
            )

        def f():
            inps = (torch.randn(4, 4, requires_grad=True),)
            output = torch.compile(g_cp, backend="aot_eager", fullgraph=True)(*inps)
            output.sum().backward()
            return output, inps[0].grad

        """
        Walkthrough of what happens with `auto_functionalized`:
        1. `auto_functionalized` op is inserted into the graph during AOTAutograd functionalization.
           We force the op to be recomputed (by using SAC), so it appears in the backward graph.
        2. The AOT backward graph looks like:
        ```
        ===== Backward graph 0 =====
        def forward(self, primals_1: "f32[4, 4][4, 1]cpu", tangents_1: "f32[4, 4][4, 1]cpu"):
            ...
            X = torch.ops.higher_order.auto_functionalized(torch.ops.testlib.foo.default, x = mm)
            ...
            return (add_1,)
        ```
        3. The Compiled Autograd graph looks like:
        ```
        ===== Compiled autograd graph =====
        def forward(self, inputs, sizes, scalars, hooks):
            ...
            X = torch.ops.higher_order.auto_functionalized(torch.ops.testlib.foo.default, x = aot0_mm)
            ...
            return []
        ```
        4. The Dynamo graph captured by Compiled Autograd looks like:
        ```
        ===== __compiled_fn_3 =====
        def forward(self, L_inputs_ : list):
            ...
            X = torch.ops.higher_order.auto_functionalized(torch.ops.testlib.foo.default, x = aot0_mm)
            ...
            return (new_grad,)
        ```
        5. The Compiled Autograd's AOT "forward-only" graph looks like:
        ```
        ===== Forward graph 1 =====
        def forward(self, arg0_1: "f32[][]cpu", arg1_1: "f32[4, 4][4, 1]cpu"):
            ...
            X = torch.ops.higher_order.auto_functionalized(torch.ops.testlib.foo.default, x = mm)
            ...
            return (clone_1,)
        ```
        6. The `auto_functionalized` op should then be lowered using the normal lowering path in Inductor.
        """

        compiler_fn = make_compiler_fn(fullgraph=True, backend="aot_eager")

        def make_compiler_fn_with_op_check():
            def _compiler_fn(gm):
                # Checks that `auto_functionalized` op exists in Compiled Autograd's Dynamo graph.
                self.assertTrue(
                    any(
                        node.target is torch.ops.higher_order.auto_functionalized
                        for node in gm.graph.nodes
                    ),
                    f"`torch.ops.higher_order.auto_functionalized` op not found in {gm.graph}",
                )
                return compiler_fn(gm)

            return _compiler_fn

        compiler_fn_with_op_check = make_compiler_fn_with_op_check()
        self.check_output_and_recompiles(
            f, compiler_fn=compiler_fn_with_op_check, compile_fn=False
        )

    def test_non_traceable_autograd_cpp_node(self):
        cpp_source = """
struct CustomOpAutogradFunction : public torch::autograd::Function<CustomOpAutogradFunction> {
  static constexpr bool is_traceable = false;

  static torch::Tensor forward(
      torch::autograd::AutogradContext* ctx,
      const torch::Tensor& x) {
    return x;
  }

  static torch::autograd::variable_list backward(
      torch::autograd::AutogradContext *ctx,
      torch::autograd::variable_list grad_output) {
    return grad_output;
  }
};

torch::Tensor custom_op_backed_by_autograd_fn(torch::Tensor x) {
  return CustomOpAutogradFunction::apply(x);
}

TORCH_LIBRARY(test_non_traceable_autograd_cpp_node, m) {
    m.def("custom_op_backed_by_autograd_fn", custom_op_backed_by_autograd_fn);
}
        """

        module = torch.utils.cpp_extension.load_inline(
            name="test_non_traceable_autograd_cpp_node",
            cpp_sources=cpp_source,
            functions="custom_op_backed_by_autograd_fn",
            verbose=True,
        )

        def fn():
            x = torch.ones(10, 10, requires_grad=True)
            out = torch.ops.test_non_traceable_autograd_cpp_node.custom_op_backed_by_autograd_fn(
                x
            )
            loss = out.sum()
            loss.backward()

        with self.assertRaisesRegex(
            RuntimeError,
            "https://docs.google.com/document/d/11VucFBEewzqgkABIjebZIzMvrXr3BtcY1aGKpX61pJY/",
        ), compiled_autograd.enable(compiler_fn):
            fn()

    @unittest.skip("Flaky, cache from test ordering affects test. #135369")
    def test_autograd_cpp_node(self):
        cpp_source = """
struct CustomOpAutogradFunction : public torch::autograd::Function<CustomOpAutogradFunction> {
  static constexpr bool is_traceable = true;

  static torch::Tensor forward(
      torch::autograd::AutogradContext* ctx,
      const torch::Tensor& x) {
    return x;
  }

  static torch::autograd::variable_list backward(
      torch::autograd::AutogradContext *ctx,
      torch::autograd::variable_list grad_output) {
    return grad_output;
  }
};

torch::Tensor custom_op_backed_by_autograd_fn(torch::Tensor x) {
  return CustomOpAutogradFunction::apply(x);
}

TORCH_LIBRARY(test_autograd_cpp_node, m) {
    m.def("custom_op_backed_by_autograd_fn", custom_op_backed_by_autograd_fn);
}
        """

        module = torch.utils.cpp_extension.load_inline(
            name="test_autograd_cpp_node",
            cpp_sources=cpp_source,
            functions="custom_op_backed_by_autograd_fn",
            verbose=True,
        )

        def fn():
            for i in [10, 100, 10, 20, 10]:
                x = torch.ones(i, i, requires_grad=True)
                out = torch.ops.test_autograd_cpp_node.custom_op_backed_by_autograd_fn(
                    x
                )
                loss = out.sum()
                loss.backward()
                yield x.grad

        # compiles for 10 (static) and 100 (dynamic)
        self.check_output_and_recompiles(fn, 2)

    def test_autograd_cpp_node_id(self):
        cpp_source = """
struct CustomOpAutogradFunction : public torch::autograd::Function<CustomOpAutogradFunction> {
  static constexpr bool is_traceable = true;

  static torch::Tensor forward(
      torch::autograd::AutogradContext* ctx,
      const torch::Tensor& x) {
    return x;
  }

  static torch::autograd::variable_list backward(
      torch::autograd::AutogradContext *ctx,
      torch::autograd::variable_list grad_output) {
    return grad_output;
  }
};

struct CustomOpAutogradFunction2 : public torch::autograd::Function<CustomOpAutogradFunction2> {
  static constexpr bool is_traceable = true;

  static torch::Tensor forward(
      torch::autograd::AutogradContext* ctx,
      const torch::Tensor& x) {
    return x;
  }

  static torch::autograd::variable_list backward(
      torch::autograd::AutogradContext *ctx,
      torch::autograd::variable_list grad_output) {
    return grad_output;
  }
};

torch::Tensor custom_op_backed_by_autograd_fn(torch::Tensor x) {
  return CustomOpAutogradFunction::apply(x);
}

torch::Tensor custom_op_backed_by_autograd_fn2(torch::Tensor x) {
  return CustomOpAutogradFunction2::apply(x);
}

TORCH_LIBRARY(test_autograd_cpp_node_id, m) {
    m.def("custom_op_backed_by_autograd_fn", custom_op_backed_by_autograd_fn);
    m.def("custom_op_backed_by_autograd_fn2", custom_op_backed_by_autograd_fn2);
}
        """

        module = torch.utils.cpp_extension.load_inline(
            name="test_autograd_cpp_node_id",
            cpp_sources=cpp_source,
            functions="custom_op_backed_by_autograd_fn",
            verbose=True,
        )

        def same_autograd_fn():
            def fn():
                x = torch.ones(10, 10, requires_grad=True)
                out = (
                    torch.ops.test_autograd_cpp_node_id.custom_op_backed_by_autograd_fn(
                        x
                    )
                )
                loss = out.sum()
                loss.backward()
                yield x.grad

            yield from fn()  # compile
            yield from fn()  # reuse
            yield from fn()  # reuse
            yield from fn()  # reuse

        self.check_output_and_recompiles(same_autograd_fn, 1)

        def different_autograd_fn():
            def fn(op):
                x = torch.ones(10, 10, requires_grad=True)
                out = op(x)
                loss = out.sum()
                loss.backward()
                yield x.grad

            op1 = torch.ops.test_autograd_cpp_node_id.custom_op_backed_by_autograd_fn
            op2 = torch.ops.test_autograd_cpp_node_id.custom_op_backed_by_autograd_fn2
            yield from fn(op1)  # compile
            yield from fn(op2)  # compile
            yield from fn(op1)  # reuse
            yield from fn(op2)  # reuse

        self.check_output_and_recompiles(different_autograd_fn, 2)

    def test_autograd_cpp_node_saved(self):
        cpp_source = """
struct CustomOpAutogradFunction : public torch::autograd::Function<CustomOpAutogradFunction> {
  static constexpr bool is_traceable = true;

  static torch::Tensor forward(
      torch::autograd::AutogradContext* ctx,
      const torch::Tensor& x,
      const torch::Tensor& y,
      const torch::Tensor& fixed) {
    ctx->save_for_backward({x, y});
    ctx->saved_data["fixed_tensor"] = fixed;
    ctx->saved_data["bool"] = true;
    ctx->saved_data["int"] = 1;
    c10::List<std::string> list({"string"});
    ctx->saved_data["list"] = std::move(list);
    c10::Dict<std::string, double> dict;
    dict.insert("string", 1.0);
    ctx->saved_data["dict"] = std::move(dict);
    return x;
  }

  static torch::autograd::variable_list backward(
      torch::autograd::AutogradContext *ctx,
      torch::autograd::variable_list grad_output) {
    const auto& saved_variables = ctx->get_saved_variables();
    assert(saved_variables.size() == 2);
    torch::Tensor x = saved_variables[0];
    torch::Tensor y = saved_variables[1];
    torch::Tensor fixed = ctx->saved_data["fixed_tensor"].toTensor();
    assert(ctx->saved_data["bool"].isBool());
    c10::SymInt i = ctx->saved_data["int"].toSymInt();
    c10::List<c10::IValue> list = ctx->saved_data["list"].toList();
    assert(list.size() == 1);
    assert(list.get(0).toStringRef() == "string");
    c10::Dict<c10::IValue, c10::IValue> dict = ctx->saved_data["dict"].toGenericDict();
    assert(dict.size() == 1);
    assert(dict.at("string") == 1.0);

    torch::autograd::variable_list grad_inputs(3);
    grad_inputs[0] = x + y + torch::sum(fixed) + i;
    return grad_inputs;
  }
};

torch::Tensor custom_op_backed_by_autograd_fn(const torch::Tensor& x, const torch::Tensor& y, const torch::Tensor& fixed) {
  return CustomOpAutogradFunction::apply(x, y, fixed);
}

TORCH_LIBRARY(test_autograd_cpp_node_saved, m) {
    m.def("custom_op_backed_by_autograd_fn", custom_op_backed_by_autograd_fn);
}
        """

        module = torch.utils.cpp_extension.load_inline(
            name="test_autograd_cpp_node_saved",
            cpp_sources=cpp_source,
            functions="custom_op_backed_by_autograd_fn",
            verbose=True,
        )

        def fn():
            fixed = torch.ones(2, 2)
            for i in [10, 100, 10, 20, 10]:
                x = torch.ones(i, i, requires_grad=True)
                y = torch.randn(i, i)
                out = torch.ops.test_autograd_cpp_node_saved.custom_op_backed_by_autograd_fn(
                    x, y, fixed
                )
                loss = out.sum()
                loss.backward()
                yield x.grad

        self.check_output_and_recompiles(fn, 2)

    def test_autograd_cpp_node_saved_dynamic(self):
        cpp_source = """
struct CustomOpAutogradFunction : public torch::autograd::Function<CustomOpAutogradFunction> {
  static constexpr bool is_traceable = true;

  static torch::Tensor forward(
      torch::autograd::AutogradContext* ctx,
      const torch::Tensor& x) {
    ctx->save_for_backward({x});
    ctx->saved_data["dynamic"] = x.view(-1);
    return x;
  }

  static torch::autograd::variable_list backward(
      torch::autograd::AutogradContext *ctx,
      torch::autograd::variable_list grad_output) {
    const auto& saved_variables = ctx->get_saved_variables();
    assert(saved_variables.size() == 1);
    torch::Tensor x = saved_variables[0];
    torch::Tensor z = ctx->saved_data["dynamic"].toTensor();

    torch::autograd::variable_list grad_inputs(1);
    grad_inputs[0] = x + torch::sum(z);
    return grad_inputs;
  }
};

torch::Tensor custom_op_backed_by_autograd_fn(const torch::Tensor& x) {
  return CustomOpAutogradFunction::apply(x);
}

TORCH_LIBRARY(test_autograd_cpp_node_saved_dynamic, m) {
    m.def("custom_op_backed_by_autograd_fn", custom_op_backed_by_autograd_fn);
}
        """

        module = torch.utils.cpp_extension.load_inline(
            name="test_autograd_cpp_node_saved_dynamic",
            cpp_sources=cpp_source,
            functions="custom_op_backed_by_autograd_fn",
            verbose=True,
        )

        def fn():
            for i in [10, 100, 10, 20, 10]:
                x = torch.ones(i, i, requires_grad=True)
                out = torch.ops.test_autograd_cpp_node_saved_dynamic.custom_op_backed_by_autograd_fn(
                    x
                )
                loss = out.sum()
                loss.backward()
                yield x.grad

        # compiles for 10 (static) and 100 (dynamic)
        self.check_output_and_recompiles(fn, 2)

    def test_autograd_cpp_node_saved_int(self):
        cpp_source = """
struct CustomOpAutogradFunction : public torch::autograd::Function<CustomOpAutogradFunction> {
  static constexpr bool is_traceable = true;

  static torch::Tensor forward(
      torch::autograd::AutogradContext* ctx,
      const torch::Tensor& x,
      int64_t y) {
    ctx->save_for_backward({x});
    ctx->saved_data["int"] = y;
    ctx->saved_data["symint"] = c10::SymInt(y);
    return x;
  }

  static torch::autograd::variable_list backward(
      torch::autograd::AutogradContext *ctx,
      torch::autograd::variable_list grad_output) {
    const auto& saved_variables = ctx->get_saved_variables();
    assert(saved_variables.size() == 1);
    torch::Tensor x = saved_variables[0];
    c10::SymInt y = ctx->saved_data["int"].toSymInt();
    c10::SymInt ys = ctx->saved_data["symint"].toSymInt();

    torch::autograd::variable_list grad_inputs(2);
    grad_inputs[0] = x + y + ys;
    return grad_inputs;
  }
};

torch::Tensor custom_op_backed_by_autograd_fn(const torch::Tensor& x, int64_t y) {
  return CustomOpAutogradFunction::apply(x, y);
}

TORCH_LIBRARY(test_autograd_cpp_node_saved_int, m) {
    m.def("custom_op_backed_by_autograd_fn", custom_op_backed_by_autograd_fn);
}
        """

        module = torch.utils.cpp_extension.load_inline(
            name="test_autograd_cpp_node_saved_int",
            cpp_sources=cpp_source,
            functions="custom_op_backed_by_autograd_fn",
            verbose=True,
        )

        def fn():
            for y in [1, 2, 3, 1]:
                x = torch.ones(10, 10, requires_grad=True)
                out = torch.ops.test_autograd_cpp_node_saved_int.custom_op_backed_by_autograd_fn(
                    x, y
                )
                loss = out.sum()
                loss.backward()
                yield x.grad

        self.check_output_and_recompiles(fn, 1)

    def test_autograd_cpp_node_saved_float(self):
        cpp_source = """
struct CustomOpAutogradFunction : public torch::autograd::Function<CustomOpAutogradFunction> {
  static constexpr bool is_traceable = true;

  static torch::Tensor forward(
      torch::autograd::AutogradContext* ctx,
      const torch::Tensor& x,
      double z) {
    ctx->save_for_backward({x});
    ctx->saved_data["float"] = z;
    ctx->saved_data["symfloat"] = c10::SymFloat(z);
    return x;
  }

  static torch::autograd::variable_list backward(
      torch::autograd::AutogradContext *ctx,
      torch::autograd::variable_list grad_output) {
    const auto& saved_variables = ctx->get_saved_variables();
    assert(saved_variables.size() == 1);
    torch::Tensor x = saved_variables[0];
    c10::SymFloat z = ctx->saved_data["float"].toSymFloat();
    c10::SymFloat zs = ctx->saved_data["symfloat"].toSymFloat();

    torch::autograd::variable_list grad_inputs(2);
    grad_inputs[0] = x + z + zs;
    return grad_inputs;
  }
};

torch::Tensor custom_op_backed_by_autograd_fn(const torch::Tensor& x, double z) {
  return CustomOpAutogradFunction::apply(x, z);
}

TORCH_LIBRARY(test_autograd_cpp_node_saved_float, m) {
    m.def("custom_op_backed_by_autograd_fn", custom_op_backed_by_autograd_fn);
}
        """

        module = torch.utils.cpp_extension.load_inline(
            name="test_autograd_cpp_node_saved_float",
            cpp_sources=cpp_source,
            functions="custom_op_backed_by_autograd_fn",
            verbose=True,
        )

        def fn():
            for z in [1.1, 2.2, 3.3, 1.1]:
                x = torch.ones(10, 10, requires_grad=True)
                out = torch.ops.test_autograd_cpp_node_saved_float.custom_op_backed_by_autograd_fn(
                    x, z
                )
                loss = out.sum()
                loss.backward()
                yield x.grad

        # compiled autograd and dynamo both support symfloat, but not backend
        self.check_output_and_recompiles(fn, [1, 3])

    def test_autograd_cpp_node_data_dependent(self):
        cpp_source = """
struct CustomOpAutogradFunction : public torch::autograd::Function<CustomOpAutogradFunction> {
  static constexpr bool is_traceable = true;
  static int iteration;

  static torch::autograd::variable_list forward(
      torch::autograd::AutogradContext* ctx,
      const torch::Tensor& x,
      const torch::Tensor& y) {
    ctx->save_for_backward({x, y});
    ctx->saved_data["bool"] = true;
    ctx->saved_data["int"] = 1;

    switch (iteration) {
        case 0: {
            break;
        }
        case 1: {
            // recompile
            ctx->saved_data["forces_recompile"] = iteration;
            break;
        }
        case 2: {
            // recompile
            ctx->set_materialize_grads(false);
            break;
        }
        case 3: {
            // reuse
            break;
        }
        default: {
            throw std::runtime_error("unexpected iteration");
        }
    }
    iteration++;
    return {x, y};
  }

  static torch::autograd::variable_list backward(
      torch::autograd::AutogradContext *ctx,
      torch::autograd::variable_list grad_output) {
    const auto& saved_variables = ctx->get_saved_variables();
    assert(saved_variables.size() == 2);
    torch::Tensor x = saved_variables[0];
    torch::Tensor y = saved_variables[1];
    c10::SymInt i = ctx->saved_data["int"].toSymInt();

    torch::autograd::variable_list grad_inputs(2);
    grad_inputs[0] = x + y + i;
    return grad_inputs;
  }
};

int CustomOpAutogradFunction::iteration = 0;

torch::autograd::variable_list custom_op_backed_by_autograd_fn(const torch::Tensor& x, const torch::Tensor& y) {
  return CustomOpAutogradFunction::apply(x, y);
}

void reset() {
    CustomOpAutogradFunction::iteration = 0;
}

TORCH_LIBRARY(test_autograd_cpp_node_data_dependent, m) {
    m.def("custom_op_backed_by_autograd_fn", custom_op_backed_by_autograd_fn);
    m.def("reset", reset);
}
        """

        module = torch.utils.cpp_extension.load_inline(
            name="test_autograd_cpp_node_data_dependent",
            cpp_sources=cpp_source,
            functions="custom_op_backed_by_autograd_fn",
            verbose=True,
        )

        def fn():
            torch.ops.test_autograd_cpp_node_data_dependent.reset()
            for i in [10, 10, 10, 10]:
                x = torch.ones(i, i, requires_grad=True)
                y = torch.randn(i, i)
                (
                    out1,
                    out2,
                ) = torch.ops.test_autograd_cpp_node_data_dependent.custom_op_backed_by_autograd_fn(
                    x, y
                )
                loss = (out1 + out2).sum()
                loss.backward()
                yield x.grad

        self.check_output_and_recompiles(fn, 3)

    @unittest.skipIf(not HAS_GPU, "requires gpu")
    def test_free_activation_memory(self):
        script = """
import torch
from torch._dynamo.device_interface import get_interface_for_device
from torch.testing._internal.inductor_utils import GPU_TYPE

def main():
    device_interface = get_interface_for_device(GPU_TYPE)
    assert(device_interface.memory_allocated() == 0)

    # Use an op to check that the memory is freed by the time the op is executed
    def assertion_impl(to_clone):
        mem_allocated = device_interface.memory_allocated()
        assert mem_allocated < 4000000  # some activations should be freed
        return to_clone.clone()

    with torch.library._scoped_library("test_compiled_autograd", "FRAGMENT") as lib:
        lib.define(
            "assertion_op(Tensor x) -> Tensor", tags=(torch.Tag.pt2_compliant_tag,)
        )
        lib.impl("assertion_op", assertion_impl, "CPU")
        lib.impl("assertion_op", lambda x: x.clone(), "Meta")

        # Create a graph that allows inputs stealing
        def forward(activations):
            add = activations[0] + 1
            out = add.cpu()
            cloned_out = torch.ops.test_compiled_autograd.assertion_op(out)
            return (cloned_out,)

        gm = torch.fx.symbolic_trace(forward)
        torch._dynamo.utils.set_locals_to_steal(gm, ["activations"])
        compiled_fn = torch.compile(gm)

        # allocate at least 4,000,000 bytes (1,000,000 * 4 bytes)
        activations = [torch.ones(1000000, dtype=torch.float32, device=GPU_TYPE)]
        assert device_interface.memory_allocated() > 4000000

        out = compiled_fn(activations)
        assert len(activations) == 0

main()
        """
        self.run_as_subprocess(script)

    @unittest.skipIf(not HAS_GPU, "requires gpu")
    def test_free_activation_memory_subclass(self):
        # cover the case when aot inputs have subclasses, resulting in a different runtime wrapper

        script = """
import torch
from torch._dynamo.device_interface import get_interface_for_device
from torch.testing._internal.inductor_utils import GPU_TYPE

def main():
    device_interface = get_interface_for_device(GPU_TYPE)
    assert device_interface.memory_allocated() == 0

    # Use an op to check that the memory is freed by the time the op is executed
    def assertion_impl(to_clone):
        mem_allocated = device_interface.memory_allocated()
        assert mem_allocated < 1200000  # some activations should be freed
        assert mem_allocated > 800000  # currently subclasses don't seem to be freed in inductor
        return to_clone.clone()

    with torch.library._scoped_library("test_compiled_autograd", "FRAGMENT") as lib:
        lib.define(
            "assertion_op(Tensor x) -> Tensor", tags=(torch.Tag.pt2_compliant_tag,)
        )
        lib.impl("assertion_op", assertion_impl, "CPU")
        lib.impl("assertion_op", lambda x: x.clone(), "Meta")
        lib.impl("assertion_op", lambda x: x.clone(), "NestedTensor")

        def fn(inputs):
            _, y = inputs
            out = y.cpu()
            cloned_out = torch.ops.test_compiled_autograd.assertion_op(out)
            return cloned_out

        gm = torch.fx.symbolic_trace(fn)
        torch._dynamo.utils.set_locals_to_steal(gm, ["inputs"])
        compiled_fn = torch.compile(gm)

        from torch.nested._internal.nested_tensor import jagged_from_list

        activations = [
            jagged_from_list(
                [
                    torch.ones((1, 100000), device=GPU_TYPE),  # 400,000 bytes
                    torch.ones((1, 100000), device=GPU_TYPE),  # 400,000 bytes
                ],
                None,
            )[
                0
            ],  # NestedTensor
            torch.ones((1, 100000), device=GPU_TYPE),  # 400,000 bytes
        ]
        # 1,200,000 bytes (3 * 4 * 100,000 bytes)
        assert device_interface.memory_allocated() > 1200000

        out = compiled_fn(activations)
        assert len(activations) == 0

main()
        """
        self.run_as_subprocess(script)

    def test_callback_graph_break_throws_error(self):
        called = [0]

        def callback_final():
            called[0] += 1

        class MyFunc(torch.autograd.Function):
            @staticmethod
            def forward(ctx, input):
                return input

            @staticmethod
            @torch.autograd.function.once_differentiable
            def backward(ctx, grad):
                torch.autograd.Variable._execution_engine.queue_callback(callback_final)
                torch._dynamo.graph_break()
                return grad

        a = torch.rand((3, 3), requires_grad=True)
        with self.assertRaisesRegex(
            AssertionError,
            "only supported when Compiled Autograd is enabled with fullgraph=True",
        ):
            with compiled_autograd.enable(make_compiler_fn(fullgraph=False)):
                b = MyFunc.apply(a)
                b.sum().backward()

    @unittest.skipIf(not HAS_CUDA, "requires cuda")
    def test_cudagraphs_cpu_division(self):
        from torch._dynamo.testing import reduce_to_scalar_loss

        model = torch.nn.Linear(10, 10, dtype=torch.float16).cuda()
        inputs = torch.randn(10, 10, dtype=torch.float16).cuda()
        out = model(inputs)
        loss = reduce_to_scalar_loss(out)

        stderr_msgs = io.StringIO()
        with mock.patch("sys.stderr", stderr_msgs), compiled_autograd.enable(
            compiler_fn
        ):
            torch._inductor.config.triton.cudagraphs = True
            loss.backward()
            torch._inductor.config.triton.cudagraphs = False

        self.assertFalse("skipping cudagraphs" in stderr_msgs.getvalue())

    def test_cudagraphs_cpu_graph(self):
        from torch._dynamo.testing import reduce_to_scalar_loss

        model = torch.nn.Linear(10, 10, dtype=torch.float16)
        inputs = torch.randn(10, 10, dtype=torch.float16)
        out = model(inputs)
        loss = reduce_to_scalar_loss(out)

        with compiled_autograd.enable(compiler_fn):
            torch._inductor.config.triton.cudagraphs = True
            loss.backward()
            torch._inductor.config.triton.cudagraphs = False

        self.assertEqual(counters["inductor"]["cudagraph_skips"], 1)

    @unittest.skipIf(not HAS_CUDA, "requires cuda")
    def test_cudagraphs_sdpa(self):
        query = torch.rand(
            32, 8, 128, 64, dtype=torch.float16, device="cuda", requires_grad=True
        )
        key = torch.rand(32, 8, 128, 64, dtype=torch.float16, device="cuda")
        value = torch.rand(32, 8, 128, 64, dtype=torch.float16, device="cuda")
        out = torch.nn.functional.scaled_dot_product_attention(query, key, value)

        with config.patch(compiled_autograd=True), inductor_config.patch(
            "triton.cudagraphs", True
        ):
            opt_bwd = torch.compile(lambda: out.sum().backward())
            opt_bwd()

        self.assertEqual(counters["compiled_autograd"]["captures"], 1)
        self.assertEqual(counters["inductor"]["cudagraph_skips"], 0)

    @unittest.skipIf(not HAS_CUDA, "requires cuda")
    def test_cudagraphs_cpu_scalar_used_in_python_custom_op(self):
        class MyFn(torch.autograd.Function):
            @staticmethod
            def forward(ctx, x):
                cpu_tensor = torch.tensor(5)
                ctx.save_for_backward(x, cpu_tensor)  # visible to c++/autograd
                ctx.cpu_scalar = 5  # opaque to c++/autograd
                return x.sum()

            @staticmethod
            def backward(ctx, gO):
                x, cpu_tensor = ctx.saved_tensors
                expand = gO * torch.ones_like(x)
                return expand * cpu_tensor * ctx.cpu_scalar

        x = torch.randn(10, requires_grad=True, device="cuda")
        out = MyFn.apply(x)
        with config.patch(compiled_autograd=True), inductor_config.patch(
            "triton.cudagraphs", True
        ):
            opt_bwd = torch.compile(lambda: out.backward())
            opt_bwd()

        self.assertEqual(counters["compiled_autograd"]["captures"], 1)
        # Compiled autograd lifts custom autograd.Function bwd instead of tracing it.
        # Must skip since we do not know if the cpu scalar will be used only in ATen/prim ops.
        self.assertEqual(counters["inductor"]["cudagraph_skips"], 1)

    @unittest.skipIf(not HAS_CUDA, "requires cuda")
    def test_cudagraphs_cpu_scalar_used_in_cpp_custom_op(self):
        cpp_source = """
struct CustomOpAutogradFunction : public torch::autograd::Function<CustomOpAutogradFunction> {
  static constexpr bool is_traceable = true;

  static torch::Tensor forward(
      torch::autograd::AutogradContext* ctx,
      const torch::Tensor& x) {
    const auto& cpu_tensor = torch::tensor(1);
    ctx->save_for_backward({x, cpu_tensor});
    ctx->saved_data["cpu_scalar"] = 1;
    return x;
  }

  static torch::autograd::variable_list backward(
      torch::autograd::AutogradContext *ctx,
      torch::autograd::variable_list grad_output) {
    const auto& saved_variables = ctx->get_saved_variables();
    assert(saved_variables.size() == 2);
    torch::Tensor x = saved_variables[0];
    torch::Tensor cpu_tensor = saved_variables[1];
    int cpu_scalar = ctx->saved_data["cpu_scalar"].toInt();
    auto expand = grad_output[0] * torch::ones_like(x);
    torch::autograd::variable_list grad_inputs(1);
    grad_inputs[0] = expand * cpu_tensor * cpu_scalar;  // autograd engine asserts that tensors are on same device
    return grad_inputs;
  }
};

torch::Tensor custom_op_backed_by_autograd_fn(const torch::Tensor& x) {
  return CustomOpAutogradFunction::apply(x);
}

TORCH_LIBRARY(test_cudagraphs_cpu_scalar_used_in_cpp_custom_op, m) {
    m.def("custom_op_backed_by_autograd_fn", custom_op_backed_by_autograd_fn);
}
        """

        module = torch.utils.cpp_extension.load_inline(
            name="test_cudagraphs_cpu_scalar_used_in_cpp_custom_op",
            cpp_sources=cpp_source,
            functions="custom_op_backed_by_autograd_fn",
            verbose=True,
        )

        x = torch.randn(2, 2, requires_grad=True, device="cuda")
        with config.patch(compiled_autograd=True), inductor_config.patch(
            "triton.cudagraphs", True
        ):
            out = torch.ops.test_cudagraphs_cpu_scalar_used_in_cpp_custom_op.custom_op_backed_by_autograd_fn(
                x
            )
            opt_bwd = torch.compile(lambda: out.sum().backward())
            opt_bwd()

        self.assertEqual(counters["compiled_autograd"]["captures"], 1)
        # always safe to move, since we trace into the autograd::function bwd and can see if it's only used by aten ops
        self.assertEqual(counters["inductor"]["cudagraph_skips"], 0)

    def test_logs(self):
        logs, ctx = logs_to_string(
            torch._dynamo.compiled_autograd.__name__, "compiled_autograd"
        )
        with compiled_autograd.enable(compiler_fn), ctx():
            torch.randn(4, 4, requires_grad=True).sum().backward()

        self.assertEqual(counters["compiled_autograd"]["captures"], 1)
        self.assertEqual(counters["compiled_autograd"]["compiles"], 1)
        assert "torch::autograd::AccumulateGrad (NodeCall" in logs.getvalue()
        assert (
            "Cache miss due to new autograd node: torch::autograd::GraphRoot"
            not in logs.getvalue()
        )

    def test_verbose_logs_graph(self):
        def fn():
            model = torch.nn.Sequential(
                torch.nn.Linear(4, 4),
                torch.nn.ReLU(),
                torch.nn.Linear(4, 4),
                torch.nn.ReLU(),
            )
            x = torch.randn([2, 4])
            result = model(x).sum()
            result.backward()
            yield model[0].weight.grad
            yield model[0].bias.grad
            yield model[2].weight.grad
            yield model[2].bias.grad

        logs, ctx = logs_to_string(
            torch._dynamo.compiled_autograd.__name__, "compiled_autograd_verbose"
        )
        with ctx():
            self.check_output_and_recompiles(fn)

        expected_logs = [
            "SumBackward0 (NodeCall 1)",
            "ReluBackward0 (NodeCall 2)",
            "AddmmBackward0 (NodeCall 3)",
            "TBackward0 (NodeCall 4)",
            "torch::autograd::AccumulateGrad (NodeCall 5)",
            "ReluBackward0 (NodeCall 6)",
            "AddmmBackward0 (NodeCall 7)",
            "TBackward0 (NodeCall 8)",
            "torch::autograd::AccumulateGrad (NodeCall 9)",
            "torch::autograd::AccumulateGrad (NodeCall 10)",
            "torch::autograd::AccumulateGrad (NodeCall 11)",
        ]

        self.assertEqual(
            sum(1 for e in expected_logs if e in logs.getvalue()), len(expected_logs)
        )

    @mock.patch(
        "torch._functorch.aot_autograd.AOT_COUNTER", new_callable=itertools.count
    )
    @mock.patch("torch._dynamo.config.inline_inbuilt_nn_modules", True)
    def test_verbose_logs_aot_id(self, _):
        def fn():
            model = torch.nn.Sequential(
                torch.nn.Linear(4, 4),
                torch.nn.ReLU(),
                torch.nn.Linear(4, 4),
                torch.nn.ReLU(),
            )
            x = torch.randn([2, 4])

            @torch.compile
            def forward(model, x):
                return model(x)

            result = forward(model, x).sum()
            result.backward()
            yield model[0].weight.grad
            yield model[0].bias.grad
            yield model[2].weight.grad
            yield model[2].bias.grad

        logs, ctx = logs_to_string(
            torch._dynamo.compiled_autograd.__name__, "compiled_autograd_verbose"
        )
        with ctx():
            self.check_output_and_recompiles(fn)

        self.assertTrue("CompiledFunctionBackward0" in logs.getvalue())

    @mock.patch(
        "torch._functorch.aot_autograd.AOT_COUNTER", new_callable=itertools.count
    )
    def test_verbose_logs_aot_dispatcher_nodes(self, _):
        def fn():
            @torch.compile
            def f(x):
                tmp1 = x.sin()
                tmp2 = x.cos()
                torch._dynamo.graph_break()
                return tmp1.sin() + tmp2.cos()

            x = torch.randn(4, requires_grad=True)
            out = f(x)
            out.sum().backward()
            yield x.grad

        logs, ctx = logs_to_string(
            torch._dynamo.compiled_autograd.__name__, "compiled_autograd_verbose"
        )
        with ctx():
            self.check_output_and_recompiles(fn)

        expected_logs = [
            "CompiledFunctionBackward1",
            "aot1_tangents_1",
            "aot1_sin_1",
            "aot1_primals_2",
            "aot1_neg",
            "aot0_tangents_2",
            "aot1_cos_1",
            "aot1_primals_1",
            "aot0_tangents_1",
            "CompiledFunctionBackward0",
            "aot0_neg",
            "aot0_sin",
            "aot0_mul",
            "aot0_mul_1",
            "aot0_cos",
            "aot0_add",
        ]

        self.assertEqual(
            sum(1 for e in expected_logs if e in logs.getvalue()), len(expected_logs)
        )

    @mock.patch(
        "torch._functorch.aot_autograd.AOT_COUNTER", new_callable=itertools.count
    )
    def test_verbose_logs_aot_dispatcher_nodes_hop(self, _):
        @dataclasses.dataclass
        class CustomObj:
            val: torch.Tensor

        def fn(x, obj):
            y = x.sin()
            closure_var = y + 1
            y.register_hook(lambda grad: grad + obj.val + closure_var)
            z = y.sin()
            return z

        opt_fn = torch.compile(fn)

        x = torch.ones(4, requires_grad=True)
        y = torch.ones(4, requires_grad=True)
        obj = CustomObj(torch.tensor(88))
        fn(x, obj).sum().backward()

        logs, ctx = logs_to_string(
            torch._dynamo.compiled_autograd.__name__, "compiled_autograd_verbose"
        )
        with ctx(), compiled_autograd.enable(compiler_fn):
            opt_fn(y, obj).sum().backward()
        self.assertEqual(x.grad, y.grad)

        expected_logs = [
            "CompiledFunctionBackward0",
            "aot0_primals_2",
            "aot0_tangents_2",
            "aot0_tangents_1",
            "aot0_sin",
            "aot0_cos",
            "aot0_mul",
            "aot0_add_1",
            "aot0_trace_wrapped",
            "aot0_cos_1",
            "aot0_mul_1",
        ]

        self.assertEqual(
            sum(1 for e in expected_logs if e in logs.getvalue()), len(expected_logs)
        )

    @skipIfWindows(msg="AssertionError: Scalars are not equal!")
    def test_verbose_logs_cpp(self):
        torch._logging.set_logs(compiled_autograd_verbose=True)

        def fn():
            model = torch.nn.Sequential(
                torch.nn.Linear(4, 4),
                torch.nn.ReLU(),
                torch.nn.Linear(4, 4),
                torch.nn.ReLU(),
            )
            for i in [10, 11, 12]:
                model.zero_grad()
                x = torch.randn([i, 4])
                result = model(x).sum()
                result.backward()
                yield model[0].weight.grad
                yield model[0].bias.grad
                yield model[2].weight.grad
                yield model[2].bias.grad

        logs, ctx = logs_to_string(
            torch._dynamo.compiled_autograd.__name__, "compiled_autograd_verbose"
        )
        with ctx():
            self.check_output_and_recompiles(fn, count=2)

        patterns1 = [
            r".*Cache miss due to new autograd node: torch::autograd::GraphRoot \(NodeCall 0\) with key size (\d+), "
            r"previous key sizes=\[\]\n",
        ]

        # recompile
        patterns2 = [
            r".*Cache miss due to changed shapes: marking size idx (\d+) of torch::autograd::GraphRoot \(NodeCall 0\) as dynamic\n",
            r".*Cache miss due to changed shapes: marking size idx (\d+) of SumBackward0 \(NodeCall 1\) as dynamic\n",
            r".*Cache miss due to changed shapes: marking size idx (\d+) of SumBackward0 \(NodeCall 1\) as dynamic\n",
            r".*Cache miss due to changed shapes: marking size idx (\d+) of ReluBackward0 \(NodeCall 2\) as dynamic\n",
            r".*Cache miss due to changed shapes: marking size idx (\d+) of AddmmBackward0 \(NodeCall 3\) as dynamic\n",
            r".*Cache miss due to changed shapes: marking size idx (\d+) of torch::autograd::AccumulateGrad "
            r"\(NodeCall 5\) as dynamic\n",
            r".*Cache miss due to changed shapes: marking size idx (\d+) of ReluBackward0 \(NodeCall 6\) as dynamic\n",
        ]

        all_logs = logs.getvalue()

        pattern1 = r"".join(patterns1)
        matches1 = re.findall(pattern1, all_logs)
        self.assertEqual(len(matches1), 1)
        assert isinstance(
            matches1[0], str
        )  # for a single match: matches1=['match'], for multiple matches: matches1=[('match1', 'match2')]...
        self.assertEqual(len(matches1), len(patterns1))

        pattern2 = r"".join(patterns2)
        matches2 = re.findall(pattern2, all_logs)
        self.assertEqual(len(matches2), 1)
        self.assertEqual(len(matches2[0]), len(patterns2))

    def test_verbose_logs_snapshot(self):
        def fn():
            model = torch.nn.Sequential(
                torch.nn.Linear(4, 4),
                torch.nn.ReLU(),
                torch.nn.Linear(4, 4),
                torch.nn.ReLU(),
            )
            x = torch.randn([2, 4])
            result = model(x).sum()
            result.backward()
            yield model[0].weight.grad
            yield model[0].bias.grad
            yield model[2].weight.grad
            yield model[2].bias.grad

        logs, ctx = logs_to_string(
            torch._dynamo.compiled_autograd.__name__, "compiled_autograd_verbose"
        )
        with ctx():
            with compiled_autograd.enable(compiler_fn):
                # unused, verbose level already snapshot with contextmanager
                torch._logging.set_logs(compiled_autograd_verbose=True)
                fn()

        unexpected_logs = [
            "Cache miss due to new autograd node: torch::autograd::GraphRoot (NodeCall 0)"
        ]

        self.assertEqual(sum(1 for e in unexpected_logs if e in logs.getvalue()), 0)

    @unittest.expectedFailure
    def test_saved_tensor_unpack_hook_ordering(self):
        # not the correct behaviour, I'm just preventing this from changing silently
        def f(x, y):
            return x * y

        pack_count = 0
        unpack_count = 0

        def pack_hook(x):
            nonlocal pack_count
            pack_count += 1
            return x

        def unpack_hook(x):
            nonlocal unpack_count
            unpack_count += 1
            return x

        def tensor_hook(_):
            # in eager, tensor_hook is fired before unpack_hook
            # but in compiled autograd, tensor_hook is lifted whereas unpack_hook is not
            self.assertEqual(unpack_count, 0)

        x = torch.ones(4, requires_grad=True)
        y = torch.ones(4, requires_grad=False)
        with torch.autograd.graph.saved_tensors_hooks(
            pack_hook, unpack_hook
        ), compiled_autograd.enable(make_compiler_fn(fullgraph=False)):
            out_test = f(x, y)
            self.assertEqual(pack_count, 1)
            self.assertEqual(unpack_count, 0)
            loss = out_test.sum()
            loss.register_hook(tensor_hook)
            loss.backward()
            self.assertEqual(pack_count, 1)
            self.assertEqual(unpack_count, 1)

    def test_reentrant_checkpointing(self):
        def fn(x):
            y = x.sin()
            z = y.cos()
            return (y * z).sum()

        inp = torch.rand(10, 10, requires_grad=True)
        out = torch.utils.checkpoint.checkpoint(fn, inp, use_reentrant=True)
<<<<<<< HEAD
        with self.assertRaisesRegex(
            RuntimeError,
            r"\(e.g. reentrant checkpointing\), this is not supported yet\.",
        ), torch._dynamo.compiled_autograd.enable(torch.compile):
=======
        with torch._dynamo.compiled_autograd.enable(torch.compile):
>>>>>>> 9629835b
            out.backward()


def load_test_module(name):
    testdir = Path(__file__).absolute().parent.parent
    with mock.patch("sys.path", [*sys.path, str(testdir)]):
        return SourceFileLoader(
            name, str(testdir / f"{name.replace('.', '/')}.py")
        ).load_module()


def make_wrapped(fn, ctxs):
    @functools.wraps(fn)
    def wrapped(self):
        torch._dynamo.reset()
        stack = contextlib.ExitStack()
        for ctx in ctxs:
            stack.enter_context(ctx)
        out = fn(self)
        stack.close()
        return out

    return wrapped


def wrap_test_class(orig_cls):
    dct = orig_cls.__dict__.copy()
    for name in list(dct.keys()):
        fn = dct[name]
        if not callable(fn) or name in skipped_tests:
            continue
        elif known_failures_re.match(name) or name in known_failing_tests:
            dct[name] = unittest.expectedFailure
        elif name.startswith("test_"):
            fullgraph = name not in known_graph_breaks_tests
            ctxs = [
                compiled_autograd.enable(make_compiler_fn(fullgraph=fullgraph)),
                test_contexts.get(name, contextlib.nullcontext()),
            ]
            dct[name] = make_wrapped(fn, ctxs)

    cls = type(
        orig_cls.__name__ + "WithCompiledAutograd",
        orig_cls.__bases__,
        dct,
    )
    cls.__file__ = __file__
    return cls


known_graph_breaks_tests = {
    "test_hook_none",  # uses assert in hook
    "test_post_accumulate_grad_hook_e2e",  # optim.Adam manually graph breaks
    "test_tensor_hooks_inplace",  # uses assert in hook
    "test_tensor_hooks_inplace_over_view",  # uses assert in hook
    "test_grad_fn_prehooks",  # uses assert in hook
    "test_grad_fn_prehooks_multiple_outputs",  # uses assert in hook
    "test_grad_fn_prehooks_remove_hooks",  # uses handle.remove() in hook
    "test_tensor_hooks_inplace_multiple_outputs",  # uses assert in hook
    "test_hooks",  # uses assert in hook
    "test_accumulate_grad_posthooks_can_observe_tensor_prehook",  # allclose
    "test_saved_tensors_hook_version_counter_not_shared",  # assertEqual
    "test_post_accumulate_grad_hook_returns_not_None",  # throws
    "test_custom_function_cycle",  # assertEqual
    "test_mark_non_differentiable_mixed",  # assertTrue
    "test_materialize_grads",  # assertEqual
    "test_return_leaf",  # assertEqual
    "test_save_none_for_backward",  # assertIsNone
    "test_saved_variables_deprecated",  # warnings.warn
    "test_autograd_node_isinstance",  # assertIsInstance
    "test_set_materialize_non_diff_grads",  # assertIsNone
    "test_backward_dict_grad_for_nontensor",  # torch/_custom_op/autograd.py in skip files
    "test_backward_dict_invalid_keys",  # torch/_custom_op/autograd.py in skip files
    "test_backward_dict_requires_keys_for_input_optional_tensors",  # torch/_custom_op/autograd.py in skip files
    "test_backward_dict_requires_keys_for_input_tensors",  # torch/_custom_op/autograd.py in skip files
    "test_backward_grads_are_tensor_or_none",  # torch/_custom_op/autograd.py in skip files
    "test_backward_impl_on_existing_op",  # torch/_custom_op/autograd.py in skip files
    "test_backward_returns_dict",  # torch/_custom_op/autograd.py in skip files
    "test_backward_tensorlist_input_requires_list_grads",  # torch/_custom_op/autograd.py in skip files
    "test_backward_tensorlist_input_requires_list_grads_none_or_Tensor",  # torch/_custom_op/autograd.py in skip files
    "test_backward_tensorlist_input_requires_list_grads_with_same_numel",  # torch/_custom_op/autograd.py in skip files
    "test_save_for_backward_inputs_are_namedtuple",  # torch/_custom_op/autograd.py in skip files
}

test_contexts = {
    "test_setitem_mask": config.patch(capture_dynamic_output_shape_ops=True),
    "test_index_backward_does_not_save_tensor": config.patch(
        capture_dynamic_output_shape_ops=True
    ),
}

# These groups of tests aren't supported yet
known_failures_re = re.compile(
    r"^test_(sparse|profiler|gradcheck|checkpoint|named_tensor)"
)

# Bugs needing investigation:
skipped_tests = {
    "test_callback_propagates_errors_from_device_thread",  # fullgraph for queue_callback, but graph break for RuntimeError
}

known_failing_tests = {
    # Category: Compiled autograd
    "test_current_graph_task_execution_order",  # nodes are already freed by the time dynamo traces the lifted hook
    "test_reentrant_with_leaf_variable_hook",  # hangs when enabled with graph breaks
    "test_reentrant_with_non_leaf_variable_hook",  # hangs when enabled with graph breaks
    "test_anomaly_grad_warnings",  # does not support anomaly mode
    "test_autograd_inplace_views_cross_dtype",  # view_fn not supported by compiled autograd
    "test_current_node",  # TorchDispatchMode not yet implemented for compiled autograd
    "test_post_accumulate_grad_hook_ordering",  # accuracy error
    "test_retain_grad_cycle",  # retains_grad_hooks
    "test_retain_grad_inplace",  # retains_grad_hooks
    "test_retain_grad_inplace_over_view",  # retains_grad_hooks
    "test_retains_grad_can_always_observe_tensor_prehook",  # retains_grad_hooks
    "test_retains_grad_inplace_multiple_outputs",  # retains_grad_hooks
    "test_reentrant_child_error",  # hangs when enabled with graph breaks
    "test_accumulate_grad",  # create_graph
    "test_anomaly_assign_parent_cleanup",  # create_graph
    "test_anomaly_mode_no_check_nan",  # anomaly mode
    "test_backward_create_graph_warns",  # create_graph
    "test_backward_with_nonleaf_inputs",  # create_graph
    "test_create_graph_and_full_backward_hook_cycle",  # create_graph
    "test_current_graph_task_id",  # autograd state already cleared once dynamo is called
    "test_custom_autograd_repeated_grad_grad",  # create_graph
    "test_custom_function_forward_mode_forward_is_no_op",  # forward AD
    "test_custom_function_forward_mode_inplace_checks",  # forward AD
    "test_custom_function_forward_mode_view_checks",  # forward AD
    "test_custom_function_forward_mode_wrong_formula",  # forward AD
    "test_default_saved_tensors_hooks_double_backward",  # create_graph
    "test_node_post_hook_registered_during_unpack_hook",  # 'NoneType' object has no attribute 'register_hook'
    "test_full_backward_hook_double_backward",  # create_graph
    "test_function",  # create_graph
    "test_grad",  # create_graph
    "test_grad_materialize_grads",  # create_graph
    "test_grad_nonleaf",  # create_graph
    "test_grad_nonleaf_many_outputs",  # create_graph
    "test_hessian_vector",  # create_graph
    "test_hook_edge_case_when_called_with_grad",  # retains_grad_hooks
    "test_inplace_on_view_backward",  # create_graph
    "test_multi_grad_any_hooks",  # register_multi_grad_hook
    "test_multi_grad_all_hooks",  # retains_grad_hooks
    "test_nested_anomaly_detect_nan",  # create_graph
    "test_nested_anomaly_printstack_cleanup",  # create_graph
    "test_once_differentiable",  # create_graph
    "test_prehook_ordering",  # retains_grad_hooks
    "test_retain_grad",  # retains_grad_hooks
    "test_saved_variable_packing_unpacking_saved_original_with_hooks",  # create_graph
    "test_select_sum",  # create_graph, also needs graph breaks
    "test_will_engine_execute_node",  # retains_grad_hooks
    "test_backward_to_node",  # retains_grad_hooks NYI
    "test_anomaly_detect_nan",  # anomaly mode
    "test_custom_autograd_no_early_free",  # create_graph
    "test_custom_function_error",  # vjp
    "test_custom_function_save_for_forward",  # vjp
    "test_deep_reentrant",  # hangs with graph breaks
    "test_dont_materialize_grads",  # undefined grad
    "test_grad_mode_restored_reentrant",  # hangs with graph breaks
    "test_no_grad_copy",  # setting static member in lifted backward
    "test_no_grad_copy_sparse",  # setting static member in lifted backward
    "test_reentrant_priority",  # hangs with graph breaks
    "test_reentrant_with_callbacks_both_depths",  # hangs with graph breaks
    "test_reentrant_with_callbacks_depth_0",  # probably hangs with graph breaks
    "test_reentrant_with_callbacks_depth_1",  # probably hangs with graph breaks
    "test_save_output_nr",  # output_nr grad passed as None
    "test_setup_context_when_forward_has_default_args",  # autograd.Function with class methods
    "test_simple_reentrant",  # hangs with graph breaks
    "test_lobpcg",  # create_graph
    "test_grad_nonleaf_register_hook",  # IndexError: list index out of range (NB: x.grad = y where both x and y are input tensors)
    "test_backward_twice_without_saved_values",  # https://github.com/pytorch/pytorch/issues/129938
    # Category: Dynamo
    "test_accumulate_grad_tensor_reference",  # Out of bounds: frame_state_entry.stride[i] is None
    "test_custom_function_exception",  # torch.no_grad(), torch._dynamo.exc.Unsupported: missing: WITH_EXCEPT_START
    "test_to_sparse_backward",  # Out of bounds: frame_state_entry.stride[i] is None
    "test_autograd_simple_views_python",  # gradient is None
    "test_function_returns_undefined_tensor",  # gradient is None
    "test_naughty_autograd_function_stashing_ctx",  # bytecode issue
    "test_unrelated_inputs",  # gradient batching rule not implemented for aten::sym_size.int
    "test_custom_function_non_tensor_inputs_outputs",  # gradient batching rule not implemented for aten::sym_size.int
    "test_return_duplicate",  # gradient batching rule not implemented for aten::sym_size.int
    "test_return_duplicate_inplace",  # gradient batching rule not implemented for aten::sym_size.int
    "test_setitem",  # CopySlices accuracy error
    # Category: Inductor
    "test_input_buffer_accum",  # does not support sparse_grad=True: https://github.com/pytorch/pytorch/issues/120267
    "test_graph_save_on_cpu",  # does not support pin_memory: https://github.com/pytorch/pytorch/issues/134173
    # Category: FakeTensor
    "test_saving_variable_to_disk",  # torch.save should no-op and be recorded in the graph
    "test_wrapped_number_saved_tensors_hooks",  # Proxy tensor should carryover is_wrapped_number_ of its original
    "test_grad_batched_grad",  # torch._subclasses.fake_tensor.UnsupportedFakeTensorException: meta converter nyi
    "test_scalar_grad_mixed_device",  # Fake Tensors aren't propagating device properly for 0-dim grads
    # Category: Divergence from eager
    "test_invalid_gradients",  # can't give autograd error due to inaccurate output metadata of lifted backward
    "test_autograd_node_isinstance",  # backward ctx is a fake cls and not directly a Node instance
    # Uncategorized
}

if not HAS_CUDA:
    # Found Tesla M60 which is too old to be supported by the triton GPU compiler
    known_failing_tests.add("test_type_conversions")

test_autograd = load_test_module("test_autograd")
test_custom_ops = load_test_module("test_custom_ops")

TestAutogradWithCompiledAutograd = wrap_test_class(test_autograd.TestAutograd)
TestCustomOpWithCompiledAutograd = wrap_test_class(test_custom_ops.TestCustomOp)

if __name__ == "__main__":
    if HAS_CPU:
        run_tests(needs="filelock")<|MERGE_RESOLUTION|>--- conflicted
+++ resolved
@@ -2686,14 +2686,7 @@
 
         inp = torch.rand(10, 10, requires_grad=True)
         out = torch.utils.checkpoint.checkpoint(fn, inp, use_reentrant=True)
-<<<<<<< HEAD
-        with self.assertRaisesRegex(
-            RuntimeError,
-            r"\(e.g. reentrant checkpointing\), this is not supported yet\.",
-        ), torch._dynamo.compiled_autograd.enable(torch.compile):
-=======
         with torch._dynamo.compiled_autograd.enable(torch.compile):
->>>>>>> 9629835b
             out.backward()
 
 
