# Owner(s): ["module: inductor"]
# flake8: noqa: B950

import functools
import random
import string
import unittest
from collections import namedtuple
from contextlib import contextmanager
from typing import Callable, List, Optional, Tuple, Union
from unittest import expectedFailure, skip, skipUnless
from unittest.mock import patch

import torch
from torch._dynamo.testing import CompileCounterWithBackend, normalize_gm
from torch._inductor import metrics
from torch._inductor.test_case import TestCase as InductorTestCase
from torch._inductor.utils import run_and_get_code
from torch.nn.attention.experimental._paged_attention import PagedAttention
from torch.nn.attention.flex_attention import (
    _create_empty_block_mask,
    _DEFAULT_SPARSE_BLOCK_SIZE,
    _identity,
    _mask_mod_signature,
    _score_mod_signature,
    and_masks,
    BlockMask,
    create_block_mask,
    flex_attention,
    noop_mask,
    or_masks,
)
from torch.testing import FileCheck
from torch.testing._internal import common_utils
from torch.testing._internal.common_cuda import PLATFORM_SUPPORTS_BF16, TEST_MULTIGPU
from torch.testing._internal.common_device_type import (
    flex_attention_supported_platform as supported_platform,
)
from torch.testing._internal.common_utils import TEST_WITH_ROCM
from torch.utils._triton import has_triton


# Use this decorator only when hitting Triton bugs on H100
running_on_a100_only = skipUnless(
    torch.cuda.is_available()
    and has_triton()
    and torch.cuda.get_device_capability() == (8, 0),
    "Requires A100 and Triton",
)

Tolerances = namedtuple("Tolerances", ["atol", "rtol"])
torch.set_float32_matmul_precision("high")

index = torch.ops.aten.index
Tensor = torch.Tensor


@contextmanager
def temp_float32_matmul_precision(precision: str):
    """
    Temporarily set the float32 matmul precision and restore it after the context is exited.

    Args:
    precision (str): The precision to set ('highest', 'high', or 'medium').
    """
    original_precision = torch.get_float32_matmul_precision()
    try:
        torch.set_float32_matmul_precision(precision)
        yield
    finally:
        torch.set_float32_matmul_precision(original_precision)


def rmse(ref, res):
    """
    Calculate root mean squared error
    """
    return torch.sqrt(torch.mean(torch.square(ref - res)))


def create_attention(score_mod, block_mask, enable_gqa=False):
    return functools.partial(
        flex_attention,
        score_mod=score_mod,
        block_mask=block_mask,
        enable_gqa=enable_gqa,
    )


def create_block_mask_test(score_mod, query, key):
    block_mask = create_block_mask(
        score_mod,
        1,
        1,
        query.shape[-2],
        key.shape[-2],
        query.device,
    )
    return block_mask


test_dtypes = (
    [torch.float16, torch.bfloat16, torch.float32]
    if PLATFORM_SUPPORTS_BF16
    else [torch.float16, torch.float32]
)

test_dtypes_fast = [torch.float16]


# --------- Useful score mod functions for testing ---------
def _causal(
    score: Tensor,
    batch: Tensor,
    head: Tensor,
    token_q: Tensor,
    token_kv: Tensor,
) -> Tensor:
    return torch.where(token_q >= token_kv, score, float("-inf"))


def _rel_bias(
    score: Tensor,
    batch: Tensor,
    head: Tensor,
    token_q: Tensor,
    token_kv: Tensor,
) -> Tensor:
    return score + (token_q - token_kv)


def _rel_causal(
    score: Tensor,
    batch: Tensor,
    head: Tensor,
    token_q: Tensor,
    token_kv: Tensor,
) -> Tensor:
    return torch.where(token_q >= token_kv, score + (token_q - token_kv), float("-inf"))


def _generate_alibi_bias(num_heads: int):
    def _alibi_bias(
        score: Tensor,
        batch: Tensor,
        head: Tensor,
        token_q: Tensor,
        token_kv: Tensor,
    ) -> Tensor:
        scale = torch.exp2(-((head + 1) * 8.0 / num_heads))
        return score + (token_kv - token_q) * scale

    return _alibi_bias


def _inverse_causal(score, b, h, m, n):
    return torch.where(m <= n, score, float("-inf"))


def _times_two(score, b, h, m, n):
    """Joint graph needed for correctness"""
    return score * 2


def _squared(score, b, h, m, n):
    """Joint graph needed for correctness"""
    return score * score


def _head_offset(dtype: torch.dtype):
    """Captured Buffer"""
    head_offset = torch.rand(H, device="cuda", dtype=dtype)

    def score_mod(score, b, h, m, n):
        return score * head_offset[h]

    return score_mod


def _trig(score, b, h, m, n):
    """Joint graph needed for correctness"""
    return torch.sin(torch.cos(score)) + torch.tan(b)


def _trig2(score, b, h, m, n):
    """Branching joint graph"""
    cos_score = torch.cos(score)
    sin_score = torch.sin(score)
    z = cos_score * sin_score + torch.tan(b)
    return z


# --------- Useful mask mod functions for testing ---------
def _causal_mask(
    batch: Tensor,
    head: Tensor,
    token_q: Tensor,
    token_kv: Tensor,
) -> Tensor:
    return token_q >= token_kv


def _inverse_causal_mask(
    batch: Tensor,
    head: Tensor,
    token_q: Tensor,
    token_kv: Tensor,
) -> Tensor:
    return token_q <= token_kv


test_score_mods = [
    _identity,
    _times_two,
    _squared,
    _causal,
    _inverse_causal,
    _rel_bias,
    _rel_causal,
    _generate_alibi_bias(8),
]

test_score_mask_mod_map = {
    _identity: noop_mask,
    _times_two: noop_mask,
    _squared: noop_mask,
    _causal: _causal_mask,
    _inverse_causal: _inverse_causal_mask,
    _rel_bias: noop_mask,
    _rel_causal: _causal_mask,
    _generate_alibi_bias(8): noop_mask,
}

captured_buffers_map = {
    "_head_offset": _head_offset,
}

B = 4
H = 8
S = 2048
D = 64

test_Hq_Hkv = [
    (4, 2),
    (4, 1),
]

test_Bq_Bkv = [
    (3, 1),
    (4, 1),
    (5, 1),
]

test_block_size = [
    128,
    256,
    (128, 256),
    (256, 128),
]


def query_key_value_clones(
    query: torch.Tensor,
    key: torch.Tensor,
    value: torch.Tensor,
    dtype: torch.dtype = None,
):
    """Clones the query, key, and value tensors and moves them to the specified dtype."""
    if dtype is None:
        dtype = query.dtype
    query_ref = query.detach().clone().to(dtype).requires_grad_(query.requires_grad)
    key_ref = key.detach().clone().to(dtype).requires_grad_(key.requires_grad)
    value_ref = value.detach().clone().to(dtype).requires_grad_(value.requires_grad)
    return query_ref, key_ref, value_ref


def batch_reserve(paged_attention: PagedAttention, target_seq_len: Tensor):
    (B,) = target_seq_len.shape
    for b in range(B):
        paged_attention.reserve(
            torch.tensor(b),
            target_seq_len[b],
        )


class TestFlexAttention(InductorTestCase):
    def _check_equal(
        self,
        golden_out: torch.Tensor,
        ref_out: torch.Tensor,
        compiled_out: torch.Tensor,
        fudge_factor: float,
        tensor_name: Optional[str] = None,
    ):
        compiled_error = (golden_out - compiled_out).abs().mean()
        ref_error = (golden_out - ref_out).abs().mean()
        if torch.isnan(compiled_error).any() or torch.isnan(ref_error).any():
            self.assertTrue(False, "Output/Grad with NaN")
        if compiled_error > ref_error * fudge_factor:
            name = tensor_name if tensor_name is not None else ""
            msg = f"{name} Compiled error {compiled_error} is greater than ref error {ref_error} by more than {fudge_factor}X."
            self.assertTrue(False, msg)

    def _check_out(
        self,
        golden_out: torch.Tensor,
        ref_out: torch.Tensor,
        compiled_out: torch.Tensor,
        is_paged_attention: bool = False,
    ):
        dtype = ref_out.dtype
        with torch.no_grad():
            # Note, it seems like we really are less accurate than the float32
            # computation, likely due to the online softmax
            if dtype == torch.float32:
                fudge_factor = 10.0
                if is_paged_attention:
                    # paged attention is less accurate since it may reorder
                    # the blocks from block mask
                    fudge_factor = 20.0
            else:
                fudge_factor = 1.1

            # Checkout output
            self._check_equal(golden_out, ref_out, compiled_out, fudge_factor, "Out")

    def _check_out_and_grad(
        self,
        golden_out: torch.Tensor,
        ref_out: torch.Tensor,
        compiled_out: torch.Tensor,
        q_gold: torch.Tensor,
        q_ref: torch.Tensor,
        q: torch.Tensor,
        k_gold: torch.Tensor,
        k_ref: torch.Tensor,
        k: torch.Tensor,
        v_gold: torch.Tensor,
        v_ref: torch.Tensor,
        v: torch.Tensor,
    ):
        dtype = ref_out.dtype
        with torch.no_grad():
            # Note, it seems like we really are less accurate than the float32
            # computation, likely due to the online softmax
            if dtype == torch.float32:
                fudge_factor = 10.0
            else:
                fudge_factor = 1.1

            # Checkout output
            self._check_equal(golden_out, ref_out, compiled_out, fudge_factor, "Out")

            # Check gradients
            q_fudge_factor = 1.0 * fudge_factor
            self._check_equal(
                q_gold.grad, q_ref.grad, q.grad, q_fudge_factor, "Grad_Query"
            )
            k_fudge_factor = 1.0 * fudge_factor
            self._check_equal(
                k_gold.grad, k_ref.grad, k.grad, k_fudge_factor, "Grad_Key"
            )
            v_fudge_factor = 1.0 * fudge_factor
            self._check_equal(
                v_gold.grad, v_ref.grad, v.grad, v_fudge_factor, "Grad_Value"
            )

    def run_test(
        self,
        score_mod: _score_mod_signature,
        dtype: torch.dtype = torch.float16,
        Q_B: int = B,
        Q_H: int = H,
        Q_S: int = S,
        Q_D: int = D,
        KV_B: Optional[int] = None,
        KV_H: Optional[int] = None,
        KV_S: Optional[int] = None,
        V_D: Optional[int] = None,
        block_mask: Optional[BlockMask] = None,
    ):
        if KV_B is None:
            KV_B = Q_B
        if KV_H is None:
            KV_H = Q_H
        if KV_S is None:
            KV_S = Q_S
        if V_D is None:
            V_D = Q_D
        if TEST_WITH_ROCM and Q_H != KV_H:
            self.skipTest("enable_gqa=True is unsupported on ROCM, for now")
        q = torch.randn(
            (Q_B, Q_H, Q_S, Q_D), dtype=dtype, device="cuda", requires_grad=True
        )
        k = torch.randn(
            (KV_B, KV_H, KV_S, Q_D), dtype=dtype, device="cuda", requires_grad=True
        )
        v = torch.randn(
            (KV_B, KV_H, KV_S, V_D), dtype=dtype, device="cuda", requires_grad=True
        )
        q_ref, k_ref, v_ref = query_key_value_clones(q, k, v)
        q_gold, k_gold, v_gold = query_key_value_clones(q, k, v, torch.float64)
        sdpa_partial = create_attention(
            score_mod, block_mask, enable_gqa=(not Q_H == KV_H)
        )
        compiled_sdpa = torch.compile(sdpa_partial)
        golden_out = sdpa_partial(q_gold, k_gold, v_gold)
        ref_out = sdpa_partial(q_ref, k_ref, v_ref)
        compiled_out = compiled_sdpa(q, k, v)

        backward_grad = torch.randn((Q_B, Q_H, Q_S, V_D), dtype=dtype, device="cuda")

        golden_out.backward(backward_grad.to(torch.float64))
        ref_out.backward(backward_grad)
        compiled_out.backward(backward_grad)

        self._check_out_and_grad(
            golden_out,
            ref_out,
            compiled_out,
            q_gold,
            q_ref,
            q,
            k_gold,
            k_ref,
            k,
            v_gold,
            v_ref,
            v,
        )

    def preprocess_paged_attention(
        self,
        score_mod: Optional[Callable],
        q: Tensor,
        k: Tensor,
        v: Tensor,
        block_mask,
        dtype: torch.dtype = torch.float16,
        page_size: int = 128,
    ) -> Tuple[Tensor, Tensor, BlockMask, _score_mod_signature]:
        assert block_mask is not None, "Must provide block_mask"
        Q_B, Q_H, Q_S, _ = q.shape
        KV_B, KV_H, KV_S, QK_D = k.shape
        _, _, _, V_D = v.shape

        # test with different batch size
        max_batch_size = max(Q_B, KV_B) + 3

        n_pages = (KV_S + page_size - 1) // page_size * max_batch_size

        # allocate cache
        MAX_CACHED_SEQ_LEN = n_pages * page_size
        k_cache = torch.zeros(
            1,
            KV_H,
            MAX_CACHED_SEQ_LEN,
            QK_D,
            device="cuda",
            dtype=dtype,
        )
        v_cache = torch.zeros(
            1,
            KV_H,
            MAX_CACHED_SEQ_LEN,
            V_D,
            device="cuda",
            dtype=dtype,
        )

        # For testing purposes, we randomly initialize the page table, which maps
        # (batch_idx, logical_block_idx) to physical_block_idx. Specifically, PagedAttention
        # maintains a stack empty_pages of unused physical_block_idx. The `batch_reserve`
        # function grabs physical_block_idx from the top of empty_pages until there are enough
        # pages for each batch index (i.e., num pages for batch_idx >= target_seq_len[batch_idx]).
        # For example, at the first batch_reserve call, physical block indices (1,...,KV_S//4)
        # are allocated to batch index 0, and physical block indices
        # (KV_S//4+1, ..., KV_S//4 + KV_S//2) are allocated to batch index 1, etc.
        # Thus, kv tensors of batch index 1 will be scattered in the kv cache, simulating
        # a real use case of paged attention.
        paged_attention = PagedAttention(n_pages, page_size, max_batch_size)
        batch_reserve(
            paged_attention,
            torch.tensor([KV_S // 4, KV_S // 2, KV_S // 4, KV_S // 3], device="cuda"),
        )
        batch_reserve(
            paged_attention,
            torch.tensor([KV_S // 4, KV_S // 2, KV_S // 2, KV_S // 2], device="cuda"),
        )
        batch_reserve(
            paged_attention,
            torch.tensor([KV_S // 2, KV_S, KV_S // 2, KV_S], device="cuda"),
        )
        batch_reserve(
            paged_attention, torch.tensor([KV_S, KV_S, KV_S, KV_S], device="cuda")
        )

        # update cache with k and v
        input_pos = torch.arange(KV_S, device="cuda", dtype=torch.int32)
        batch_idx = torch.arange(KV_B, device="cuda", dtype=torch.int32)
        paged_attention.assign(batch_idx, input_pos, k, v, k_cache, v_cache)

        # convert block mask and score mod
        converted_block_mask = paged_attention.convert_logical_block_mask(block_mask)
        converted_score_mod = paged_attention.get_score_mod(score_mod)

        return k_cache, v_cache, converted_block_mask, converted_score_mod

    def run_paged_attention(
        self,
        score_mod: Optional[Callable],
        q: Tensor,
        k: Tensor,
        v: Tensor,
        dtype: torch.dtype = torch.float16,
        block_mask: Optional[BlockMask] = None,
    ) -> Tuple[Tensor, Tensor]:
        B, Q_H, Q_S, KV_H, KV_S = (
            q.shape[0],
            q.shape[1],
            q.shape[2],
            k.shape[1],
            k.shape[2],
        )

        if block_mask is None:
            block_mask = create_block_mask(noop_mask, B, 1, Q_S, KV_S)

        (
            k_cache,
            v_cache,
            converted_block_mask,
            converted_score_mod,
        ) = self.preprocess_paged_attention(
            score_mod, q, k, v, block_mask, dtype, block_mask.BLOCK_SIZE[1]
        )

        compiled_sdpa = torch.compile(flex_attention)

        # compute
        compiled_out, compiled_lse = compiled_sdpa(
            q,
            k_cache,
            v_cache,
            return_lse=True,
            block_mask=converted_block_mask,
            score_mod=converted_score_mod,
            enable_gqa=(not Q_H == KV_H),
        )
        return compiled_out, compiled_lse

    def run_test_with_paged_attention(
        self,
        score_mod: Optional[Callable] = _identity,
        dtype: torch.dtype = torch.float16,
        Q_B: int = B,
        Q_H: int = H,
        Q_S: int = S,
        QK_D: int = D,
        KV_B: int = B,
        KV_H: int = H,
        KV_S: int = S,
        V_D: int = D,
        block_mask: Optional[BlockMask] = None,
    ):
        if TEST_WITH_ROCM and Q_H != KV_H:
            self.skipTest("enable_gqa=True is unsupported on ROCM, for now")

        assert Q_H % KV_H == 0

        q = torch.randn(
            (Q_B, Q_H, Q_S, QK_D), dtype=dtype, device="cuda", requires_grad=False
        )
        k = torch.randn(
            (KV_B, KV_H, KV_S, QK_D), dtype=dtype, device="cuda", requires_grad=False
        )
        v = torch.randn(
            (KV_B, KV_H, KV_S, V_D), dtype=dtype, device="cuda", requires_grad=False
        )
        q_ref, k_ref, v_ref = query_key_value_clones(q, k, v)
        q_gold, k_gold, v_gold = query_key_value_clones(q, k, v, torch.float64)

        if block_mask is None:
            block_mask = create_block_mask(noop_mask, Q_B, 1, Q_S, KV_S)

        sdpa_partial = create_attention(
            score_mod, block_mask, enable_gqa=(not Q_H == KV_H)
        )
        golden_out, golden_lse = sdpa_partial(q_gold, k_gold, v_gold, return_lse=True)
        ref_out, ref_lse = sdpa_partial(q_ref, k_ref, v_ref, return_lse=True)

        compiled_out, compiled_lse = self.run_paged_attention(
            score_mod, q, k, v, dtype, block_mask
        )

        self._check_out(
            golden_out,
            ref_out,
            compiled_out,
            is_paged_attention=True,
        )
        self._check_out(
            golden_lse,
            ref_lse,
            compiled_lse,
            is_paged_attention=True,
        )

    def run_test_with_call(
        self,
        sdpa_call: Callable,
        dtype: torch.dtype = torch.float16,
        Q_B: int = B,
        Q_H: int = H,
        Q_S: int = S,
        Q_D: int = D,
        KV_B: int = B,
        KV_H: int = H,
        KV_S: int = S,
        V_D: int = D,
    ):
        q = torch.randn(
            (Q_B, Q_H, Q_S, Q_D), dtype=dtype, device="cuda", requires_grad=True
        )
        k = torch.randn(
            (KV_B, KV_H, KV_S, Q_D), dtype=dtype, device="cuda", requires_grad=True
        )
        v = torch.randn(
            (KV_B, KV_H, KV_S, V_D), dtype=dtype, device="cuda", requires_grad=True
        )
        q_ref, k_ref, v_ref = query_key_value_clones(q, k, v)
        q_gold, k_gold, v_gold = query_key_value_clones(q, k, v, torch.float64)
        compiled_sdpa = torch.compile(sdpa_call)
        golden_out = sdpa_call(q_gold, k_gold, v_gold)
        ref_out = sdpa_call(q_ref, k_ref, v_ref)
        compiled_out = compiled_sdpa(q, k, v)

        backward_grad = torch.randn((Q_B, Q_H, Q_S, V_D), dtype=dtype, device="cuda")

        golden_out.backward(backward_grad.to(torch.float64))
        ref_out.backward(backward_grad)
        compiled_out.backward(backward_grad)

        self._check_out_and_grad(
            golden_out,
            ref_out,
            compiled_out,
            q_gold,
            q_ref,
            q,
            k_gold,
            k_ref,
            k,
            v_gold,
            v_ref,
            v,
        )

    def run_dynamic_test(
        self,
        score_mask_mod: Tuple[Callable, Callable],
        dtype: torch.dtype = torch.float16,
        B: int = B,
        H: int = H,
        S: int = S,
        D: int = D,
    ):
        score_mod, mask_mod = score_mask_mod
        # If the seqlen becomes smaller than the seqlen of the previous batch,
        # we can still reuse the block_mask created from a larger seqlen.
        MAX_S = S
        block_mask = create_block_mask(mask_mod, 1, 1, MAX_S, MAX_S)
        sdpa_partial = create_attention(score_mod, block_mask=block_mask)
        # The first eager batch, shape (B, H, S, D)
        q1 = torch.randn((B, H, S, D), dtype=dtype, device="cuda", requires_grad=True)
        k1 = torch.randn((B, H, S, D), dtype=dtype, device="cuda", requires_grad=True)
        v1 = torch.randn((B, H, S, D), dtype=dtype, device="cuda", requires_grad=True)
        q1_ref, k1_ref, v1_ref = query_key_value_clones(q1, k1, v1)
        q1_gold, k1_gold, v1_gold = query_key_value_clones(q1, k1, v1, torch.float64)
        ref_out1 = sdpa_partial(q1_ref, k1_ref, v1_ref)
        golden_out1 = sdpa_partial(q1_gold, k1_gold, v1_gold)

        backward_grad1 = torch.randn((B, H, S, D), dtype=dtype, device="cuda")

        golden_out1.backward(backward_grad1.to(torch.float64))
        ref_out1.backward(backward_grad1)

        # The second eager batch, shape (B * 2, H, S / 2, D)
        B = int(B * 2)
        S = int(S / 2)
        q2 = torch.randn((B, H, S, D), dtype=dtype, device="cuda", requires_grad=True)
        k2 = torch.randn((B, H, S, D), dtype=dtype, device="cuda", requires_grad=True)
        v2 = torch.randn((B, H, S, D), dtype=dtype, device="cuda", requires_grad=True)
        q2_ref, k2_ref, v2_ref = query_key_value_clones(q2, k2, v2)
        q2_gold, k2_gold, v2_gold = query_key_value_clones(q2, k2, v2, torch.float64)
        ref_out2 = sdpa_partial(q2_ref, k2_ref, v2_ref)
        golden_out2 = sdpa_partial(q2_gold, k2_gold, v2_gold)

        backward_grad2 = torch.randn((B, H, S, D), dtype=dtype, device="cuda")

        golden_out2.backward(backward_grad2.to(torch.float64))
        ref_out2.backward(backward_grad2)

        # The third eager batch, shape (B * 2, H, S / 4, D)
        S = int(S / 2)
        q3 = torch.randn((B, H, S, D), dtype=dtype, device="cuda", requires_grad=True)
        k3 = torch.randn((B, H, S, D), dtype=dtype, device="cuda", requires_grad=True)
        v3 = torch.randn((B, H, S, D), dtype=dtype, device="cuda", requires_grad=True)
        q3_ref, k3_ref, v3_ref = query_key_value_clones(q3, k3, v3)
        q3_gold, k3_gold, v3_gold = query_key_value_clones(q3, k3, v3, torch.float64)
        ref_out3 = sdpa_partial(q3_ref, k3_ref, v3_ref)
        golden_out3 = sdpa_partial(q3_gold, k3_gold, v3_gold)

        backward_grad3 = torch.randn((B, H, S, D), dtype=dtype, device="cuda")

        golden_out3.backward(backward_grad3.to(torch.float64))
        ref_out3.backward(backward_grad3)

        # Need to clear dynamo counters, since flex attention eager mode also uses dynamo tracing.
        # We check dynamo counters["frames"]["ok"] to ensure there is no re-compilation.
        torch._dynamo.reset()
        # Compiling with dynamic shape in the first batch.
        compiled_sdpa = torch.compile(sdpa_partial, dynamic=True)
        compiled_out1 = compiled_sdpa(q1, k1, v1)
        compiled_out1.backward(backward_grad1)

        self._check_out_and_grad(
            golden_out1,
            ref_out1,
            compiled_out1,
            q1_gold,
            q1_ref,
            q1,
            k1_gold,
            k1_ref,
            k1,
            v1_gold,
            v1_ref,
            v1,
        )
        self.assertEqual(torch._dynamo.utils.counters["frames"]["ok"], 1)

        # Since current q_seqlen (MAX_S/2) is smaller than the seqlen from block_mask (MAX_S),
        # recompile to include the BlockMask._adjust part.
        compiled_out2 = compiled_sdpa(q2, k2, v2)
        compiled_out2.backward(backward_grad2)
        self._check_out_and_grad(
            golden_out2,
            ref_out2,
            compiled_out2,
            q2_gold,
            q2_ref,
            q2,
            k2_gold,
            k2_ref,
            k2,
            v2_gold,
            v2_ref,
            v2,
        )
        self.assertEqual(torch._dynamo.utils.counters["frames"]["ok"], 2)

        # No re-compilation, use the compiled dynamic shape version.
        # The current q_seqlen (MAX_S/4) is still smaller than the seqlen from block_mask (MAX_S),
        # we don't recompile since we can reuse the compiled graph, which already includes the BlockMask._adjust part.
        compiled_out3 = compiled_sdpa(q3, k3, v3)
        compiled_out3.backward(backward_grad3)
        self._check_out_and_grad(
            golden_out3,
            ref_out3,
            compiled_out3,
            q3_gold,
            q3_ref,
            q3,
            k3_gold,
            k3_ref,
            k3,
            v3_gold,
            v3_ref,
            v3,
        )
        self.assertEqual(torch._dynamo.utils.counters["frames"]["ok"], 2)

        # The forth iteration, shape (B * 2, H, S * 2, D)
        # Since seqlen is larger than the seqlen in block_mask, throw errors.
        S = int(S * 8)
        q3 = torch.randn((B, H, S, D), dtype=dtype, device="cuda", requires_grad=True)
        k3 = torch.randn((B, H, S, D), dtype=dtype, device="cuda", requires_grad=True)
        v3 = torch.randn((B, H, S, D), dtype=dtype, device="cuda", requires_grad=True)
        with self.assertRaisesRegex(
            torch._dynamo.exc.BackendCompilerFailed, "Q seqlen must be smaller than"
        ):
            compiled_sdpa(q3, k3, v3)

    def run_automatic_dynamic_test(
        self,
        score_mod: Callable,
        dtype: torch.dtype = torch.float16,
        B: int = B,
        H: int = H,
        S: int = S,
        D: int = D,
    ):
        MAX_S = S
        block_mask = create_block_mask(noop_mask, 1, 1, MAX_S, MAX_S)
        sdpa_partial = create_attention(score_mod, block_mask=block_mask)
        # The first eager batch, shape (B, H, S, D)
        q1 = torch.randn((B, H, S, D), dtype=dtype, device="cuda")
        k1 = torch.randn((B, H, S, D), dtype=dtype, device="cuda")
        v1 = torch.randn((B, H, S, D), dtype=dtype, device="cuda")
        golden_out1 = sdpa_partial(
            q1.to(torch.float64), k1.to(torch.float64), v1.to(torch.float64)
        )
        ref_out1 = sdpa_partial(q1, k1, v1)

        # The second eager batch, shape (B * 2, H, S / 2, D)
        B = int(B * 2)
        S = int(S / 2)
        q2 = torch.randn((B, H, S, D), dtype=dtype, device="cuda")
        k2 = torch.randn((B, H, S, D), dtype=dtype, device="cuda")
        v2 = torch.randn((B, H, S, D), dtype=dtype, device="cuda")
        golden_out2 = sdpa_partial(
            q2.to(torch.float64), k2.to(torch.float64), v2.to(torch.float64)
        )
        ref_out2 = sdpa_partial(q2, k2, v2)

        # The third eager batch, shape (B * 4, H, S / 4, D)
        B = int(B * 2)
        S = int(S / 2)
        q3 = torch.randn((B, H, S, D), dtype=dtype, device="cuda")
        k3 = torch.randn((B, H, S, D), dtype=dtype, device="cuda")
        v3 = torch.randn((B, H, S, D), dtype=dtype, device="cuda")
        golden_out3 = sdpa_partial(
            q3.to(torch.float64), k3.to(torch.float64), v3.to(torch.float64)
        )
        ref_out3 = sdpa_partial(q3, k3, v3)

        # Need to clear dynamo counters, since flex attention eager mode also uses dynamo tracing.
        # We check dynamo counters["frames"]["ok"] to ensure:
        # 1, the first batch is compiled with static shape
        # 2, the second batch is compiled with dynamic shape
        # 3, no re-compilation in the third batch
        torch._dynamo.reset()

        # Note, it seems like we really are less accurate than the float32
        # computation, likely due to the online softmax
        if dtype == torch.float32:
            fudge_factor = 10.0
        else:
            fudge_factor = 1.1

        # The first batch.
        compiled_sdpa = torch.compile(sdpa_partial)
        compiled_out1 = compiled_sdpa(q1, k1, v1)
        self._check_equal(golden_out1, ref_out1, compiled_out1, fudge_factor)
        self.assertEqual(torch._dynamo.utils.counters["frames"]["ok"], 1)

        # The second batch (automatic dynamic).
        compiled_out2 = compiled_sdpa(q2, k2, v2)
        self._check_equal(golden_out2, ref_out2, compiled_out2, fudge_factor)
        self.assertEqual(torch._dynamo.utils.counters["frames"]["ok"], 2)

        # The third batch (no re-compilation).
        compiled_out3 = compiled_sdpa(q3, k3, v3)
        self._check_equal(golden_out3, ref_out3, compiled_out3, fudge_factor)
        self.assertEqual(torch._dynamo.utils.counters["frames"]["ok"], 2)

    @supported_platform
    @common_utils.parametrize("dtype", test_dtypes)
    @common_utils.parametrize("score_mod", test_score_mods)
    def test_builtin_score_mods(self, dtype: torch.dtype, score_mod: Callable):
        self.run_test(score_mod, dtype)
        self.run_test_with_paged_attention(score_mod, dtype)

    @running_on_a100_only
    @common_utils.parametrize("dtype", test_dtypes_fast)
    @common_utils.parametrize("score_mod", test_score_mods)
    def test_builtin_score_mods_seqlen_lt_default_sparse_block_size(
        self, dtype: torch.dtype, score_mod: Callable
    ):
        # _DEFAULT_SPARSE_BLOCK_SIZE is 128
        attention = functools.partial(
            flex_attention,
            score_mod=score_mod,
            kernel_options={"FORCE_USE_FLEX_ATTENTION": True},
        )
        self.run_test_with_call(attention, dtype, B, H, 64, D, B, H, 64, D)

    @running_on_a100_only
    @common_utils.parametrize("dtype", test_dtypes_fast)
    @common_utils.parametrize("score_mod", test_score_mods)
    def test_builtin_score_mods_seqlen_lt_custom_sparse_block_size(
        self, dtype: torch.dtype, score_mod: Callable
    ):
        def causal_mask(b, h, q, kv):
            return q >= kv

        block_mask = create_block_mask(causal_mask, 1, 1, 64, 64, BLOCK_SIZE=256)
        attention = functools.partial(
            flex_attention,
            score_mod=score_mod,
            block_mask=block_mask,
            kernel_options={"FORCE_USE_FLEX_ATTENTION": True},
        )
        self.run_test_with_call(attention, dtype, B, H, 64, D, B, H, 64, D)

    @supported_platform
    @common_utils.parametrize("dtype", test_dtypes_fast)
    @common_utils.parametrize("score_mask_mod", test_score_mask_mod_map.items())
    def test_builtin_score_mods_dynamic(
        self, dtype: torch.dtype, score_mask_mod: Tuple[Callable, Callable]
    ):
        if score_mask_mod[0].__name__ == "_alibi_bias":
            # TODO
            self.skipTest(
                "Alibi bias broken with dynamic shapes since we don't support capturing dynamic shapes"
            )
        self.run_dynamic_test(score_mask_mod, dtype)

    @supported_platform
    @common_utils.parametrize("dtype", test_dtypes_fast)
    @common_utils.parametrize("score_mod", test_score_mods)
    def test_builtin_score_mods_automatic_dynamic(
        self, dtype: torch.dtype, score_mod: Callable
    ):
        self.run_automatic_dynamic_test(score_mod, dtype)

    @supported_platform
    @common_utils.parametrize("dtype", test_dtypes_fast)
    @common_utils.parametrize("score_mod", test_score_mods)
    def test_builtin_score_mods_different_seqlen(
        self, dtype: torch.dtype, score_mod: Callable
    ):
        inputs = (
            score_mod,
            dtype,
            B,
            H,
            S // 2,  # Seqlen of Q is different from seqlen of K/V
            D,
            B,
            H,
            S,
            D,
        )
        self.run_test(*inputs)
        self.run_test_with_paged_attention(*inputs)

    @supported_platform
    @common_utils.parametrize("dtype", test_dtypes)
    @common_utils.parametrize("score_mod", test_score_mods)
    @common_utils.parametrize("BLOCK_SIZE", test_block_size)
    def test_builtin_score_mods_different_block_size(
        self,
        dtype: torch.dtype,
        score_mod: Callable,
        BLOCK_SIZE: Union[int, Tuple[int, int]],
    ):
        block_mask = create_block_mask(noop_mask, B, H, S, S, BLOCK_SIZE=BLOCK_SIZE)
        self.run_test(score_mod, dtype, block_mask=block_mask)
        self.run_test_with_paged_attention(score_mod, dtype, block_mask=block_mask)

    @supported_platform
    @common_utils.parametrize("dtype", test_dtypes_fast)
    @common_utils.parametrize("batch_dims", test_Bq_Bkv)
    @common_utils.parametrize("head_dims", test_Hq_Hkv)
    @common_utils.parametrize("score_mod", test_score_mods)
    def test_kv_batch_broadcast(
        self,
        dtype: torch.dtype,
        batch_dims: Tuple[int, int],
        head_dims: Tuple[int, int],
        score_mod: Callable,
    ):
        Hq, Hkv = head_dims
        assert Hq % Hkv == 0

        Bq, Bkv = batch_dims
        assert Bq > 1 and Bkv == 1

        block_mask = create_block_mask(noop_mask, Bq, 1, S, S)

        self.run_test(
            score_mod,
            dtype,
            Bq,
            Hq,
            S,
            D,
            Bkv,
            Hkv,
            S,
            D,
            block_mask,
        )

    @supported_platform
    @common_utils.parametrize("dtype", test_dtypes_fast)
    @common_utils.parametrize("batch_dims", test_Bq_Bkv)
    @common_utils.parametrize("head_dims", test_Hq_Hkv)
    @common_utils.parametrize("score_mod", test_score_mods)
    def test_kv_batch_broadcast_causal_mask(
        self,
        dtype: torch.dtype,
        batch_dims: Tuple[int, int],
        head_dims: Tuple[int, int],
        score_mod: Callable,
    ):
        Hq, Hkv = head_dims
        assert Hq % Hkv == 0

        Bq, Bkv = batch_dims
        assert Bq > 1 and Bkv == 1

        def mask_mod(b, h, q, kv):
            return q >= kv

        block_mask = create_block_mask(mask_mod, Bq, 1, S, S)
        attention = functools.partial(
            flex_attention, block_mask=block_mask, enable_gqa=(not Hq == Hkv)
        )

        self.run_test_with_call(
            attention,
            torch.float16,
            Bq,
            Hq,
            S,
            D,
            Bkv,
            Hkv,
            S,
            D,
        )

    @supported_platform
    @common_utils.parametrize("dtype", test_dtypes_fast)
    @common_utils.parametrize("score_mod", test_score_mods)
    def test_GQA(self, dtype: torch.dtype, score_mod: Callable):
        inputs = (
            score_mod,
            dtype,
            B,
            H * 4,  # Hq = 4*Hkv.
            S // 8,
            D,
            B,
            H,
            S,
            D,
        )
        self.run_test(*inputs)
        self.run_test_with_paged_attention(*inputs)

    test_strides = [
        ((H * S * D, S * D, D, 1), 997),  # offset
        ((H * D, D, B * H * D, 1), 499),  # transposed dimensions
        ((H * S * D, D, H * D, 1), 0),  # heads/sequence transposed
        (
            (S * (D + 1), B * S * (D + 1), (D + 1), 1),
            293,
        ),  # additional buffer on one dim
        (
            (1, D, (B + 1) * (H + 1) * D, 1),
            97,
        ),  # additional buffer on multiple dim + shared dimension
    ]

    @supported_platform
    @common_utils.parametrize("dtype", test_dtypes_fast)
    @common_utils.parametrize(
        "q_s", test_strides[:2]
    )  # TODO: fix layout for query braodcasting
    @common_utils.parametrize(
        "k_s,v_s",
        [
            (test_strides[0], test_strides[0]),
            (test_strides[0], test_strides[1]),
            (test_strides[2], test_strides[3]),
            (test_strides[3], test_strides[1]),
            # (test_strides[2], test_strides[4]), # TODO: Doesn't work for
            # broadcasting reasons i think
        ],
    )
    @common_utils.parametrize("do_s", test_strides[:3])
    def test_strided_inputs(self, dtype: torch.dtype, q_s, k_s, v_s, do_s):
        q1 = torch.randn((B * H * S * D * 2), dtype=dtype, device="cuda")
        k1 = torch.randn((B * H * S * D * 2), dtype=dtype, device="cuda")
        v1 = torch.randn((B * H * S * D * 2), dtype=dtype, device="cuda")
        do1 = torch.randn((B * H * S * D * 2), dtype=dtype, device="cuda")

        q_shape = (B, H, S // 2, D)
        k_shape = (B, H, S, D)
        v_shape = (B, H, S, D)
        do_shape = (B, H, S // 2, D)

        def coerce_to_strides(val, shape, strides):
            strides, offset = strides
            val_max = [x * (y - 1) for x, y in zip(strides, shape)]
            assert sum(val_max) + offset < B * H * S * D * 2
            assert strides[-1] == 1
            return torch.as_strided(val, shape, strides, offset).requires_grad_(True)

        q = coerce_to_strides(q1, q_shape, q_s)
        k = coerce_to_strides(k1, k_shape, k_s)
        v = coerce_to_strides(v1, v_shape, v_s)
        do = coerce_to_strides(do1, do_shape, do_s)

        block_mask = _create_empty_block_mask(q, k)
        score_mod = _generate_alibi_bias(8)
        sdpa_partial = create_attention(score_mod=score_mod, block_mask=block_mask)
        compiled_sdpa = torch.compile(sdpa_partial)
        ref_out = sdpa_partial(q, k, v)
        compiled_out = compiled_sdpa(q, k, v)

        tolerance = Tolerances(atol=2e-1, rtol=2e-1)
        torch.testing.assert_close(
            ref_out, compiled_out, atol=tolerance.atol, rtol=tolerance.rtol
        )
        ref_out.backward(do)
        ref_grads = [q.grad, k.grad, v.grad]
        q.grad = None
        k.grad = None
        v.grad = None

        compiled_out.backward(do)
        compiled_grads = [q.grad, k.grad, v.grad]
        q.grad = None
        k.grad = None
        v.grad = None
        torch.testing.assert_close(
            compiled_grads[0], ref_grads[0], atol=tolerance.atol, rtol=tolerance.rtol
        )
        torch.testing.assert_close(
            compiled_grads[1], ref_grads[1], atol=tolerance.atol, rtol=tolerance.rtol
        )
        torch.testing.assert_close(
            compiled_grads[2], ref_grads[2], atol=tolerance.atol, rtol=tolerance.rtol
        )

        # test paged attention which does not support backward
        q.requires_grad, k.requires_grad, v.requires_grad = False, False, False
        paged_compiled_out, _ = self.run_paged_attention(score_mod, q, k, v, dtype)
        torch.testing.assert_close(
            ref_out, paged_compiled_out, atol=tolerance.atol, rtol=tolerance.rtol
        )

    @supported_platform
    def test_doc_mask_sparse(self):
        document_id = torch.zeros(S, dtype=torch.int, device="cuda")
        for i in range(0, S, 256):
            document_id[i : i + 256] = i // 256

        def document_masking_causal(score, b, h, q_idx, kv_idx):
            causal_mask = q_idx >= kv_idx
            document_mask = document_id[q_idx] == document_id[kv_idx]
            return torch.where(causal_mask & document_mask, score, -float("inf"))

        self.run_test(document_masking_causal, torch.float16)
        self.run_test_with_paged_attention(document_masking_causal, torch.float16)

    @supported_platform
    def test_index_multiple(self):
        bias = torch.randn(B, S, device="cuda")

        def index_multiple(score, b, h, q_idx, kv_idx):
            return score + bias[b][q_idx]

        self.run_test(index_multiple, torch.float16)
        self.run_test_with_paged_attention(index_multiple, torch.float16)

    @supported_platform
    def test_index_weird1(self):
        bias = torch.randn(4, B, H, S, device="cuda")

        def index_weird1(score, b, h, q_idx, kv_idx):
            return score + bias[0][b, h][q_idx]

        self.run_test(index_weird1, torch.float16)
        self.run_test_with_paged_attention(index_weird1, torch.float16)

    @supported_platform
    def test_index_weird2(self):
        bias = torch.randn(B, H, 4, S, device="cuda")
        which_bias = torch.tensor(0, device="cuda")

        def index_weird2(score, b, h, q_idx, kv_idx):
            return score + bias[b][h][which_bias, q_idx]

        self.run_test(index_weird2, torch.float16)
        self.run_test_with_paged_attention(index_weird2, torch.float16)

    @supported_platform
    @common_utils.parametrize("dtype", test_dtypes)
    def test_skip_odd_keys(self, dtype: torch.dtype):
        def score_mod(score, b, h, q, kv):
            return torch.where(kv % 2 == 0, score, float("-inf"))

        self.run_test(score_mod, dtype)
        self.run_test_with_paged_attention(score_mod, dtype)

    @supported_platform
    @common_utils.parametrize("dtype", test_dtypes)
    def test_function_composition(self, dtype: torch.dtype):
        def score_mod_1(score, b, h, m, n):
            return score + (m - n)

        def score_mod_2(score, b, h, m, n):
            return torch.where(m <= n, score, float("-inf"))

        def composed_score_mod(score, b, h, m, n):
            return score_mod_2(score_mod_1(score, b, h, m, n), b, h, m, n)

        self.run_test(composed_score_mod, dtype)
        self.run_test_with_paged_attention(composed_score_mod, dtype)

    @supported_platform
    @expectedFailure  # TODO: Remove this after supporting compiled flex attention with training bias
    @common_utils.parametrize("dtype", test_dtypes)
    def test_captured_buffers_req_grad(self, dtype: torch.dtype):
        head_offset = torch.rand(8, device="cuda", dtype=dtype, requires_grad=True)

        def score_mod(score, b, h, m, n):
            return score + head_offset[h]

        self.run_test(score_mod, dtype, 4, 8, 128, 128)
        self.run_test_with_paged_attention(score_mod, dtype, 4, 8, 128, 128)

    @supported_platform
    @common_utils.parametrize("dtype", test_dtypes)
    def test_captured_buffers_all_dims(self, dtype: torch.dtype):
        head_scale = torch.randn(H, device="cuda")
        batch_scale = torch.randn(B, device="cuda")
        tok_scale = torch.randn(S, device="cuda")

        def all_bias(score, batch, head, token_q, token_kv):
            score = score + tok_scale[token_q]
            score = score + batch_scale[batch]
            score = score + head_scale[head]
            return score

        self.run_test(all_bias, dtype)
        self.run_test_with_paged_attention(all_bias, dtype)

    @supported_platform
    @common_utils.parametrize("dtype", test_dtypes_fast)
    def test_seq_masking(self, dtype):
        seq_idx = torch.zeros(S, device="cuda", dtype=torch.bool)
        seq_idx[S // 2 :] = 1

        def seq_mask_mod(score, b, h, q, kv):
            return torch.where(seq_idx[q] == seq_idx[kv], score, float("-inf"))

        self.run_test(seq_mask_mod, dtype)
        self.run_test_with_paged_attention(seq_mask_mod, dtype)

    @supported_platform
    @common_utils.parametrize("dtype", test_dtypes_fast)
    def test_load_from_bias_seq_only(self, dtype):
        bias = torch.randn(S, S, device="cuda", dtype=dtype)

        def bias_mod(score, b, h, q, kv):
            return score + bias[q, kv]

        self.run_test(bias_mod, dtype)
        self.run_test_with_paged_attention(bias_mod, dtype)

    @supported_platform
    @common_utils.parametrize("dtype", test_dtypes_fast)
    def test_load_from_bias_seq_batch(self, dtype):
        bias = torch.randn(B, S, S, device="cuda", dtype=dtype)

        def bias_mod(score, b, h, q, kv):
            return score + bias[b, q, kv]

        self.run_test(bias_mod, dtype)
        self.run_test_with_paged_attention(bias_mod, dtype)

    @supported_platform
    def test_load_from_view_buffer(self):
        dtype = torch.float16
        device = "cuda"
        W = 8

        class SimpleAttention(torch.nn.Module):
            def __init__(self):
                super().__init__()
                self.rel_pos_h = torch.randn(2 * H - 1, D, device=device, dtype=dtype)

            def forward(self, q, k, v):
                q = q.view(B * H, H * W, -1)
                score_mod = self.generate_score_mod(q)
                q = q.view(B, H, H * W, -1)
                return flex_attention(q, k, v, score_mod=score_mod)

            def generate_score_mod(self, q):
                rel_h = self.add_decomposed_rel_pos(q)
                rel_h = rel_h.view(
                    B, H, rel_h.size(1), rel_h.size(2), rel_h.size(3)
                ).squeeze(-1)

                def score_mod(score, batch, head, q_idx, k_idx):
                    h_idx = k_idx // W
                    return score + rel_h[batch, head, q_idx, h_idx]

                return score_mod

            @torch.no_grad()
            def add_decomposed_rel_pos(self, q):
                q_coords = torch.arange(H, device=self.rel_pos_h.device)[:, None]
                k_coords = torch.arange(H, device=self.rel_pos_h.device)[None, :]
                relative_coords = (q_coords - k_coords) + (H - 1)
                Rh = self.rel_pos_h[relative_coords.long()]
                r_q = q.reshape(B * H, H, W, D)
                rel_h = torch.einsum("bhwc,hkc->bhwk", r_q, Rh)
                return rel_h.reshape(B * H, H * W, H, 1)

        m = SimpleAttention().to(device).eval()
        m = torch.compile(m, mode="max-autotune", fullgraph=True)
        q = torch.randn(B, H, H * W, D, device=device, dtype=dtype, requires_grad=True)
        k = torch.randn(B, H, H * W, D, device=device, dtype=dtype, requires_grad=True)
        v = torch.randn(B, H, H * W, D, device=device, dtype=dtype, requires_grad=True)
        out = m(q, k, v)
        out.sum().backward()

    @supported_platform
    @common_utils.parametrize("dtype", test_dtypes_fast)
    def test_load_from_bias_head_seq_batch(self, dtype):
        bias = torch.randn(B, H, S, S, device="cuda", dtype=dtype)

        def bias_mod(score, b, h, q, kv):
            return score + bias[b, h, q, kv]

        self.run_test(bias_mod, dtype)
        self.run_test_with_paged_attention(bias_mod, dtype)

    @supported_platform
    @common_utils.parametrize("dtype", test_dtypes_fast)
    def test_load_rel_bias(self, dtype):
        rel_bias = torch.randn(2 * S, device="cuda", dtype=dtype)

        def bias_mod(score, b, h, q, kv):
            return score + rel_bias[(q - kv) + S]

        self.run_test(bias_mod, dtype)
        self.run_test_with_paged_attention(bias_mod, dtype)

    @supported_platform
    @common_utils.parametrize("dtype", test_dtypes_fast)
    def test_dependent_causal_bidirectional(self, dtype):
        num_bidirectional = torch.randint(0, S, (B,), device="cuda", dtype=torch.int32)

        def bias_mod(score, b, h, q, kv):
            causal_attention = q >= kv
            cur_num_bidirectional = num_bidirectional[b]
            bidirectional_attention_on_video = (q <= cur_num_bidirectional) & (
                kv <= cur_num_bidirectional
            )
            return torch.where(
                bidirectional_attention_on_video | causal_attention,
                score,
                -float("inf"),
            )

        self.run_test(bias_mod, dtype)
        self.run_test_with_paged_attention(bias_mod, dtype)

    @supported_platform
    @common_utils.parametrize("dtype", test_dtypes_fast)
    def test_natten_2d(self, dtype):
        H = 32
        W = S // H
        WINDOW = 3
        assert W * H == S

        def get_x_y(idx):
            # This should be a floor divide, but we don't support that properly
            return idx / W, idx % W

        def natten_mask(score, b, h, q, kv):
            q_x, q_y = get_x_y(q)
            kv_x, kv_y = get_x_y(kv)
            return torch.where(
                ((q_x - kv_x).abs() <= WINDOW) | ((q_y - kv_y).abs() <= WINDOW),
                score,
                float("-inf"),
            )

        self.run_test(natten_mask, dtype)
        self.run_test_with_paged_attention(natten_mask, dtype)

    @supported_platform
    @common_utils.parametrize("dtype", test_dtypes_fast)
    def test_subgraph_respect_decompostion(self, dtype):
        from torch._decomp import core_aten_decompositions
        from torch.fx.experimental.proxy_tensor import make_fx

        def score_mod_func(score, b, h, q, kv):
            return score - q // (1 + kv)

        make_tensor = functools.partial(
            torch.randn,
            (2, 2, 128, 4),
            device="cuda",
            dtype=torch.float64,
            requires_grad=True,
        )
        query, key, value = make_tensor(), make_tensor(), make_tensor()
        # floor_div is not decomposed in decompostion_table is empty
        attention = functools.partial(flex_attention, score_mod=score_mod_func)
        gm = make_fx(attention, decomposition_table={})(query, key, value)
        self.assertExpectedInline(
            gm.sdpa_score0.code.strip(),
            """\
def forward(self, arg0_1, arg1_1, arg2_1, arg3_1, arg4_1):
    add = torch.ops.aten.add.Tensor(arg4_1, 1);  arg4_1 = None
    floor_divide = torch.ops.aten.floor_divide.default(arg3_1, add);  arg3_1 = add = None
    sub = torch.ops.aten.sub.Tensor(arg0_1, floor_divide);  arg0_1 = floor_divide = None
    return sub""",
        )

        # floor_div is decomposed for core_aten_decompositions
        gm = make_fx(attention, decomposition_table=core_aten_decompositions())(
            query, key, value
        )
        self.assertExpectedInline(
            gm.sdpa_score0.code.strip(),
            """\
def forward(self, arg0_1, arg1_1, arg2_1, arg3_1, arg4_1):
    add = torch.ops.aten.add.Tensor(arg4_1, 1);  arg4_1 = None
    div = torch.ops.aten.div.Tensor_mode(arg3_1, add, rounding_mode = 'floor');  arg3_1 = add = None
    sub = torch.ops.aten.sub.Tensor(arg0_1, div);  arg0_1 = div = None
    return sub""",
        )

    @supported_platform
    @common_utils.parametrize("dtype", test_dtypes_fast)
    def test_silu_on_score(self, dtype):
        def silu_score(score, b, h, q, kv):
            return torch.nn.functional.silu(score)

        self.run_test(silu_score, dtype)
        self.run_test_with_paged_attention(silu_score, dtype)

    @supported_platform
    @common_utils.parametrize("dtype", test_dtypes_fast)
    def test_padded_dense_causal(self, dtype):
        seq_len = torch.arange(B, device="cuda", dtype=torch.int32) + 1

        def create_padded_dense_wrapper(orig_score_mod):
            def njt_score_mod(qk, b, h, q, kv):
                return torch.where(
                    qk <= seq_len[b], orig_score_mod(qk, b, h, q, kv), -float("inf")
                )

            return njt_score_mod

        causal_njt = create_padded_dense_wrapper(_causal)

        self.run_test(causal_njt, dtype)

    @supported_platform
    @common_utils.parametrize("dtype", test_dtypes_fast)
    def test_captured_scale(self, dtype):
        scale = torch.ones((), device="cuda", dtype=torch.int32)

        def score_mod_scale(qk, b, h, q, kv):
            return qk + scale

        self.run_test(score_mod_scale, dtype)
        self.run_test_with_paged_attention(score_mod_scale, dtype)

    @supported_platform
    @common_utils.parametrize("dtype", test_dtypes_fast)
    def test_recompile_changed_score_mod(self, dtype):
        scale = torch.ones((), device="cuda", dtype=torch.int32)
        ADD = True

        def score_mod_scale(qk, b, h, q, kv):
            if ADD:
                return qk + scale
            else:
                return qk * scale

        self.run_test(score_mod_scale, dtype)
        self.run_test_with_paged_attention(score_mod_scale, dtype)

        ADD = False
        self.run_test(score_mod_scale, dtype)
        self.run_test_with_paged_attention(score_mod_scale, dtype)

    @supported_platform
    @expectedFailure  # If we capture a tensor then we can perform a reduction on it, and that shouldn't be allowed
    @common_utils.parametrize("dtype", test_dtypes_fast)
    def test_captured_reduction(self, dtype):
        scale = torch.randn((B, 8), device="cuda")

        def score_mod_scale(qk, b, h, q, kv):
            return qk + scale[b].sum(dim=-1)

        self.run_test(score_mod_scale, dtype)

    @supported_platform
    def test_multiple_score_mod_calls(self):
        query = torch.randn((1, 8, 1024, 64), dtype=torch.float32, device="cuda")
        keys = [
            torch.randn((1, 8, 1024, 64), dtype=torch.float32, device="cuda")
            for _ in range(2)
        ]
        values = [
            torch.randn((1, 8, 1024, 64), dtype=torch.float32, device="cuda")
            for _ in range(2)
        ]

        def scoremod_1(qk, b, h, q, kv):
            return qk + (q - kv)

        def scoremod_2(qk, b, h, q, kv):
            return torch.where(q >= kv, qk, -float("inf"))

        def f(q, k1, k2, v1, v2):
            q2 = flex_attention(q, k1, v1, score_mod=scoremod_1)
            return flex_attention(q2, k2, v2, score_mod=scoremod_2)

        out = f(query, *keys, *values)
        out2 = torch.compile(f)(query, *keys, *values)
        tolerance = Tolerances(atol=2e-1, rtol=2e-1)
        torch.testing.assert_close(out, out2, atol=tolerance.atol, rtol=tolerance.rtol)

    @supported_platform
    def test_multiple_mask_calls(self):
        # Create inputs
        query = torch.randn(
            (1, 4, 512, 64), dtype=torch.float32, device="cuda", requires_grad=True
        )
        key = torch.randn(
            (1, 4, 512, 64), dtype=torch.float32, device="cuda", requires_grad=True
        )
        value = torch.randn(
            (1, 4, 512, 64), dtype=torch.float32, device="cuda", requires_grad=True
        )

        window_size = 32

        def causal_mask(b, h, q_idx, kv_idx):
            return q_idx >= kv_idx

        def causal_mask_slidewindow_mod(b, h, q_idx, kv_idx):
            return (q_idx >= kv_idx) & (q_idx <= kv_idx + window_size)

        mask1 = create_block_mask(causal_mask, 1, None, 512, 512, _compile=False)
        mask2 = create_block_mask(
            causal_mask_slidewindow_mod, 1, None, 512, 512, _compile=False
        )

        def f(q, k, v):
            out1 = flex_attention(q, k, v, block_mask=mask1)
            out2 = flex_attention(q, k, v, block_mask=mask2)
            return out1 + out2

        f_compiled = torch.compile(f, fullgraph=True)

        out = f(query, key, value)
        out_compiled = f_compiled(query, key, value)

        grads = torch.autograd.grad((out,), (query, key, value), torch.ones_like(out))
        grads_compile = torch.autograd.grad(
            (out_compiled,), (query, key, value), torch.ones_like(out_compiled)
        )

        for grad, grad_compiled in zip(grads, grads_compile):
            torch.testing.assert_close(grad, grad_compiled, atol=3e-2, rtol=3e-2)

    @supported_platform
    def test_multiple_score_mod_calls2(self):
        query = torch.randn((1, 8, 1024, 64), dtype=torch.float32, device="cuda")
        keys = [
            torch.randn((1, 8, 1024, 64), dtype=torch.float32, device="cuda")
            for _ in range(3)
        ]
        values = [
            torch.randn((1, 8, 1024, 64), dtype=torch.float32, device="cuda")
            for _ in range(3)
        ]

        def scoremod_1(qk, b, h, q, kv):
            return qk + (q - kv)

        def scoremod_2(qk, b, h, q, kv):
            return torch.where(q >= kv, qk, -float("inf"))

        attention1 = functools.partial(flex_attention, score_mod=scoremod_1)

        def f(q, k1, k2, k3, v1, v2, v3):
            q2 = attention1(q, k1, v1)
            q3 = flex_attention(q2, k2, v2, score_mod=scoremod_2)
            return flex_attention(q3, k3, v3, score_mod=scoremod_1)

        out = f(query, *keys, *values)
        out2 = torch.compile(f)(query, *keys, *values)
        self.assertTrue((out - out2).abs().mean() < 1e-2)

    @supported_platform
    def test_multiple_score_mod_calls_paged_attention(self):
        query = torch.randn((1, 8, 1024, 64), dtype=torch.float32, device="cuda")
        keys = [
            torch.randn((1, 8, 1024, 64), dtype=torch.float32, device="cuda")
            for _ in range(2)
        ]
        values = [
            torch.randn((1, 8, 1024, 64), dtype=torch.float32, device="cuda")
            for _ in range(2)
        ]

        def scoremod_1(qk, b, h, q, kv):
            return qk + (q - kv)

        def scoremod_2(qk, b, h, q, kv):
            return torch.where(q >= kv, qk, -float("inf"))

        def f(q, k1, k2, v1, v2):
            q2 = flex_attention(q, k1, v1, score_mod=scoremod_1)
            return flex_attention(q2, k2, v2, score_mod=scoremod_2)

        eager_out = f(query, *keys, *values)

        block_mask = create_block_mask(noop_mask, 1, 1, 1024, 1024)

        (
            k_cache1,
            v_cache1,
            converted_block_mask1,
            converted_score_mod1,
        ) = self.preprocess_paged_attention(
            scoremod_1, query, keys[0], values[0], block_mask, torch.float32
        )
        (
            k_cache2,
            v_cache2,
            converted_block_mask2,
            converted_score_mod2,
        ) = self.preprocess_paged_attention(
            scoremod_2, query, keys[1], values[1], block_mask, torch.float32
        )

        def paged_f(q, k1, k2, v1, v2):
            q2 = flex_attention(
                q,
                k1,
                v1,
                score_mod=converted_score_mod1,
                block_mask=converted_block_mask1,
            )
            return flex_attention(
                q2,
                k2,
                v2,
                score_mod=converted_score_mod2,
                block_mask=converted_block_mask2,
            )

        compiled_out = torch.compile(paged_f)(
            query, k_cache1, k_cache2, v_cache1, v_cache2
        )
        tolerance = Tolerances(atol=2e-1, rtol=2e-1)
        torch.testing.assert_close(
            eager_out, compiled_out, atol=tolerance.atol, rtol=tolerance.rtol
        )

    @supported_platform
    def test_multiple_score_mod_calls2_paged_attention(self):
        query = torch.randn((1, 8, 1024, 64), dtype=torch.float32, device="cuda")
        keys = [
            torch.randn((1, 8, 1024, 64), dtype=torch.float32, device="cuda")
            for _ in range(3)
        ]
        values = [
            torch.randn((1, 8, 1024, 64), dtype=torch.float32, device="cuda")
            for _ in range(3)
        ]

        def scoremod_1(qk, b, h, q, kv):
            return qk + (q - kv)

        def scoremod_2(qk, b, h, q, kv):
            return torch.where(q >= kv, qk, -float("inf"))

        attention1 = functools.partial(flex_attention, score_mod=scoremod_1)

        def f(q, k1, k2, k3, v1, v2, v3):
            q2 = attention1(q, k1, v1)
            q3 = flex_attention(q2, k2, v2, score_mod=scoremod_2)
            return flex_attention(q3, k3, v3, score_mod=scoremod_1)

        eager_out = f(query, *keys, *values)

        block_mask = create_block_mask(noop_mask, 1, 1, 1024, 1024)
        (
            k_cache1,
            v_cache1,
            converted_block_mask1,
            converted_score_mod1,
        ) = self.preprocess_paged_attention(
            scoremod_1, query, keys[0], values[0], block_mask, torch.float32
        )
        (
            k_cache2,
            v_cache2,
            converted_block_mask2,
            converted_score_mod2,
        ) = self.preprocess_paged_attention(
            scoremod_2, query, keys[1], values[1], block_mask, torch.float32
        )
        (
            k_cache3,
            v_cache3,
            converted_block_mask3,
            converted_score_mod3,
        ) = self.preprocess_paged_attention(
            scoremod_1, query, keys[2], values[2], block_mask, torch.float32
        )

        paged_attention1 = functools.partial(
            flex_attention,
            score_mod=converted_score_mod1,
            block_mask=converted_block_mask1,
        )

        def paged_f(q, k1, k2, k3, v1, v2, v3):
            q2 = paged_attention1(q, k1, v1)
            q3 = flex_attention(
                q2,
                k2,
                v2,
                score_mod=converted_score_mod2,
                block_mask=converted_block_mask2,
            )
            return flex_attention(
                q3,
                k3,
                v3,
                score_mod=converted_score_mod3,
                block_mask=converted_block_mask3,
            )

        compiled_out = torch.compile(paged_f)(
            query, k_cache1, k_cache2, k_cache3, v_cache1, v_cache2, v_cache3
        )
        tolerance = Tolerances(atol=2e-1, rtol=2e-1)
        torch.testing.assert_close(
            eager_out, compiled_out, atol=tolerance.atol, rtol=tolerance.rtol
        )

    @supported_platform
    def test_inputs_are_realized(self):
        def f(q, k, v):
            x = torch.randn(1024, device="cuda")
            x = x * 2

            def func(qk, b, h, q, kv):
                return qk + x[q]

            return flex_attention(q.sin(), k, v, score_mod=func).cos()

        q, k, v = (
            torch.randn(1, 8, 1024, 64, device="cuda", requires_grad=True)
            for _ in range(3)
        )
        ref = f(q, k, v)
        out = torch.compile(f)(q, k, v)
        self.assertTrue((ref - out).abs().mean() < 1e-2)
        gradOut = torch.randn_like(q)

        ref_grads = torch.autograd.grad(ref, (q, k, v), gradOut)
        out_grads = torch.autograd.grad(out, (q, k, v), gradOut)
        for ref, out in zip(ref_grads, out_grads):
            self.assertTrue((ref - out).abs().mean() < 1e-2)

    @supported_platform
    def test_make_block_mask(self):
        def causal_mask(b, h, q_idx, kv_idx):
            return q_idx >= kv_idx

        block_mask_a = torch.compile(create_block_mask)(causal_mask, 1, 1, 512, 512)
        block_mask_b = create_block_mask(causal_mask, 1, 1, 512, 512)
        self.assertEqual(block_mask_a.kv_num_blocks, block_mask_b.kv_num_blocks)
        self.assertEqual(block_mask_a.kv_indices, block_mask_b.kv_indices)
        self.assertEqual(block_mask_a.q_num_blocks, block_mask_b.q_num_blocks)

    @supported_platform
    def test_mask_mod_combiners(self):
        def causal_mask(b, h, q, kv):
            return q >= kv

        def neg_causal_mask(b, h, q, kv):
            return q < kv

        def sliding_window(b, h, q, kv):
            return (q - kv) <= 512

        block_mask = create_block_mask(
            and_masks(causal_mask, sliding_window), 1, 1, S, S
        )
        self.assertExpectedInline(block_mask.kv_num_blocks.sum().item(), """28""")
        attention = functools.partial(flex_attention, block_mask=block_mask)
        self.run_test_with_call(attention)

        block_mask = create_block_mask(
            and_masks(causal_mask, neg_causal_mask), 1, 1, S, S
        )
        self.assertEqual(block_mask.kv_num_blocks.sum(), 0)

        block_mask1 = create_block_mask(
            or_masks(causal_mask, neg_causal_mask), 1, 1, S, S
        )
        block_mask2 = create_block_mask(noop_mask, 1, 1, S, S)
        self.assertEqual(block_mask1.sparsity(), block_mask2.sparsity())

    @supported_platform
    def test_epilogue_fused(self):
        @torch.compile
        def f(q, k, v):
            out = flex_attention(q, k, v)
            return out.cos()

        q, k, v = (torch.randn(1, 8, 1024, 64, device="cuda") for _ in range(3))
        metrics.reset()
        _, code = run_and_get_code(f, q, k, v)
        fc = FileCheck()
        fc.check("triton_tem_fused")  # template call
        fc.check_not("poi_fused_cos")  # No cos pointwise operation
        fc.run(code[0])
        accessed_bytes = 1 * 8 * 1024 * 64 * torch.float32.itemsize
        num_accesses = 4  # q, k, v reads, one output.
        # TODO: Get rid of this fudge factor
        # We need this fudge factor for now as we write the extraneous logsumexp
        num_accesses += 1
        self.assertLess(metrics.num_bytes_accessed, accessed_bytes * num_accesses)

    @supported_platform
    @common_utils.parametrize("dtype", test_dtypes)
    def test_njt_causal(self, dtype):
        offsets = torch.tensor(
            [0, 1024, 1024 + 512, S], device="cuda", dtype=torch.int32
        )
        seq_idx = torch.zeros(S, device="cuda", dtype=torch.int32)
        for idx in range(len(offsets) - 1):
            seq_idx[offsets[idx] : offsets[idx + 1]] = idx

        def create_njt_wrapper(orig_score_mod, offsets, seq_idx):
            def njt_score_mod(qk, b, h, q, kv):
                q_nested = q - offsets[seq_idx[q]]
                kv_nested = kv - offsets[seq_idx[kv]]
                return orig_score_mod(qk, b, h, q_nested, kv_nested)

            return njt_score_mod

        causal_njt = create_njt_wrapper(_causal, offsets, seq_idx)

        self.run_test(causal_njt, dtype)
        self.run_test_with_paged_attention(causal_njt, dtype)

    @supported_platform
    def test_mixed_dtypes_fails(self):
        query = torch.randn((1, 1, 1024, 64), dtype=torch.float32, device="cuda")
        key = torch.randn((1, 1, 1024, 64), dtype=torch.float16, device="cuda")
        value = torch.randn((1, 1, 1024, 64), dtype=torch.float16, device="cuda")
        with self.assertRaisesRegex(
            ValueError, "Expected query, key, and value to have the same dtype"
        ):
            flex_attention(query, key, value, _identity)

    @supported_platform
    @patch.object(torch._inductor.config, "max_autotune", True)
    def test_max_autotune(self):
        def score_mod(score, b, h, m, n):
            return score * 2

        self.run_test(score_mod)
        self.run_test_with_paged_attention(score_mod)

    @supported_platform
    @skip("TODO: Figure out why this is erroring")
    @patch.object(torch._inductor.config, "max_autotune", True)
    def test_max_autotune_with_captured(self):
        head_scale = torch.randn(H, device="cuda")
        batch_scale = torch.randn(B, device="cuda")
        tok_scale = torch.randn(S, device="cuda")

        def bias_mod(score, batch, head, token_q, token_kv):
            score = score + tok_scale[token_q]
            score = score + batch_scale[batch]
            score = score + head_scale[head]
            return score

        self.run_test(bias_mod)

    @supported_platform
    @common_utils.parametrize("score_mod", test_score_mods)
    @common_utils.parametrize("dtype", test_dtypes)
    @common_utils.parametrize("head_dims", [(D, D // 2), (D // 2, D)])
    def test_non_equal_head_dims(self, dtype, score_mod, head_dims):
        qk_d, v_d = head_dims
        self.run_test(score_mod, dtype, B, H, S, qk_d, B, H, S, V_D=v_d)
        self.run_test_with_paged_attention(
            score_mod, dtype, B, H, S, qk_d, B, H, S, V_D=v_d
        )

    @supported_platform
    def test_autograd_function_in_score_mod(self):
        class ApplyMask(torch.autograd.Function):
            generate_vmap_rule = True

            @staticmethod
            def forward(a, mask):
                return torch.where(mask, a, -float("inf"))

            @staticmethod
            def setup_context(ctx, inputs, output):
                _, mask = inputs
                ctx.mark_non_differentiable(mask)

            @staticmethod
            def backward(ctx, i):
                return i, None

        def score_mod(score, b, h, q, kv):
            return ApplyMask.apply(score, q <= kv)

        func = torch.compile(flex_attention, fullgraph=True)

        q, k, v = (
            torch.randn(1, 8, 1024, 64, device="cuda", requires_grad=True)
            for _ in range(3)
        )

        # Just checking that it runs
        func(q, k, v)

        # expectedFailure
        # This doesn't work due to vmap + autograd.Function + torch.compile not composing
        # self.run_test(score_mod)

    @supported_platform
    def test_causal_block(self):
        def mask_mod(b, h, q, kv):
            return q >= kv

        block_mask = create_block_mask(mask_mod, 1, 1, S, S)
        attention = functools.partial(flex_attention, block_mask=block_mask)

        self.run_test_with_call(attention)

    @supported_platform
    def test_causal_block_paged_attention(self):
        def mask_mod(b, h, q, kv):
            return q >= kv

        block_mask = create_block_mask(mask_mod, B, 1, S, S)
        self.run_test_with_paged_attention(score_mod=_identity, block_mask=block_mask)

    @supported_platform
    def test_new_empty_mask_mod(self):
        S = 128
        q, k, v = (torch.randn(4, 1, S, 64, device="cuda") for _ in range(3))

        attn_mask = torch.ones(4, 1, S, S, dtype=torch.bool, device="cuda").tril()

        def score_mod(score, b, h, q_idx, kv_idx):
            h_ = h.new_zeros(h.shape)
            return score + attn_mask[b, h_, q_idx, kv_idx]

        def causal(b, h, q_idx, kv_idx):
            h_ = h.new_zeros(h.shape)
            return attn_mask[b, h_, q_idx, kv_idx]

        block_mask = create_block_mask(causal, B=4, H=None, Q_LEN=S, KV_LEN=S)
        torch.compile(flex_attention)(q, k, v, score_mod, block_mask=block_mask)

    @supported_platform
    def test_GQA_causal_mask(self):
        def mask_mod(b, h, q, kv):
            return q >= kv

        block_mask = create_block_mask(mask_mod, B, 1, S // 8, S // 8)
        attention = functools.partial(
            flex_attention, block_mask=block_mask, enable_gqa=True
        )

        self.run_test_with_call(
            attention,
            torch.float16,
            B,
            H * 4,  # Hq = 4*Hkv.
            S // 8,
            D,
            B,
            H,
            S // 8,
            D,
        )

        self.run_test_with_paged_attention(
            Q_H=H * 4,
            Q_S=S // 8,
            KV_H=H,
            KV_S=S // 8,
            block_mask=block_mask,
        )

    @supported_platform
    def test_custom_block_mask_generator(self):
        def mask_mod(b, h, q, kv):
            return q >= kv

        auto_mask = create_block_mask(mask_mod, 1, 1, S, S)
        BLOCK_SIZE = 128

        def causal_constructor(S):
            num_blocks = torch.arange(S // BLOCK_SIZE, device="cuda") + 1
            indices = torch.arange(S // BLOCK_SIZE, device="cuda").expand(
                S // BLOCK_SIZE, S // BLOCK_SIZE
            )
            num_blocks = num_blocks[None, None, :]
            indices = indices[None, None, :]
            return BlockMask.from_kv_blocks(
                num_blocks, indices, BLOCK_SIZE=BLOCK_SIZE, mask_mod=mask_mod
            )

        manual_mask = causal_constructor(S)
        self.assertEqual(auto_mask.to_dense(), manual_mask.to_dense())

    @supported_platform
    @common_utils.parametrize("dtype", test_dtypes)
    @common_utils.parametrize("score_mod", [_identity, _causal])
    def test_logsumexp_correctness(self, dtype, score_mod):
        make_tensor = functools.partial(
            torch.randn,
            (B, H, S, D),
            dtype=dtype,
            device="cuda",
            requires_grad=True,
        )
        q, k, v = make_tensor(), make_tensor(), make_tensor()

        @torch.compile
        def sdpa_hop(q, k, v, score_mod):
            return flex_attention(q, k, v, score_mod, return_lse=True)

        @torch.compile(backend="aot_eager")
        def eager_sdpa_hop(q, k, v, score_mod):
            return flex_attention(q, k, v, score_mod, return_lse=True)

        ref_out, ref_lse = eager_sdpa_hop(
            q.to(torch.float64),
            k.to(torch.float64),
            v.to(torch.float64),
            score_mod,
        )
        compiled_out, compiled_lse = sdpa_hop(q, k, v, score_mod)

        self.assertTrue(ref_lse.dtype == torch.float64)
        self.assertTrue(compiled_lse.dtype == torch.float32)

        tolerance = Tolerances(atol=2e-2, rtol=2e-2)
        torch.testing.assert_close(
            ref_out.to(dtype=torch.float32),
            compiled_out.to(dtype=torch.float32),
            atol=tolerance.atol,
            rtol=tolerance.rtol,
        )
        torch.testing.assert_close(
            ref_lse.to(dtype=torch.float32),
            compiled_lse.to(dtype=torch.float32),
            atol=tolerance.atol,
            rtol=tolerance.rtol,
        )

    @supported_platform
    def test_logsumexp_only_return(self):
        make_tensor = functools.partial(
            torch.randn,
            (B, H, S, D),
            dtype=torch.float32,
            device="cuda",
            requires_grad=True,
        )
        q, k, v = make_tensor(), make_tensor(), make_tensor()

        @torch.compile
        def func(q, k, v, score_mod):
            _, lse = flex_attention(q, k, v, score_mod, return_lse=True)
            lse_2 = lse * 2
            return lse_2

        _, code = run_and_get_code(func, q, k, v, _identity)
        # Ensure that we're still generating the flexattention kernel
        FileCheck().check_count(".run(primals_1, primals_2, primals_3", 1, True).run(
            code[0]
        )

    @supported_platform
    @common_utils.parametrize(
        "score_mod", [_identity, _causal, _times_two, _squared, _trig, _trig2]
    )
    def test_aot_eager_gradcheck(self, score_mod):
        make_tensor = functools.partial(
            torch.randn,
            (2, 2, 11, 4),
            device="cuda",
            dtype=torch.float64,
            requires_grad=True,
        )
        query, key, value = make_tensor(), make_tensor(), make_tensor()

        func = torch.compile(flex_attention, backend="aot_eager", fullgraph=True)

        self.assertTrue(
            torch.autograd.gradcheck(
                func, (query, key, value, score_mod), raise_exception=True
            )
        )

    @supported_platform
    def test_eager_backward_strides(self):
        class Repro(torch.nn.Module):
            def __init__(self):
                super().__init__()
                self.qkv_proj = torch.nn.Linear(256, 256 * 3)
                self.n_head = 256 // 64
                self.d_attn = 256

            def forward(self, x):
                n_batch, n_ctx, _ = x.shape
                q, k, v = self.qkv_proj(x).split(
                    [self.d_attn, self.d_attn, self.d_attn], dim=2
                )
                q = q.reshape(n_batch, n_ctx, self.n_head, -1)
                k = k.reshape(n_batch, n_ctx, self.n_head, -1)
                v = v.reshape(n_batch, n_ctx, self.n_head, -1)
                q = q.transpose(1, 2)
                k = k.transpose(1, 2)
                v = v.transpose(1, 2)
                x = torch.nn.attention.flex_attention.flex_attention(q, k, v)
                return x

        model = Repro().cuda()
        x = torch.randn((1, 512, 256), device="cuda", requires_grad=True)
        out = torch.compile(model, backend="aot_eager")(x)
        out.backward(torch.ones_like(out))

    @supported_platform
    def test_differentiable_logsumexp_gradcheck(self):
        make_tensor = functools.partial(
            torch.randn,
            (2, 2, 128, 4),
            device="cuda",
            dtype=torch.float64,
            requires_grad=True,
        )
        query, key, value = make_tensor(), make_tensor(), make_tensor()

        def flex_attention_lse_only(q, k, v):
            return flex_attention(q, k, v, return_lse=True)[1]

        func = torch.compile(
            flex_attention_lse_only, backend="aot_eager", fullgraph=True
        )

        self.assertTrue(
            torch.autograd.gradcheck(func, (query, key, value), raise_exception=True)
        )

    @supported_platform
    def test_differentiable_logsumexp_compiled(self):
        make_tensor = functools.partial(
            torch.randn,
            (2, 2, 128, 64),
            device="cuda",
            dtype=torch.float32,
            requires_grad=True,
        )
        q, k, v = make_tensor(), make_tensor(), make_tensor()
        lse_mask = torch.randn(2, 2, 128, device="cuda")

        out, lse = flex_attention(q, k, v, return_lse=True)
        (out.mean() + (lse * lse_mask).sum()).backward()
        q_grad, k_grad, v_grad = q.grad, k.grad, v.grad
        q.grad = None
        k.grad = None
        v.grad = None

        out2, lse2 = torch.compile(flex_attention)(q, k, v, return_lse=True)
        (out2.mean() + (lse2 * lse_mask).sum()).backward()
        q_grad2, k_grad2, v_grad2 = q.grad, k.grad, v.grad
        tolerance = Tolerances(atol=1e-1, rtol=1e-1)

        torch.testing.assert_close(out, out2, atol=tolerance.atol, rtol=tolerance.rtol)
        torch.testing.assert_close(lse, lse2, atol=tolerance.atol, rtol=tolerance.rtol)
        torch.testing.assert_close(
            q_grad, q_grad2, atol=tolerance.atol, rtol=tolerance.rtol
        )
        torch.testing.assert_close(
            k_grad, k_grad2, atol=tolerance.atol, rtol=tolerance.rtol
        )
        torch.testing.assert_close(
            v_grad, v_grad2, atol=tolerance.atol, rtol=tolerance.rtol
        )

    # Use weird mask to test reusing block_mask does work well.
    @supported_platform
    def test_block_mask_reuse_with_weird_mask(self):
        def mask(b, h, q, kv):
            return (kv < 256) | (kv >= 2048)

        make_tensor = functools.partial(
            torch.randn,
            (4, 4, 4096, 64),
            device="cuda",
            dtype=torch.float32,
            requires_grad=True,
        )

        block_mask = create_block_mask(mask, None, None, 4096, 4096)
        # Compile 1st version with q/k/v(seqlen=4096) and block_mask(seqlen=4096)
        torch.compile(flex_attention, dynamic=True)(
            make_tensor(), make_tensor(), make_tensor(), block_mask=block_mask
        )

        make_tensor2 = functools.partial(
            torch.randn,
            (4, 4, 2048, 64),
            device="cuda",
            dtype=torch.float32,
            requires_grad=True,
        )
        q, k, v = make_tensor2(), make_tensor2(), make_tensor2()

        # Compile 2st version with q/k/v(seqlen=2048) and block_mask(seqlen=4096),
        # The graph includes the BlockMask._adjust part.
        out = torch.compile(flex_attention, dynamic=True)(
            q, k, v, block_mask=block_mask
        )
        out.sum().backward()
        q_grad, k_grad, v_grad = q.grad, k.grad, v.grad
        q.grad = None
        k.grad = None
        v.grad = None

        block_mask2 = create_block_mask(mask, None, None, 2048, 2048)
        # Reuse the 1st version with q/k/v(seqlen=2048) and block_mask(seqlen=2048)
        out2 = torch.compile(flex_attention, dynamic=True)(
            q, k, v, block_mask=block_mask2
        )
        out2.sum().backward()
        q_grad2, k_grad2, v_grad2 = q.grad, k.grad, v.grad
        tolerance = Tolerances(atol=1e-3, rtol=1e-3)

        torch.testing.assert_close(out, out2, atol=tolerance.atol, rtol=tolerance.rtol)
        torch.testing.assert_close(
            q_grad, q_grad2, atol=tolerance.atol, rtol=tolerance.rtol
        )
        torch.testing.assert_close(
            k_grad, k_grad2, atol=tolerance.atol, rtol=tolerance.rtol
        )
        torch.testing.assert_close(
            v_grad, v_grad2, atol=tolerance.atol, rtol=tolerance.rtol
        )

    @supported_platform
    def test_float32_matmul_precision(self):
        make_tensor = functools.partial(
            torch.zeros,
            (2, 2, 128, 32),
            device="cuda",
            dtype=torch.float32,
            requires_grad=False,
        )
        query, key, value = make_tensor(), make_tensor(), make_tensor()
        query.fill_(0.2)
        key.fill_(0.3)
        value.fill_(0.4)

        query.requires_grad = True
        key.requires_grad = True
        value.requires_grad = True

        def score_mod(score, b, h, q, kv):
            return score * 2

        with temp_float32_matmul_precision("highest"):
            out_eager = flex_attention(query, key, value, score_mod)
            flex_compiled = torch.compile(flex_attention, fullgraph=True)
            out_compiled = flex_compiled(query, key, value, score_mod)

            grads_eager = torch.autograd.grad(out_eager.sum(), (query, key, value))
            grads_compile = torch.autograd.grad(out_compiled.sum(), (query, key, value))

        torch.testing.assert_close(grads_eager, grads_compile)

    @supported_platform
    @common_utils.parametrize("score_mod_name", ["_head_offset"])
    @common_utils.parametrize("mode", ["eager", "aot_eager"])
    def test_captured_score_mod_aot_eager_gradcheck(
        self, score_mod_name: str, mode: str
    ):
        make_tensor = functools.partial(
            torch.randn,
            (2, 2, 128, 4),
            device="cuda",
            dtype=torch.float64,
            requires_grad=True,
        )
        query, key, value = make_tensor(), make_tensor(), make_tensor()

        func = torch.compile(flex_attention, backend=mode, fullgraph=True)
        score_mod = captured_buffers_map[score_mod_name](torch.float64)

        self.assertTrue(
            torch.autograd.gradcheck(
                func, (query, key, value, score_mod), raise_exception=True
            )
        )

    @supported_platform
    @common_utils.parametrize("mode", ["eager", "aot_eager"])
    def test_document_masking_edge_case(self, mode):
        document_masks = torch.full((2, 128), 0, dtype=torch.int32, device="cuda")
        document_masks[:, 64:] = 1

        def mask_mod(b, h, q, kv):
            same_doc = document_masks[b, q] == document_masks[b, kv]
            return same_doc

        make_tensor = functools.partial(
            torch.randn,
            (2, 1, 128, 4),
            device="cuda",
            dtype=torch.float64,
            requires_grad=True,
        )
        query, key, value = make_tensor(), make_tensor(), make_tensor()
        func = torch.compile(flex_attention, backend=mode, fullgraph=True)

        block_mask = create_block_mask(mask_mod, 2, 1, 128, 128)
        out = func(query, key, value, block_mask=block_mask)
        out.sum().backward()

    @supported_platform
    @common_utils.parametrize("mode", ["eager", "inductor", "paged_attention"])
    @common_utils.parametrize(
        "permute_order",
        [
            (0, 1, 2, 3),  # Default order
            (1, 0, 2, 3),  # Reverse order
            (0, 2, 1, 3),  # Mixed order
            (2, 0, 1, 3),  # Another mixed order
        ],
    )
    @common_utils.parametrize("shape", [(2, 1, 128, 16), (4, 2, 64, 16)])
    def test_flex_attention_stride_ordering(self, mode, permute_order, shape):
        from torch._inductor.ir import get_stride_order

        dtype = torch.float32
        # Setup
        make_tensor = functools.partial(
            torch.randn,
            shape,
            device="cuda",
            dtype=dtype,
            requires_grad=False if mode == "paged_attention" else True,
        )

        # Create and permute tensors
        query, key, value = make_tensor(), make_tensor(), make_tensor()
        query = query.permute(permute_order)
        key = key.permute(permute_order)
        value = value.permute(permute_order)

        if mode == "inductor":
            func = torch.compile(flex_attention, backend=mode, fullgraph=True)
            out = func(query, key, value)
        elif mode == "paged_attention":
            out, _ = self.run_paged_attention(_identity, query, key, value, dtype)
        else:
            func = flex_attention
            out = func(query, key, value)

        out_stride_order = get_stride_order(out.stride())
        query_stride_order = get_stride_order(query.stride())

        self.assertEqual(
            out_stride_order,
            query_stride_order,
            f"Stride order mismatch: out {out_stride_order}, query {query_stride_order}",
        )

    @supported_platform
    @common_utils.parametrize("compile", [True, False])
    def test_fully_masked_out_rows_0_check(self, compile: bool):
        # Ensure fully masked out rows won't cause NaNs.
        query = torch.randn(
            (B, H, S, D), dtype=torch.float32, device="cuda", requires_grad=True
        )
        key = torch.randn(
            (B, H, S, D), dtype=torch.float32, device="cuda", requires_grad=True
        )
        value = torch.randn(
            (B, H, S, D), dtype=torch.float32, device="cuda", requires_grad=True
        )

        M = S // 2

        def mask_mod(b, h, q, kv):
            return q < M

        block_mask = create_block_mask(mask_mod, B, 1, S, S)

        flex = (
            torch.compile(flex_attention, dynamic=False) if compile else flex_attention
        )
        out, lse = flex(query, key, value, block_mask=block_mask, return_lse=True)
        self.assertEqual(out[:, :, M:, :].sum(), 0)
        self.assertTrue((lse[:, :, M:] == -float("inf")).all())

        loss = out.sum() + lse.sum()
        loss.backward()
        self.assertEqual(query.grad[:, :, M:, :].sum(), 0)

    @supported_platform
    @common_utils.parametrize("compile", [True, False])
    def test_fully_masked_out_rows(self, compile: bool):
        M = S // 2

        def mask_mod(b, h, q, kv):
            return q < M

        block_mask = create_block_mask(mask_mod, B, 1, S, S)

        def noop_mod(score, b, h, q_idx, kv_idx):
            return score

        self.run_test(noop_mod, torch.float32, B, H, S, D, B, H, S, D, block_mask)

    @supported_platform
    def test_kernel_options_argument_is_respected(self):
        make_tensor = functools.partial(
            torch.randn,
            (2, 2, 128, 64),
            device="cuda",
            dtype=torch.float32,
            requires_grad=True,
        )
        q, k, v = make_tensor(), make_tensor(), make_tensor()

        # Ensure we respect user's input kernel options.
        _, code = run_and_get_code(
            torch.compile(flex_attention), q, k, v, kernel_options={"BLOCK_M": 16}
        )
        FileCheck().check("BLOCK_M : tl.constexpr = 16").run(code[0])

    @supported_platform
    def test_comparison_vs_sdpa(self):
        def causal(score, b, h, q_idx, kv_idx):
            return torch.where(q_idx >= kv_idx, score, -float("inf"))

        def causal_mask(b, h, q_idx, kv_idx):
            return q_idx >= kv_idx

        no_sparse_flex = functools.partial(flex_attention, score_mod=causal)
        score_mod_sparse_flex = functools.partial(
            flex_attention,
            score_mod=causal,
            block_mask=create_block_mask(causal_mask, 1, 1, 2048, 2048),
        )
        mask_mod_sparse_flex = functools.partial(
            flex_attention, block_mask=create_block_mask(causal_mask, 1, 1, 2048, 2048)
        )
        for attention_call in [
            no_sparse_flex,
            score_mod_sparse_flex,
            mask_mod_sparse_flex,
        ]:
            inputs = [
                torch.randn(
                    2,
                    2,
                    2048,
                    64,
                    device="cuda",
                    dtype=torch.float16,
                    requires_grad=True,
                )
                for _ in range(3)
            ]
            gradOut = torch.randn(2, 2, 2048, 64, device="cuda", dtype=torch.float16)
            out_ref = torch.nn.functional.scaled_dot_product_attention(
                *inputs, is_causal=True
            )
            out_ref.backward(gradOut)

            inputs_flex = [i.detach().clone().requires_grad_(True) for i in inputs]
            out_flex = torch.compile(attention_call)(*inputs_flex)
            out_flex.backward(gradOut)
            inputs_golden = [
                i.detach().clone().to(dtype=torch.float64).requires_grad_(True)
                for i in inputs
            ]
            out_golden = torch.nn.functional.scaled_dot_product_attention(
                *inputs_golden, is_causal=True
            )
            out_golden.backward(gradOut.to(dtype=torch.float64))

            for ref, flex, golden in [
                (out_ref, out_flex, out_golden),
                (inputs[0].grad, inputs_flex[0].grad, inputs_golden[0].grad),
                (inputs[1].grad, inputs_flex[1].grad, inputs_golden[1].grad),
                (inputs[2].grad, inputs_flex[2].grad, inputs_golden[2].grad),
            ]:
                ref_error = rmse(ref, golden)
                flex_error = rmse(flex, golden)
                # Note: This has been carefully tested that FlexAttention is within
                # 20% of the average error of SDPA! Do not bump this tolerance
                # unless you are absolutely sure you are not worsening the accuracy
                # of FlexAttention!
                self.assertTrue(
                    ref_error * 1.2 > flex_error,
                    f"Ref error: {ref_error}, Flex Error: {flex_error}",
                )

    @supported_platform
    def test_block_mask_non_divisible(self):
        seq = torch.arange(1023, device="cuda") // 128

        def mod(b, h, q, kv):
            return seq[q] == seq[kv]

        block_mask = create_block_mask(mod, None, None, 1023, 1023, device="cuda")
        torch.compile(create_block_mask)(mod, None, None, 1023, 1023, device="cuda")
        self.run_test_with_call(
            lambda q, k, v: flex_attention(q, k, v, block_mask=block_mask),
            Q_S=1023,
            KV_S=1023,
        )

    @supported_platform
    def test_head_bias_req_grad(self):
        B, H, S, D = 1, 4, 256, 64
        bias = torch.randn(H, device="cuda", dtype=torch.float16, requires_grad=True)

        bias_flex = bias.detach().clone().requires_grad_(True)

        def head_bias(score, b, h, q_idx, kv_idx):
            return score + bias_flex[h]

        bias_sdpa_ref = bias.detach().clone().requires_grad_(True)
        implicit_bias_sdpa_ref = bias_sdpa_ref
        implicit_bias_sdpa_ref = implicit_bias_sdpa_ref.view(H, 1, 1).expand(H, S, S)
        bias_sdpa_gold = (
            bias.detach().clone().to(dtype=torch.float64).requires_grad_(True)
        )
        implicit_bias_sdpa_gold = bias_sdpa_gold
        implicit_bias_sdpa_gold = implicit_bias_sdpa_gold.view(H, 1, 1).expand(H, S, S)

        self._test_learnable_bias_inner(
            B,
            H,
            S,
            D,
            head_bias,
            bias_flex,
            implicit_bias_sdpa_ref,
            bias_sdpa_ref,
            implicit_bias_sdpa_gold,
            bias_sdpa_gold,
        )

    @supported_platform
    def test_comparison_vs_sdpa_with_learnable_bias(self):
        # 1-dimensional bias:
        B, H, S, D = 1, 1, 256, 64
        bias = torch.randn(
            2 * S, device="cuda", dtype=torch.float16, requires_grad=True
        )

        bias_flex = bias.detach().clone().requires_grad_(True)

        def rel_pos_1d(score, b, h, q_idx, kv_idx):
            return score + bias_flex[q_idx + kv_idx]

        bias_indices = torch.arange(S)[:, None] + torch.arange(S)
        bias_sdpa_ref = bias.detach().clone().requires_grad_(True)
        implicit_bias_sdpa_ref = bias_sdpa_ref[bias_indices]
        bias_sdpa_gold = (
            bias.detach().clone().to(dtype=torch.float64).requires_grad_(True)
        )
        implicit_bias_sdpa_gold = bias_sdpa_gold[bias_indices]

        self._test_learnable_bias_inner(
            B,
            H,
            S,
            D,
            rel_pos_1d,
            bias_flex,
            implicit_bias_sdpa_ref,
            bias_sdpa_ref,
            implicit_bias_sdpa_gold,
            bias_sdpa_gold,
        )

        # 2-dimensional bias:
        B, H, S, D = 1, 1, 256, 64
        bias = torch.randn(S, S, device="cuda", dtype=torch.float16, requires_grad=True)

        bias_flex = bias.detach().clone().requires_grad_(True)

        def rel_pos_2d(score, b, h, q_idx, kv_idx):
            return score + bias_flex[q_idx, kv_idx]

        bias_sdpa_ref = bias.detach().clone().requires_grad_(True)
        implicit_bias_sdpa_ref = bias_sdpa_ref
        bias_sdpa_gold = (
            bias.detach().clone().to(dtype=torch.float64).requires_grad_(True)
        )
        implicit_bias_sdpa_gold = bias_sdpa_gold

        self._test_learnable_bias_inner(
            B,
            H,
            S,
            D,
            rel_pos_2d,
            bias_flex,
            implicit_bias_sdpa_ref,
            bias_sdpa_ref,
            implicit_bias_sdpa_gold,
            bias_sdpa_gold,
        )

        # 2-dimensional bias + index multiple
        B, H, S, D = 1, 1, 256, 64
        bias = torch.randn(S, S, device="cuda", dtype=torch.float16, requires_grad=True)

        bias_flex = bias.detach().clone().requires_grad_(True)

        def rel_pos_2d(score, b, h, q_idx, kv_idx):
            return score + bias_flex[q_idx][kv_idx]

        bias_sdpa_ref = bias.detach().clone().requires_grad_(True)
        implicit_bias_sdpa_ref = bias_sdpa_ref
        bias_sdpa_gold = (
            bias.detach().clone().to(dtype=torch.float64).requires_grad_(True)
        )
        implicit_bias_sdpa_gold = bias_sdpa_gold

        self._test_learnable_bias_inner(
            B,
            H,
            S,
            D,
            rel_pos_2d,
            bias_flex,
            implicit_bias_sdpa_ref,
            bias_sdpa_ref,
            implicit_bias_sdpa_gold,
            bias_sdpa_gold,
        )

        # 2-dimensional bias + transposed:
        B, H, S, D = 1, 1, 256, 64
        bias = torch.randn(S, S, device="cuda", dtype=torch.float16, requires_grad=True)

        bias_flex = bias.detach().clone().requires_grad_(True)

        def rel_pos_2d_transposed(score, b, h, q_idx, kv_idx):
            return score + bias_flex[kv_idx, q_idx]

        bias_sdpa_ref = bias.detach().clone().requires_grad_(True)
        implicit_bias_sdpa_ref = bias_sdpa_ref.transpose(-1, -2)
        bias_sdpa_gold = (
            bias.detach().clone().to(dtype=torch.float64).requires_grad_(True)
        )
        implicit_bias_sdpa_gold = bias_sdpa_gold.transpose(-1, -2)

        self._test_learnable_bias_inner(
            B,
            H,
            S,
            D,
            rel_pos_2d_transposed,
            bias_flex,
            implicit_bias_sdpa_ref,
            bias_sdpa_ref,
            implicit_bias_sdpa_gold,
            bias_sdpa_gold,
        )

        # 3-dimensional bias + transposed
        B, H, S, D = 4, 8, 256, 64
        bias = torch.randn(
            H, S, S, device="cuda", dtype=torch.float16, requires_grad=True
        )

        bias_flex = bias.detach().clone().requires_grad_(True)

        def rel_pos_3d_transposed(score, b, h, q_idx, kv_idx):
            return score + bias_flex[h, kv_idx, q_idx]

        bias_sdpa_ref = bias.detach().clone().requires_grad_(True)
        implicit_bias_sdpa_ref = bias_sdpa_ref.transpose(-1, -2)
        bias_sdpa_gold = (
            bias.detach().clone().to(dtype=torch.float64).requires_grad_(True)
        )
        implicit_bias_sdpa_gold = bias_sdpa_gold.transpose(-1, -2)

        self._test_learnable_bias_inner(
            B,
            H,
            S,
            D,
            rel_pos_3d_transposed,
            bias_flex,
            implicit_bias_sdpa_ref,
            bias_sdpa_ref,
            implicit_bias_sdpa_gold,
            bias_sdpa_gold,
        )

    def _test_learnable_bias_inner(
        self,
        B,
        H,
        S,
        D,
        score_mod,
        bias_flex,
        implicit_bias_sdpa_ref,
        bias_sdpa_ref,
        implicit_bias_sdpa_gold,
        bias_sdpa_gold,
    ):
        make_tensor = functools.partial(
            torch.ones,
            (B, H, S, D),
            device="cuda",
            dtype=torch.float16,
            requires_grad=True,
        )
        q_ref, k_ref, v_ref = make_tensor(), make_tensor(), make_tensor()
        q_gold, k_gold, v_gold = query_key_value_clones(
            q_ref, k_ref, v_ref, torch.float64
        )
        q_flex, k_flex, v_flex = query_key_value_clones(q_ref, k_ref, v_ref)

        out_ref = torch.nn.functional.scaled_dot_product_attention(
            q_ref, k_ref, v_ref, attn_mask=implicit_bias_sdpa_ref
        )
        out_ref.sum().backward()
        out_gold = torch.nn.functional.scaled_dot_product_attention(
            q_gold, k_gold, v_gold, attn_mask=implicit_bias_sdpa_gold
        )
        out_gold.sum().backward()
        out_flex = flex_attention(q_flex, k_flex, v_flex, score_mod=score_mod)
        out_flex.sum().backward()

        name = score_mod.__name__
        for ref, flex, gold in [
            (out_ref, out_flex, out_gold),
            (q_ref.grad, q_flex.grad, q_gold.grad),
            (k_ref.grad, k_flex.grad, k_gold.grad),
            (v_ref.grad, v_flex.grad, v_gold.grad),
            (bias_sdpa_ref.grad, bias_flex.grad, bias_sdpa_gold.grad),
        ]:
            ref_error = rmse(ref, gold)
            flex_error = rmse(flex, gold)
            self.assertTrue(
                ref_error * 1.2 >= flex_error,
                f"{name} -> Ref error: {ref_error}, Flex eager Error: {flex_error}",
            )

    @supported_platform
    def test_causal_block_non_divisible(self):
        def mask_mod(b, h, q, kv):
            return q >= kv

        block_mask = create_block_mask(mask_mod, B, 1, S - 1, S - 1)
        attention = functools.partial(flex_attention, block_mask=block_mask)

        self.run_test_with_call(attention, Q_S=S - 1, KV_S=S - 1)

    @supported_platform
    def test_modular_indexing(self):
        B, H, N, D = 100, 12, 128, 64
        dtype = torch.bfloat16
        device = torch.device("cuda")

        class Attention(torch.nn.Module):
            def __init__(self):
                super().__init__()
                self.bias = torch.randn(B, N, N, H, device=device, dtype=dtype)

            def forward(
                self, q: torch.Tensor, k: torch.Tensor, v: torch.Tensor
            ) -> torch.Tensor:
                score_mod = generate_score_mod(self.bias)
                o = flex_attention(q, k, v, score_mod=score_mod)
                return o

        def generate_score_mod(bias):
            bias = (2 * bias).view(B, H, N, N).contiguous()

            def score_mod(score, batch, head, q_idx, k_idx):
                attn_bias = bias[batch, head, q_idx, k_idx]
                return score + attn_bias

            return score_mod

        m = Attention().cuda().eval().to(dtype)
        m = torch.compile(m, mode="default", fullgraph=False)

        q = torch.randn(B, H, N, D, device=device, dtype=dtype)
        k = torch.randn(B, H, N, D, device=device, dtype=dtype)
        v = torch.randn(B, H, N, D, device=device, dtype=dtype)

        m(q, k, v)

    @supported_platform
    def test_force_write_lse(self):
        dtype = torch.float32
        make_tensor = functools.partial(
            torch.randn,
            (2, 2, 128, 16),
            device="cuda",
            dtype=dtype,
            requires_grad=False,
        )
        query, key, value = make_tensor(), make_tensor(), make_tensor()
        out_eager, lse_eager = flex_attention(query, key, value, return_lse=True)

        flex_compile = torch.compile(flex_attention, fullgraph=True)
        out_compiled, lse_compiled = flex_compile(query, key, value, return_lse=True)

        out_paged, lse_paged = self.run_paged_attention(
            score_mod=_identity, q=query, k=key, v=value, dtype=dtype
        )

        torch.testing.assert_close(lse_eager, lse_compiled, atol=3e-3, rtol=0)
        torch.testing.assert_close(lse_eager, lse_paged, atol=3e-3, rtol=0)

    @supported_platform
    @common_utils.parametrize("backend", ["flex_attention", "flex_decode", "eager"])
    def test_lse_masked_output(self, backend):
        if backend == "flex_decode":
            if TEST_WITH_ROCM:
                self.skipTest("backend=flex_decode is unsupported on ROCM, for now")
            kernel_options = {"FORCE_USE_FLEX_ATTENTION": False}
            flex_call = torch.compile(flex_attention, fullgraph=True)
            N_CTX = 96
        elif backend == "flex_attention":
            kernel_options = {"FORCE_USE_FLEX_ATTENTION": True}
            flex_call = torch.compile(flex_attention, fullgraph=True)
            N_CTX = 196
        else:
            kernel_options = {}
            flex_call = flex_attention
            N_CTX = 196

        SLIDING_WINDOW = 64
        make_tensor = functools.partial(
            torch.randn,
            (2, 2, N_CTX, 64),
            device="cuda",
            dtype=torch.float32,
            requires_grad=True,
        )

        def sliding_window_causal(b, h, q_idx, kv_idx):
            causal_mask = q_idx >= kv_idx
            window_mask = q_idx - kv_idx <= SLIDING_WINDOW
            return causal_mask & window_mask

        def global_causal(b, h, q_idx, kv_idx):
            causal_mask = q_idx >= kv_idx
            window_mask = q_idx - kv_idx > SLIDING_WINDOW
            return causal_mask & window_mask

        sliding_window_causal = torch.nn.attention.flex_attention.create_block_mask(
            sliding_window_causal, B=None, H=None, Q_LEN=N_CTX, KV_LEN=N_CTX
        )
        global_causal = torch.nn.attention.flex_attention.create_block_mask(
            global_causal, B=None, H=None, Q_LEN=N_CTX, KV_LEN=N_CTX
        )

        local_attn = functools.partial(
            flex_call,
            block_mask=sliding_window_causal,
            return_lse=True,
            kernel_options=kernel_options,
        )
        global_attn = functools.partial(
            flex_call,
            block_mask=global_causal,
            return_lse=True,
            kernel_options=kernel_options,
        )
        q, k, v = make_tensor(), make_tensor(), make_tensor()
        gradOut = make_tensor(requires_grad=False)

        x_local, lse_local = local_attn(q, k, v)
        x_global, lse_global = global_attn(q, k, v)

        max_lse = torch.maximum(lse_local, lse_global)
        lse_global = lse_global - max_lse
        lse_local = lse_local - max_lse
        lse_global = torch.exp(lse_global)
        lse_local = torch.exp(lse_local)
        x = ((x_local * lse_local[..., None]) + (x_global * lse_global[..., None])) / (
            lse_global[..., None] + lse_local[..., None]
        )
        x.backward(gradOut)
        flex_q_grad, flex_k_grad, flex_v_grad = q.grad, k.grad, v.grad
        q.grad = None
        k.grad = None
        v.grad = None

        out = torch.nn.functional.scaled_dot_product_attention(q, k, v, is_causal=True)
        out.backward(gradOut)

        torch.testing.assert_close(x, out, atol=3e-3, rtol=2e-3)
        torch.testing.assert_close(flex_q_grad, q.grad, atol=3e-3, rtol=2e-3)
        torch.testing.assert_close(flex_k_grad, k.grad, atol=3e-3, rtol=2e-3)
        torch.testing.assert_close(flex_v_grad, v.grad, atol=3e-3, rtol=2e-3)

    def test_cpu_error_message(self):
        make_tensor = functools.partial(
            torch.randn,
            (2, 2, 128, 16),
            device="cpu",
            dtype=torch.float32,
            requires_grad=False,
        )
        query, key, value = make_tensor(), make_tensor(), make_tensor()
        with self.assertRaisesRegex(
            ValueError,
            "FlexAttention is only supported on CUDA devices. Found input tensors on cpu device.",
        ):
            flex_attention(query, key, value)

    @supported_platform
    def test_mixed_device_error_message(self):
        # Create tensors on different devices
        cpu_tensor = torch.randn(2, 2, 128, 16, device="cpu")
        cuda_tensor = torch.randn(2, 2, 128, 16, device="cuda")

        # Use different devices for query, key, and value
        query, key, value = cpu_tensor, cuda_tensor, cpu_tensor

        expected_error_message = (
            "Expected query, key, and value to have the same device type, "
            f"but got query.device: {query.device}, key.device: {key.device}, "
            f"and value.device: {value.device} instead."
        )

        with self.assertRaisesRegex(ValueError, expected_error_message):
            flex_attention(query, key, value)

    @supported_platform
    def test_invalid_block_size(self):
        # Create tensors on different devices
        q, k, v = (torch.randn(1, 8, 128, 64, device="cuda") for _ in range(3))

        expected_error_message = (
            "ValueError: Q and KV block size must be divisible by BLOCK_M and BLOCK_N."
        )
        block_mask = create_block_mask(noop_mask, 1, 8, 128, 128, BLOCK_SIZE=96)

        with self.assertRaisesRegex(RuntimeError, expected_error_message):
            torch.compile(flex_attention)(q, k, v, block_mask=block_mask)

    @supported_platform
    def test_small_q_kv_len(self):
        make_tensor = functools.partial(
            torch.ones,
            (1, 1, 1, 16),
            device="cuda",
            dtype=torch.float32,
            requires_grad=True,
        )
        query, key, value = make_tensor(), make_tensor(), make_tensor()
        kernel_options = {"FORCE_USE_FLEX_ATTENTION": True}
        out_eager, lse_eager = flex_attention(
            query, key, value, return_lse=True, kernel_options=kernel_options
        )

        flex_compile = torch.compile(flex_attention, fullgraph=True)
        out_compiled, lse_compiled = flex_compile(
            query, key, value, return_lse=True, kernel_options=kernel_options
        )

        assert torch.equal(out_eager, out_compiled)
        assert torch.equal(lse_eager, lse_compiled)

        grads_eager = torch.autograd.grad(out_eager.sum(), (query, key, value))
        grads_compile = torch.autograd.grad(out_compiled.sum(), (query, key, value))

        torch.testing.assert_close(grads_eager, grads_compile)

    @supported_platform
    def test_causal_block_non_divisible_with_captured_buffer(self):
        Q_S = S - 3
        KV_S = S - 3
        offset_q = torch.randn(Q_S, device="cuda", dtype=torch.bfloat16)
        offset_kv = torch.randn(KV_S, device="cuda", dtype=torch.bfloat16)

        def score_mod(score, b, h, q, kv):
            return score + offset_q[q] + offset_kv[kv]

        def mask_mod(b, h, q, kv):
            return q >= kv

        block_mask = create_block_mask(mask_mod, B, 1, Q_S, KV_S)

        attention = functools.partial(flex_attention, block_mask=block_mask)

        self.run_test_with_call(attention, Q_S=Q_S, KV_S=KV_S)

    @unittest.skipIf(not TEST_MULTIGPU, "detected only one GPU")
    def test_qkv_and_block_mask_on_the_same_device(self):
        make_tensor = functools.partial(
            torch.ones,
            (2, 2, 256, 32),
            device="cuda:0",
            dtype=torch.float32,
            requires_grad=True,
        )
        query, key, value = make_tensor(), make_tensor(), make_tensor()

        def mask_mod(b, h, q, kv):
            return q >= kv

        block_mask = create_block_mask(mask_mod, 1, 1, 256, 256, device="cuda:1")
        with self.assertRaisesRegex(
            RuntimeError, "Expect q/k/v and block_mask to be on the same device"
        ):
            torch.compile(flex_attention)(query, key, value, block_mask=block_mask)

    @supported_platform
    def test_free_symbol_dynamic(self):
        def batch_flip_causal(b, h, q_idx, kv_idx):
            return (q_idx >= kv_idx) & (b % 2 == 0)

        class SimpleAttention(torch.nn.Module):
            def __init__(self, dim=512, n_head=8):
                super().__init__()
                self.qkv = torch.nn.Linear(dim, 3 * dim)
                self.n_head = n_head
                self.head_dim = dim // n_head

            def forward(self, x, block_mask=None):
                B, T, C = x.size()
                qkv = self.qkv(x).view(B, T, 3, self.n_head, self.head_dim)
                qkv = qkv.permute(2, 0, 3, 1, 4)
                q, k, v = qkv
                y = flex_attention(
                    q,
                    k,
                    v,
                    block_mask=block_mask,
                )
                return y.transpose(1, 2).contiguous().view(B, T, C)

        model = SimpleAttention().cuda()
        model.compile(mode="default", dynamic=True)
        sequence_len = 256

        # Test different batch shapes with dense masks
        torch._dynamo.reset()
        for batch_shape in [4, 16, 32]:
            # Create dense mask
            rand_mask = torch.randint(0, 2, (batch_shape, sequence_len)).cuda().bool()
            block_mask = torch.compile(create_block_mask, dynamic=True)(
                B=batch_shape,
                BLOCK_SIZE=128,
                mask_mod=lambda b, h, q_idx, kv_idx: ~rand_mask[b, q_idx],
                H=None,
                Q_LEN=sequence_len,
                KV_LEN=sequence_len,
                device="cuda",
            )

            # Run forward pass
            x = torch.randn(batch_shape, sequence_len, 512).cuda()
            y = model(x, block_mask=block_mask)

        self.assertEqual(torch._dynamo.utils.counters["aot_autograd"]["ok"], 2)

    @supported_platform
    def test_symbol_closure_in_score_mod(self):
        class SimpleAttention(torch.nn.Module):
            def __init__(self, dim=512, n_head=8):
                super().__init__()
                self.qkv = torch.nn.Linear(dim, 3 * dim)
                self.n_head = n_head
                self.head_dim = dim // n_head

            def forward(self, x, block_mask=None):
                B, T, C = x.size()
                qkv = self.qkv(x).view(B, T, 3, self.n_head, self.head_dim)
                qkv = qkv.permute(2, 0, 3, 1, 4)
                q, k, v = qkv
                return flex_attention(
                    q,
                    k,
                    v,
                    score_mod=lambda s, b, h, q, k: s + B,
                    block_mask=block_mask,
                )

        model = SimpleAttention().cuda()
        from torch._dynamo.testing import EagerAndRecordGraphs

        backend = EagerAndRecordGraphs()
        model.compile(mode="default", dynamic=True, backend=backend)
        sequence_len = 256

        torch._dynamo.reset()
        for batch_shape in [4, 16, 32]:
            x = torch.randn(batch_shape, sequence_len, 512).cuda()
            model(x)
        self.assertEqual(len(backend.graphs), 1)
        self.assertExpectedInline(
            backend.graphs[0].score_mod_0.code.strip(),
            """\
def forward(self, child_4 : torch.Tensor, child_5 : torch.Tensor, child_6 : torch.Tensor, child_7 : torch.Tensor, child_8 : torch.Tensor, getitem : torch.SymInt):
    add = child_4 + getitem;  child_4 = getitem = None
    return add""",
        )

    @supported_platform
    def test_fw_bw_graph_correctness(self):
        cnt = CompileCounterWithBackend("aot_eager")
        make_tensor = functools.partial(
            torch.randn,
            (2, 2, 128, 4),
            device="cuda",
            dtype=torch.float64,
            requires_grad=True,
        )
        query, key, value = make_tensor(), make_tensor(), make_tensor()

        def causal_mask(b, h, q_idx, kv_idx):
            return q_idx >= kv_idx

        block_mask = create_block_mask(causal_mask, 1, 1, 128, 128)

        func = torch.compile(flex_attention, backend=cnt, fullgraph=True)
        out = func(query, key, value, _squared, block_mask=block_mask)
        out.sum().backward()
        self.assertEqual(cnt.frame_count, 1)
        self.assertEqual(len(cnt.graphs), 1)
        graph = cnt.graphs[0]
        norm_graph = normalize_gm(graph.print_readable(print_output=False))

        self.assertExpectedInline(
            norm_graph,
            """\
class GraphModule(torch.nn.Module):
    def forward(self, L_query_: "f64[2, 2, 128, 4]", L_key_: "f64[2, 2, 128, 4]", L_value_: "f64[2, 2, 128, 4]", L_block_mask_kv_num_blocks: "i32[1, 1, 1]", L_block_mask_kv_indices: "i32[1, 1, 1, 1]", L_block_mask_full_kv_num_blocks: "i32[1, 1, 1]", L_block_mask_full_kv_indices: "i32[1, 1, 1, 1]", L_block_mask_q_num_blocks: "i32[1, 1, 1]", L_block_mask_q_indices: "i32[1, 1, 1, 1]", L_block_mask_full_q_num_blocks: "i32[1, 1, 1]", L_block_mask_full_q_indices: "i32[1, 1, 1, 1]"):
        l_query_ = L_query_
        l_key_ = L_key_
        l_value_ = L_value_
        l_block_mask_kv_num_blocks = L_block_mask_kv_num_blocks
        l_block_mask_kv_indices = L_block_mask_kv_indices
        l_block_mask_full_kv_num_blocks = L_block_mask_full_kv_num_blocks
        l_block_mask_full_kv_indices = L_block_mask_full_kv_indices
        l_block_mask_q_num_blocks = L_block_mask_q_num_blocks
        l_block_mask_q_indices = L_block_mask_q_indices
        l_block_mask_full_q_num_blocks = L_block_mask_full_q_num_blocks
        l_block_mask_full_q_indices = L_block_mask_full_q_indices

        child_1: "i32[]" = l_query_.new_empty([], dtype = torch.int32);  child_1 = None
        child_2: "i32[]" = l_query_.new_empty([], dtype = torch.int32);  child_2 = None
        child_3: "i32[]" = l_query_.new_empty([], dtype = torch.int32);  child_3 = None
        child_4: "i32[]" = l_query_.new_empty([], dtype = torch.int32);  child_4 = None
        child: "f64[]" = l_query_.new_empty([], requires_grad = True);  child = None
        score_mod_0 = self.score_mod_0
        child_5: "i32[]" = l_query_.new_empty([], dtype = torch.int32);  child_5 = None
        child_6: "i32[]" = l_query_.new_empty([], dtype = torch.int32);  child_6 = None
        child_7: "i32[]" = l_query_.new_empty([], dtype = torch.int32);  child_7 = None
        child_8: "i32[]" = l_query_.new_empty([], dtype = torch.int32);  child_8 = None
        mask_fn_0 = self.mask_fn_0
        flex_attention = torch.ops.higher_order.flex_attention(l_query_, l_key_, l_value_, score_mod_0, (l_block_mask_kv_num_blocks, l_block_mask_kv_indices, l_block_mask_full_kv_num_blocks, l_block_mask_full_kv_indices, l_block_mask_q_num_blocks, l_block_mask_q_indices, l_block_mask_full_q_num_blocks, l_block_mask_full_q_indices, 128, 128, mask_fn_0), 0.5, {'PRESCALE_QK': False, 'ROWS_GUARANTEED_SAFE': False, 'BLOCKS_ARE_CONTIGUOUS': False, 'OUTPUT_LOGSUMEXP': True}, (), ());  l_query_ = l_key_ = l_value_ = score_mod_0 = l_block_mask_kv_num_blocks = l_block_mask_kv_indices = l_block_mask_full_kv_num_blocks = l_block_mask_full_kv_indices = l_block_mask_q_num_blocks = l_block_mask_q_indices = l_block_mask_full_q_num_blocks = l_block_mask_full_q_indices = mask_fn_0 = None
        out: "f64[2, 2, 128, 4]" = flex_attention[0];  flex_attention = None
        return (out,)

    class score_mod_0(torch.nn.Module):
        def forward(self, child: "f64[]", child_1: "i32[]", child_2: "i32[]", child_3: "i32[]", child_4: "i32[]"):
            mul: "f64[]" = child * child;  child = None
            return mul

    class mask_fn_0(torch.nn.Module):
        def forward(self, child_5: "i32[]", child_6: "i32[]", child_7: "i32[]", child_8: "i32[]"):
            ge: "b8[]" = child_7 >= child_8;  child_7 = child_8 = None
            return ge
""",  # noqa: B950
        )
        # Save the AOT graphs
        aot_graphs = []
        from torch._inductor import compile_fx

        def debug_compile_fx_inner(graph, example_inputs, *args, **kwargs):
            aot_graphs.append(graph)
            return graph

        backend = functools.partial(
            compile_fx.compile_fx, inner_compile=debug_compile_fx_inner
        )
        func = torch.compile(func, backend=backend, fullgraph=True)
        out = func(query, key, value, _squared)
        out.sum().backward()

        joint_graph = normalize_gm(aot_graphs[1].print_readable(print_output=False))

        self.assertExpectedInline(
            joint_graph,
            """\
class GraphModule(torch.nn.Module):
    def forward(self, primals_1: "f64[2, 2, 128, 4]", primals_2: "f64[2, 2, 128, 4]", primals_3: "f64[2, 2, 128, 4]", full: "i32[1, 1, 1]", full_default: "i32[1, 1, 1, 1]", convert_element_type: "i32[1, 1, 1]", convert_element_type_1: "i32[1, 1, 1, 1]", getitem_2: "f64[2, 2, 128, 4]", getitem_3: "f32[2, 2, 128]", tangents_1: "f64[2, 2, 128, 4]"):
        full_default_4: "f32[2, 2, 128]" = torch.ops.aten.full.default([2, 2, 128], 0, dtype = torch.float32, layout = torch.strided, device = device(type='cuda', index=0), pin_memory = False)
<<<<<<< HEAD
        fw_graph0 = self.fw_graph0
        joint_graph0 = self.joint_graph0
        mask_graph0 = self.mask_graph0
        flex_attention_backward = torch.ops.higher_order.flex_attention_backward(primals_1, primals_2, primals_3, getitem_2, getitem_3, tangents_1, full_default_4, fw_graph0, joint_graph0, (full, full_default, None, None, convert_element_type, convert_element_type_1, None, None, 1073741824, 1073741824, mask_graph0), 0.5, {'ROWS_GUARANTEED_SAFE': False, 'PRESCALE_QK': False, 'OUTPUT_LOGSUMEXP': True}, (), ());  primals_1 = primals_2 = primals_3 = getitem_2 = getitem_3 = tangents_1 = full_default_4 = fw_graph0 = joint_graph0 = full = full_default = convert_element_type = convert_element_type_1 = mask_graph0 = None
=======
        fw_graph = self.fw_graph
        joint_graph = self.joint_graph
        mask_graph = self.mask_graph
        flex_attention_backward = torch.ops.higher_order.flex_attention_backward(primals_1, primals_2, primals_3, getitem_2, getitem_3, tangents_1, full_default_4, fw_graph, joint_graph, (full, full_default, None, None, convert_element_type, convert_element_type_1, None, None, 1073741824, 1073741824, mask_graph), 0.5, {'PRESCALE_QK': False, 'ROWS_GUARANTEED_SAFE': False, 'BLOCKS_ARE_CONTIGUOUS': False, 'OUTPUT_LOGSUMEXP': True}, (), ());  primals_1 = primals_2 = primals_3 = getitem_2 = getitem_3 = tangents_1 = full_default_4 = fw_graph = joint_graph = full = full_default = convert_element_type = convert_element_type_1 = mask_graph = None
>>>>>>> 66d4b080
        getitem_4: "f64[2, 2, 128, 4]" = flex_attention_backward[0]
        getitem_5: "f64[2, 2, 128, 4]" = flex_attention_backward[1]
        getitem_6: "f64[2, 2, 128, 4]" = flex_attention_backward[2];  flex_attention_backward = None
        return (getitem_4, getitem_5, getitem_6)

    class fw_graph0(torch.nn.Module):
        def forward(self, arg0_1: "f64[]", arg1_1: "i32[]", arg2_1: "i32[]", arg3_1: "i32[]", arg4_1: "i32[]"):
            mul: "f64[]" = torch.ops.aten.mul.Tensor(arg0_1, arg0_1);  arg0_1 = None
            return mul

    class joint_graph0(torch.nn.Module):
        def forward(self, arg0_1: "f64[]", arg1_1: "i32[]", arg2_1: "i32[]", arg3_1: "i32[]", arg4_1: "i32[]", arg5_1: "f64[]"):
            mul: "f64[]" = torch.ops.aten.mul.Tensor(arg0_1, arg0_1);  mul = None
            mul_1: "f64[]" = torch.ops.aten.mul.Tensor(arg5_1, arg0_1)
            mul_2: "f64[]" = torch.ops.aten.mul.Tensor(arg5_1, arg0_1);  arg5_1 = arg0_1 = None
            add: "f64[]" = torch.ops.aten.add.Tensor(mul_2, mul_1);  mul_2 = mul_1 = None
            return [add, None, None, None, None]

    class mask_graph0(torch.nn.Module):
        def forward(self, arg0_1: "i32[]", arg1_1: "i32[]", arg2_1: "i32[]", arg3_1: "i32[]"):
            full: "b8[]" = torch.ops.aten.full.default([], True, dtype = torch.bool, layout = torch.strided, device = device(type='cuda', index=0), pin_memory = False)
            return full
""",  # noqa: B950
        )


class TestBlockMask(InductorTestCase):
    @supported_platform
    def test_block_mask_attributes(self):
        offset = torch.zeros(8, device="cuda")

        def causal_mask(b, h, q, kv):
            return (q + (offset[b] * 128)) >= kv

        block_mask = create_block_mask(causal_mask, 4, 2, 2048, 2048)
        self.assertEqual(block_mask.shape, (4, 2, 2048, 2048))
        self.assertEqual(block_mask[0].shape, (2, 2048, 2048))
        self.assertEqual(block_mask[0, 0].shape, (2048, 2048))
        self.assertEqual(block_mask.numel(), 4 * 2 * 2048 * 2048)
        self.assertEqual(block_mask.sparsity(), 46.875)
        self.assertEqual(block_mask[0].sparsity(), 46.875)
        self.assertEqual(block_mask[1, 0].sparsity(), 46.875)
        self.assertEqual(block_mask.sparsity(), block_mask[1].sparsity())

        offset = torch.arange(8, device="cuda")
        block_mask = create_block_mask(causal_mask, 8, 1, 2048, 2048)
        self.assertEqual(block_mask.sparsity(), 29.1015625)
        self.assertTrue(block_mask.sparsity() < block_mask[0].sparsity())
        self.assertTrue(block_mask[0].sparsity() > block_mask[1].sparsity())

    @supported_platform
    @common_utils.parametrize("BLOCK_SIZE", [32, 64, 128, 256, (32, 64), (64, 32)])
    def test_block_size_changes(self, BLOCK_SIZE: Union[int, Tuple[int, int]]):
        B, H, Q_LEN, KV_LEN = 4, 2, 2048, 2048

        if isinstance(BLOCK_SIZE, int):
            Q_BLOCK_SIZE = BLOCK_SIZE
            KV_BLOCK_SIZE = BLOCK_SIZE
        else:
            Q_BLOCK_SIZE, KV_BLOCK_SIZE = BLOCK_SIZE

        block_mask = create_block_mask(
            noop_mask, B, H, Q_LEN, KV_LEN, BLOCK_SIZE=BLOCK_SIZE
        )

        self.assertEqual(block_mask.BLOCK_SIZE, (Q_BLOCK_SIZE, KV_BLOCK_SIZE))
        self.assertEqual(block_mask.shape, (B, H, Q_LEN, KV_LEN))

    @supported_platform
    def test_getitem(self):
        offset = torch.zeros(8, device="cuda")

        def causal_mask(b, h, q, kv):
            return (q + (offset[b] * 128)) >= kv

        block_mask = create_block_mask(causal_mask, 4, 2, 512, 512)
        assert block_mask.kv_num_blocks.shape == (4, 2, 4)
        assert block_mask.kv_indices.shape == (4, 2, 4, 4)

        # Index on batch dimension
        new_block_mask = block_mask[0]
        assert new_block_mask.kv_num_blocks.shape == (2, 4)
        assert new_block_mask.kv_indices.shape == (2, 4, 4)

        # Index on batch and head dimension
        new_block_mask = block_mask[0, 1]
        assert new_block_mask.kv_num_blocks.shape == (4,)
        assert new_block_mask.kv_indices.shape == (4, 4)

        # slicing on batch and head dimension
        new_block_mask = block_mask[0:2, 1:2]
        assert new_block_mask.kv_num_blocks.shape == (2, 1, 4)
        assert new_block_mask.kv_indices.shape == (2, 1, 4, 4)

        # slicing on batch, head, and query dimension
        new_block_mask = block_mask[0:2, 1:2, torch.tensor([1], dtype=torch.int32)]
        assert new_block_mask.kv_num_blocks.shape == (2, 1, 1)
        assert new_block_mask.kv_indices.shape == (2, 1, 1, 4)

        # slicing on batch, head, and query dimension
        q_index = torch.tensor([0], dtype=torch.int32)
        new_block_mask = block_mask[:, :, q_index]

        self.assertEqual(new_block_mask.kv_num_blocks.ndim, 3)
        self.assertEqual(new_block_mask.kv_indices.ndim, 4)
        torch.testing.assert_close(
            new_block_mask.kv_num_blocks,
            block_mask.kv_num_blocks[:, :, q_index],
        )
        torch.testing.assert_close(
            new_block_mask.kv_indices, block_mask.kv_indices[:, :, q_index, :]
        )

        if block_mask.full_kv_num_blocks is not None:
            assert new_block_mask.full_kv_num_blocks is not None
            assert new_block_mask.full_kv_indices is not None
            torch.testing.assert_close(
                new_block_mask.full_kv_num_blocks,
                block_mask.full_kv_num_blocks[:, :, q_index],
            )
            torch.testing.assert_close(
                new_block_mask.full_kv_indices,
                block_mask.full_kv_indices[:, :, q_index, :],
            )

    @supported_platform
    def test_block_mask_device_change(self):
        offset = torch.zeros(8, device="cuda")

        def causal_mask(b, h, q, kv):
            return (q + (offset[b] * 128)) >= kv

        block_mask = create_block_mask(causal_mask, 1, 1, 512, 512)
        assert block_mask.kv_indices.is_cuda
        assert block_mask.kv_num_blocks.is_cuda
        assert block_mask.q_indices.is_cuda
        assert block_mask.q_num_blocks.is_cuda

        block_mask = block_mask.to("cpu")
        assert block_mask.kv_indices.is_cpu
        assert block_mask.kv_num_blocks.is_cpu
        assert block_mask.q_indices.is_cpu
        assert block_mask.q_num_blocks.is_cpu

        block_mask = block_mask.to("cuda")
        assert block_mask.kv_indices.is_cuda
        assert block_mask.kv_num_blocks.is_cuda
        assert block_mask.q_indices.is_cuda
        assert block_mask.q_num_blocks.is_cuda

    @supported_platform
    def test_compiling_create_block_mask(self):
        seq = torch.arange(512, device="cuda") // 127

        def mask_mod(b, h, q, kv):
            return (q >= kv) & (seq[q] == seq[kv])

        block_mask = torch.compile(create_block_mask, fullgraph=True)(
            mask_mod, 1, 1, 512, 512
        )
        self.assertIsInstance(block_mask, BlockMask)
        self.assertEqual(block_mask.kv_num_blocks.shape, torch.Size((1, 1, 4)))
        self.assertEqual(block_mask.kv_indices.shape, torch.Size((1, 1, 4, 4)))

    @supported_platform
    def test_compiling_create_block_mask_no_recompile(self):
        def mask_mod(b, h, q, kv):
            return q >= kv

        torch._dynamo.reset()
        block_mask = torch.compile(create_block_mask)(mask_mod, 2, 4, 1024, 1024)
        self.assertIsInstance(block_mask, BlockMask)
        self.assertEqual(block_mask.kv_num_blocks.shape, torch.Size((2, 4, 8)))
        self.assertEqual(block_mask.kv_indices.shape, torch.Size((2, 4, 8, 8)))
        self.assertEqual(torch._dynamo.utils.counters["aot_autograd"]["ok"], 1)

        # automatic dynamic shapes triggered and recompilation.
        block_mask = torch.compile(create_block_mask)(mask_mod, 4, 8, 2048, 2048)
        self.assertIsInstance(block_mask, BlockMask)
        self.assertEqual(block_mask.kv_num_blocks.shape, torch.Size((4, 8, 16)))
        self.assertEqual(block_mask.kv_indices.shape, torch.Size((4, 8, 16, 16)))
        self.assertEqual(torch._dynamo.utils.counters["aot_autograd"]["ok"], 2)

        # no recompilation.
        block_mask = torch.compile(create_block_mask)(mask_mod, 6, 16, 3072, 3072)
        self.assertIsInstance(block_mask, BlockMask)
        self.assertEqual(block_mask.kv_num_blocks.shape, torch.Size((6, 16, 24)))
        self.assertEqual(block_mask.kv_indices.shape, torch.Size((6, 16, 24, 24)))
        self.assertEqual(torch._dynamo.utils.counters["aot_autograd"]["ok"], 2)

    @supported_platform
    def test_block_mask_viz(self):
        def causal_mask(b, h, q, kv):
            return q >= kv

        block_mask = create_block_mask(causal_mask, 1, 1, 2048, 2048)

        def replace_non_printable(s):
            def replace(c):
                if c not in string.printable:
                    return "@"
                elif c == " ":
                    return "s"
                return c

            return "".join(replace(c) for c in s)

        self.assertExpectedInline(
            replace_non_printable(str(block_mask)),
            """\
BlockMask(shape=(1,s1,s2048,s2048),ssparsity=46.88%,s
(0,s0)
@@ssssssssssssssssssssssssssssss
@@@@ssssssssssssssssssssssssssss
@@@@@@ssssssssssssssssssssssssss
@@@@@@@@ssssssssssssssssssssssss
@@@@@@@@@@ssssssssssssssssssssss
@@@@@@@@@@@@ssssssssssssssssssss
@@@@@@@@@@@@@@ssssssssssssssssss
@@@@@@@@@@@@@@@@ssssssssssssssss
@@@@@@@@@@@@@@@@@@ssssssssssssss
@@@@@@@@@@@@@@@@@@@@ssssssssssss
@@@@@@@@@@@@@@@@@@@@@@ssssssssss
@@@@@@@@@@@@@@@@@@@@@@@@ssssssss
@@@@@@@@@@@@@@@@@@@@@@@@@@ssssss
@@@@@@@@@@@@@@@@@@@@@@@@@@@@ssss
@@@@@@@@@@@@@@@@@@@@@@@@@@@@@@ss
@@@@@@@@@@@@@@@@@@@@@@@@@@@@@@@@
)""",
        )

        offset = torch.arange(8, device="cuda")

        def causal_offset_mask(b, h, q, kv):
            return (q + offset[b] * 128) >= kv

        block_mask = create_block_mask(causal_offset_mask, 8, 1, 2048, 2048)
        str_block_mask = str(block_mask)
        self.assertTrue("sparsity=29.10" in str_block_mask)

    def generate_test_inputs(self, full_seq_len: bool, device):
        if full_seq_len:
            kv_num_blocks = torch.tensor([1], dtype=torch.int32, device=device).view(
                1, 1, 1
            )
            kv_indices = torch.tensor([1, -1], dtype=torch.int32, device=device).view(
                1, 1, 1, 2
            )
            full_kv_num_blocks = torch.tensor(
                [1], dtype=torch.int32, device=device
            ).view(1, 1, 1)
            full_kv_indices = torch.tensor(
                [0, -1], dtype=torch.int32, device=device
            ).view(1, 1, 1, 2)
        else:
            kv_num_blocks = torch.tensor([2], dtype=torch.int32, device=device).view(
                1, 1, 1
            )
            kv_indices = torch.tensor([0, 1], dtype=torch.int32, device=device).view(
                1, 1, 1, 2
            )
            full_kv_indices = None
            full_kv_num_blocks = None
        return kv_num_blocks, kv_indices, full_kv_num_blocks, full_kv_indices

    @supported_platform
    @common_utils.parametrize("full_indices", [False, True])
    def test_from_kv_blocks(self, full_indices: bool):
        device = torch.device("cuda" if torch.cuda.is_available() else "cpu")
        (
            kv_num_blocks,
            kv_indices,
            full_kv_num_blocks,
            full_kv_indices,
        ) = self.generate_test_inputs(full_indices, device=device)

        block_mask = BlockMask.from_kv_blocks(
            kv_num_blocks, kv_indices, full_kv_num_blocks, full_kv_indices
        )

        self.assertIsInstance(block_mask, BlockMask)
        torch.testing.assert_close(block_mask.kv_num_blocks, kv_num_blocks)
        torch.testing.assert_close(block_mask.kv_indices, kv_indices)

        if full_indices:
            torch.testing.assert_close(
                block_mask.full_kv_num_blocks, full_kv_num_blocks
            )
            torch.testing.assert_close(block_mask.full_kv_indices, full_kv_indices)
            torch.testing.assert_close(
                block_mask.q_num_blocks,
                torch.tensor([0, 1], dtype=torch.int32, device=device).view(1, 1, 2),
            )
            torch.testing.assert_close(
                block_mask.q_indices,
                torch.tensor([0, 0], dtype=torch.int32, device=device).view(1, 1, 2, 1),
            )
            torch.testing.assert_close(
                block_mask.full_q_num_blocks,
                torch.tensor([1, 0], dtype=torch.int32, device=device).view(1, 1, 2),
            )
            torch.testing.assert_close(
                block_mask.full_q_indices,
                torch.tensor([0, 0], dtype=torch.int32, device=device).view(1, 1, 2, 1),
            )

        else:
            torch.testing.assert_close(
                block_mask.q_num_blocks,
                torch.tensor([1, 1], dtype=torch.int32, device=device).view(1, 1, 2),
            )
            torch.testing.assert_close(
                block_mask.q_indices,
                torch.tensor([0, 0], dtype=torch.int32, device=device).view(1, 1, 2, 1),
            )
            self.assertIsNone(block_mask.full_kv_num_blocks)
            self.assertIsNone(block_mask.full_kv_indices)
            self.assertIsNone(block_mask.full_q_num_blocks)
            self.assertIsNone(block_mask.full_q_indices)

    @supported_platform
    def test_block_size(self):
        device = torch.device("cuda" if torch.cuda.is_available() else "cpu")
        kv_num_blocks, kv_indices, _, _ = self.generate_test_inputs(False, device)
        block_mask = BlockMask.from_kv_blocks(kv_num_blocks, kv_indices)
        self.assertEqual(
            block_mask.BLOCK_SIZE,
            (_DEFAULT_SPARSE_BLOCK_SIZE, _DEFAULT_SPARSE_BLOCK_SIZE),
        )

        custom_block_size = (64, 64)
        block_mask_custom = BlockMask.from_kv_blocks(
            kv_num_blocks, kv_indices, BLOCK_SIZE=custom_block_size
        )
        self.assertEqual(block_mask_custom.BLOCK_SIZE, custom_block_size)

    @supported_platform
    def test_init_mismatched_full_kv(self):
        device = torch.device("cuda" if torch.cuda.is_available() else "cpu")
        kv_num_blocks, kv_indices, full_kv_num_blocks, _ = self.generate_test_inputs(
            True, device
        )

        with self.assertRaises(AssertionError):
            BlockMask(
                kv_num_blocks=kv_num_blocks,
                kv_indices=kv_indices,
                full_kv_num_blocks=full_kv_num_blocks,
                full_kv_indices=None,  # Mismatched, should raise error
                q_num_blocks=kv_num_blocks,
                q_indices=kv_indices,
                full_q_num_blocks=None,
                full_q_indices=None,
                BLOCK_SIZE=(64, 64),
                mask_mod=noop_mask,
            )

    @supported_platform
    def test_init_mismatched_full_q(self):
        device = torch.device("cuda" if torch.cuda.is_available() else "cpu")
        kv_num_blocks, kv_indices, _, _ = self.generate_test_inputs(False, device)

        with self.assertRaises(AssertionError):
            BlockMask(
                kv_num_blocks=kv_num_blocks,
                kv_indices=kv_indices,
                full_kv_num_blocks=None,
                full_kv_indices=None,
                q_num_blocks=kv_num_blocks,
                q_indices=kv_indices,
                full_q_num_blocks=kv_num_blocks,
                full_q_indices=None,  # Mismatched, should raise error
                BLOCK_SIZE=(64, 64),
                mask_mod=noop_mask,
            )

    @supported_platform
    @common_utils.parametrize("compile", [False, True])
    def test_no_q_info(self, compile: bool):
        device = torch.device("cuda" if torch.cuda.is_available() else "cpu")

        def causal_mask(b, h, q_idx, kv_idx):
            return q_idx >= kv_idx

        block_mask = create_block_mask(causal_mask, 1, 1, 2048, 2048)
        # manually set q_num_blocks and q_indices to None
        block_mask.q_num_blocks = None
        block_mask.q_indices = None
        block_mask.full_q_num_blocks = None
        block_mask.full_q_indices = None

        mask_mod_sparse_flex = functools.partial(flex_attention, block_mask=block_mask)
        if compile:
            mask_mod_sparse_flex = torch.compile(
                mask_mod_sparse_flex, backend="inductor"
            )
        inputs = [
            torch.randn(
                2,
                2,
                2048,
                64,
                device="cuda",
                dtype=torch.float16,
                requires_grad=True,
            )
            for _ in range(3)
        ]

        causal_mask_out = mask_mod_sparse_flex(*inputs)
        sdpa_mask_out = torch.nn.functional.scaled_dot_product_attention(
            *inputs, is_causal=True
        )

        torch.testing.assert_close(causal_mask_out, sdpa_mask_out, atol=5e-3, rtol=0.0)

    @supported_platform
    def test_doc_mask_clamped_repro(self):
        def _offsets_to_doc_ids_tensor(offsets):
            device = offsets.device
            counts = offsets[1:] - offsets[:-1]
            return torch.repeat_interleave(
                torch.arange(len(counts), device=device, dtype=torch.int32), counts
            )

        def length_to_offsets(
            lengths: List[int], device: Union[str, torch.device]
        ) -> Tensor:
            offsets = [0]
            offsets.extend(lengths)
            offsets = torch.tensor(offsets, device=device, dtype=torch.int32)
            offsets = torch.cumsum(offsets, dim=-1)
            return offsets

        def generate_doc_mask_mod(offsets: Tensor) -> _mask_mod_signature:
            document_id = _offsets_to_doc_ids_tensor(offsets)

            def doc_mask_mod(b, h, q_idx, kv_idx):
                same_doc = document_id[q_idx] == document_id[kv_idx]
                return same_doc

            return doc_mask_mod

        random.seed(0)

        def generate_random_lengths(total_length, num_documents):
            lengths = [1] * num_documents
            remaining_length = total_length - num_documents
            for _ in range(remaining_length):
                index = random.randint(0, num_documents - 1)
                lengths[index] += 1
            return lengths

        device = "cuda"
        max_seq_len, doc_count = 128, 4
        B, H, SEQ_LEN, HEAD_DIM = 1, 1, max_seq_len, 8

        lengths = generate_random_lengths(max_seq_len, doc_count)
        offsets = length_to_offsets(lengths, device)

        document_causal_mask = generate_doc_mask_mod(offsets)
        block_mask_compiled = torch.compile(create_block_mask)(
            document_causal_mask,
            1,
            1,
            SEQ_LEN,
            SEQ_LEN,
            device=device,
        )
        block_mask = torch.compile(create_block_mask)(
            document_causal_mask,
            1,
            1,
            SEQ_LEN,
            SEQ_LEN,
            device=device,
        )
        self.assertEqual(block_mask_compiled.kv_indices, block_mask.kv_indices)
        self.assertEqual(
            block_mask_compiled.full_kv_indices, block_mask.full_kv_indices
        )
        for i in range(5):
            lengths = generate_random_lengths(1024 + i, 5)
            offsets = length_to_offsets(lengths, "cuda")
            doc_ids = _offsets_to_doc_ids_tensor(offsets)
            total_seq_len = 1024 + i

            def doc_mask_mod(b, h, q_idx, kv_idx):
                return (
                    doc_ids[q_idx.clamp(0, doc_ids.shape[0] - 1)]
                    == doc_ids[kv_idx.clamp(0, doc_ids.shape[0] - 1)]
                )

            q, k, v = (
                torch.randn(1, 12, 1024 + i, 64, device=device) for _ in range(3)
            )
            block_mask = create_block_mask(doc_mask_mod, None, None, 1024 + i, 1024 + i)
            torch.compile(flex_attention)(q, k, v, block_mask=block_mask)


class TestPagedAttention(InductorTestCase):
    def _check_equal(
        self,
        golden_out: torch.Tensor,
        ref_out: torch.Tensor,
        compiled_out: torch.Tensor,
        fudge_factor: float,
        tensor_name: Optional[str] = None,
    ):
        compiled_error = (golden_out - compiled_out).abs().mean()
        ref_error = (golden_out - ref_out).abs().mean()
        if torch.isnan(compiled_error).any() or torch.isnan(ref_error).any():
            self.assertTrue(False, "Output/Grad with NaN")
        if compiled_error > ref_error * fudge_factor:
            name = tensor_name if tensor_name is not None else ""
            msg = f"{name} Compiled error {compiled_error} is greater than ref error {ref_error} by more than {fudge_factor}X."
            self.assertTrue(False, msg)

    def allocate_page_cache(self, n_pages: int, page_size: int):
        max_batch_size = 3
        paged_cache = PagedAttention(n_pages, page_size, max_batch_size)
        return paged_cache

    def cdiv(self, x, y):
        return (x + y - 1) // y

    def roundup(self, x, y):
        return (x + y - 1) // y * y

    @supported_platform
    def test_page_allocation(self):
        n_pages, page_size = 12, 4
        paged_cache = self.allocate_page_cache(n_pages, page_size)

        batch_reserve(paged_cache, torch.tensor([8, 24, 16]))

        with self.assertRaisesRegex(
            AssertionError, "requested 2 pages but there are only 0 empty pages"
        ):
            paged_cache.reserve(
                torch.tensor([0], device="cuda"), torch.tensor([16], device="cuda")
            )

        paged_cache.erase(torch.tensor([1], device="cuda"))
        paged_cache.reserve(
            torch.tensor([0], device="cuda"), torch.tensor([16], device="cuda")
        )

    @supported_platform
    def test_allocate(self):
        n_pages, page_size = 12, 4
        paged_cache = self.allocate_page_cache(n_pages, page_size)

        target_seq_len = torch.tensor([3, 11, 8])
        batch_reserve(paged_cache, target_seq_len)

        expected_allocated_pages = self.cdiv(target_seq_len, page_size).sum()
        self.assertEqual(paged_cache.capacity, self.roundup(target_seq_len, page_size))
        self.assertEqual(
            len(paged_cache.empty_pages), n_pages - expected_allocated_pages
        )

        # deallocate batch 1
        paged_cache.erase(torch.tensor([1], device="cuda"))
        target_seq_len = torch.tensor([3, 0, 8])
        expected_allocated_pages = self.cdiv(target_seq_len, page_size).sum()
        self.assertEqual(paged_cache.capacity, self.roundup(target_seq_len, page_size))
        self.assertEqual(
            len(paged_cache.empty_pages), n_pages - expected_allocated_pages
        )

        # re-allocate
        target_seq_len = torch.tensor([7, 2, 10])
        batch_reserve(paged_cache, target_seq_len)
        expected_allocated_pages = self.cdiv(target_seq_len, page_size).sum()
        self.assertEqual(paged_cache.capacity, self.roundup(target_seq_len, page_size))
        self.assertEqual(
            len(paged_cache.empty_pages), n_pages - expected_allocated_pages
        )

        # deallocate all batches
        paged_cache.erase(torch.tensor([0, 1, 2]))
        self.assertEqual(paged_cache.capacity, torch.tensor([0, 0, 0]))
        self.assertEqual(len(paged_cache.empty_pages), n_pages)

    @supported_platform
    def test_convert_logical_block_mask(self):
        n_pages, page_size, max_batch_size, max_seq_len = 8, 128, 2, 512
        paged_cache = PagedAttention(n_pages, page_size, max_batch_size)

        batch_reserve(paged_cache, torch.tensor([100, 200], device="cuda"))
        batch_reserve(paged_cache, torch.tensor([150, 300], device="cuda"))
        batch_reserve(paged_cache, torch.tensor([300, 512], device="cuda"))
        batch_reserve(paged_cache, torch.tensor([512, 512], device="cuda"))

        expected_page_table = torch.tensor(
            [[0, 3, 5, 7, -1, -1, -1, -1], [2, 1, 4, 6, -1, -1, -1, -1]],
            device="cuda",
        )
        self.assertEqual(
            paged_cache.capacity,
            torch.tensor([512, 512], device="cuda"),
        )
        self.assertEqual(paged_cache.page_table, expected_page_table)

        # Get a block mask
        def causal_mask(b, h, q, kv):
            return q >= kv

        block_mask = create_block_mask(
            causal_mask, max_batch_size, 1, max_seq_len, max_seq_len
        )
        new_block_mask = paged_cache.convert_logical_block_mask(block_mask)

        zeros = [0, 0, 0, 0]
        # Check that the new block mask is correct
        expected_kv_num_blocks = torch.tensor(
            [[[1, 1, 1, 1]], [[1, 1, 1, 1]]], device="cuda", dtype=torch.int32
        )
        expected_kv_indices = torch.tensor(
            [
                [
                    [
                        [0, 3, 5, 7, *zeros],
                        [3, 0, 5, 7, *zeros],
                        [5, 0, 3, 7, *zeros],
                        [7, 0, 3, 5, *zeros],
                    ]
                ],
                [
                    [
                        [2, 1, 4, 6, *zeros],
                        [1, 2, 4, 6, *zeros],
                        [4, 2, 1, 6, *zeros],
                        [6, 2, 1, 4, *zeros],
                    ]
                ],
            ],
            device="cuda",
            dtype=torch.int32,
        )
        expected_full_kv_num_blocks = torch.tensor(
            [[[0, 1, 2, 3]], [[0, 1, 2, 3]]], device="cuda:0", dtype=torch.int32
        )
        expected_full_kv_indices = torch.tensor(
            [
                [
                    [
                        [0, 3, 5, 7, *zeros],
                        [0, 3, 5, 7, *zeros],
                        [0, 3, 5, 7, *zeros],
                        [0, 3, 5, 7, *zeros],
                    ]
                ],
                [
                    [
                        [2, 1, 4, 6, *zeros],
                        [2, 1, 4, 6, *zeros],
                        [2, 1, 4, 6, *zeros],
                        [2, 1, 4, 6, *zeros],
                    ]
                ],
            ],
            device="cuda",
            dtype=torch.int32,
        )
        self.assertEqual(new_block_mask.kv_num_blocks, expected_kv_num_blocks)
        self.assertEqual(new_block_mask.kv_indices, expected_kv_indices)
        self.assertEqual(new_block_mask.full_kv_num_blocks, expected_full_kv_num_blocks)
        self.assertEqual(new_block_mask.full_kv_indices, expected_full_kv_indices)

    @supported_platform
    def test_convert_mask_mod(self):
        n_pages, page_size, max_batch_size = 8, 128, 2
        paged_cache = PagedAttention(n_pages, page_size, max_batch_size)

        batch_reserve(paged_cache, torch.tensor([100, 200], device="cuda"))
        batch_reserve(paged_cache, torch.tensor([150, 300], device="cuda"))
        batch_reserve(paged_cache, torch.tensor([300, 512], device="cuda"))
        batch_reserve(paged_cache, torch.tensor([512, 512], device="cuda"))

        expected_page_table = torch.tensor(
            [[0, 3, 5, 7, -1, -1, -1, -1], [2, 1, 4, 6, -1, -1, -1, -1]],
            device="cuda",
        )
        self.assertEqual(
            paged_cache.capacity,
            torch.tensor([512, 512], device="cuda"),
        )
        self.assertEqual(paged_cache.page_table, expected_page_table)

        expected_physical_to_logical = torch.tensor(
            [[0, -1, -1, 1, -1, 2, -1, 3], [-1, 1, 0, -1, 2, -1, 3, -1]],
            device="cuda",
        )
        self.assertEqual(paged_cache.physical_to_logical, expected_physical_to_logical)

        # Get a block mask
        def causal_mask(b, h, q, kv):
            return q >= kv

        converted_causal_mask = paged_cache.get_mask_mod(causal_mask)

        # Equivalent to: causal_mask(0, 0, 256, 128)
        self.assertEqual(converted_causal_mask(0, 0, 256, 384), True)
        # Equivalent to: causal_mask(0, 1, 256, 128)
        self.assertEqual(converted_causal_mask(0, 1, 256, 384), True)
        # Not found corresponding logical block
        self.assertEqual(converted_causal_mask(1, 0, 256, 384), False)
        # Equivalent to: causal_mask(1, 0, 64, 14)
        self.assertEqual(converted_causal_mask(1, 0, 64, 270), True)

    @supported_platform
    def test_update(self):
        dtype = torch.float32

        n_pages, page_size, max_batch_size, max_seq_len = 6, 2, 2, 6
        paged_cache = PagedAttention(n_pages, page_size, max_batch_size)

        n_heads, head_dim = 2, 3
        cache_shape = (1, n_heads, n_pages * page_size, head_dim)
        k_cache = torch.zeros(cache_shape, dtype=dtype, device="cuda")

        batch_reserve(paged_cache, torch.tensor([1, 3], device="cuda"))
        batch_reserve(paged_cache, torch.tensor([4, 5], device="cuda"))
        batch_reserve(paged_cache, torch.tensor([6, 6], device="cuda"))

        expected_page_table = torch.tensor(
            [[0, 3, 5, -1, -1, -1], [2, 1, 4, -1, -1, -1]],
            device="cuda",
        )
        self.assertEqual(paged_cache.page_table, expected_page_table)

        batch_idx = torch.arange(max_batch_size, device="cuda", dtype=torch.int32)
        input_pos = torch.arange(max_seq_len, device="cuda", dtype=torch.int32)
        k = torch.arange(
            max_batch_size * n_heads * max_seq_len * head_dim,
            device="cuda",
            dtype=dtype,
        ).view(max_batch_size, n_heads, max_seq_len, head_dim)

        v = k.detach().clone()
        v_cache = k_cache.detach().clone()

        paged_cache.assign(batch_idx, input_pos, k, v, k_cache, v_cache)

        expected_cache = torch.tensor(
            [
                [
                    # h = 0
                    [
                        # page = 0
                        [0.0, 1.0, 2.0],
                        [3.0, 4.0, 5.0],
                        # page = 1
                        [42.0, 43.0, 44.0],
                        [45.0, 46.0, 47.0],
                        # page = 2
                        [36.0, 37.0, 38.0],
                        [39.0, 40.0, 41.0],
                        # page = 3
                        [6.0, 7.0, 8.0],
                        [9.0, 10.0, 11.0],
                        # page = 4
                        [48.0, 49.0, 50.0],
                        [51.0, 52.0, 53.0],
                        # page = 5
                        [12.0, 13.0, 14.0],
                        [15.0, 16.0, 17.0],
                    ],
                    # h = 1
                    [
                        # page = 0
                        [18.0, 19.0, 20.0],
                        [21.0, 22.0, 23.0],
                        # page = 1
                        [60.0, 61.0, 62.0],
                        [63.0, 64.0, 65.0],
                        # page = 2
                        [54.0, 55.0, 56.0],
                        [57.0, 58.0, 59.0],
                        # page = 3
                        [24.0, 25.0, 26.0],
                        [27.0, 28.0, 29.0],
                        # page = 4
                        [66.0, 67.0, 68.0],
                        [69.0, 70.0, 71.0],
                        # page = 5
                        [30.0, 31.0, 32.0],
                        [33.0, 34.0, 35.0],
                    ],
                ]
            ],
            device="cuda",
            dtype=dtype,
        )
        self.assertEqual(k_cache, expected_cache)

    @supported_platform
    @common_utils.parametrize("dtype", test_dtypes)
    @common_utils.parametrize("score_mod", test_score_mods)
    def test_paged_builtin_score_mods(self, dtype: torch.dtype, score_mod: Callable):
        n_pages, page_size, max_batch_size, max_seq_len = 32, 128, 4, 512
        n_heads, head_dim = 4, 16

        def causal_mask(b, h, q, kv):
            return q >= kv

        block_mask = create_block_mask(
            causal_mask, max_batch_size, 1, max_seq_len, max_seq_len
        )
        q = torch.randn(
            max_batch_size,
            n_heads,
            max_seq_len,
            head_dim,
            device="cuda",
            dtype=torch.float16,
            requires_grad=False,
        )
        k = torch.randn(
            max_batch_size,
            n_heads,
            max_seq_len,
            head_dim,
            device="cuda",
            dtype=torch.float16,
            requires_grad=False,
        )
        v = torch.randn(
            max_batch_size,
            n_heads,
            max_seq_len,
            head_dim,
            device="cuda",
            dtype=torch.float16,
            requires_grad=False,
        )

        q_ref, k_ref, v_ref = query_key_value_clones(q, k, v)
        q_gold, k_gold, v_gold = query_key_value_clones(q, k, v, torch.float64)

        sdpa_partial = create_attention(score_mod, block_mask, enable_gqa=False)

        golden_out = sdpa_partial(q_gold, k_gold, v_gold)
        ref_out = sdpa_partial(q_ref, k_ref, v_ref)

        MAX_CACHED_SEQ_LEN = n_pages * page_size
        k_cache = torch.zeros(
            1,
            n_heads,
            MAX_CACHED_SEQ_LEN,
            head_dim,
            device="cuda",
            dtype=torch.float16,
        )
        v_cache = torch.zeros(
            1,
            n_heads,
            MAX_CACHED_SEQ_LEN,
            head_dim,
            device="cuda",
            dtype=torch.float16,
        )

        paged_cache = PagedAttention(n_pages, page_size, max_batch_size)
        batch_reserve(paged_cache, torch.tensor([100, 200, 50, 300], device="cuda"))
        batch_reserve(paged_cache, torch.tensor([100, 512, 300, 300], device="cuda"))
        batch_reserve(paged_cache, torch.tensor([512, 512, 300, 300], device="cuda"))
        batch_reserve(paged_cache, torch.tensor([512, 512, 512, 300], device="cuda"))
        batch_reserve(paged_cache, torch.tensor([512, 512, 512, 512], device="cuda"))

        batch_idx = torch.arange(max_batch_size, device="cuda", dtype=torch.int32)
        input_pos = torch.arange(max_seq_len, device="cuda", dtype=torch.int32)
        paged_cache.assign(batch_idx, input_pos, k, v, k_cache, v_cache)

        new_block_mask = paged_cache.convert_logical_block_mask(block_mask)

        compiled_sdpa = torch.compile(
            create_attention(
                paged_cache.get_score_mod(score_mod), block_mask, enable_gqa=False
            )
        )
        paged_out = compiled_sdpa(q, k_cache, v_cache, block_mask=new_block_mask)

        with torch.no_grad():
            dtype = ref_out.dtype
            if dtype == torch.float32:
                fudge_factor = 10.0
            else:
                fudge_factor = 1.1

            # Checkout output
            self._check_equal(golden_out, ref_out, paged_out, fudge_factor, "Out")


common_utils.instantiate_parametrized_tests(TestFlexAttention)
common_utils.instantiate_parametrized_tests(TestBlockMask)
common_utils.instantiate_parametrized_tests(TestPagedAttention)

if __name__ == "__main__":
    from torch._inductor.test_case import run_tests

    run_tests()<|MERGE_RESOLUTION|>--- conflicted
+++ resolved
@@ -3228,17 +3228,10 @@
 class GraphModule(torch.nn.Module):
     def forward(self, primals_1: "f64[2, 2, 128, 4]", primals_2: "f64[2, 2, 128, 4]", primals_3: "f64[2, 2, 128, 4]", full: "i32[1, 1, 1]", full_default: "i32[1, 1, 1, 1]", convert_element_type: "i32[1, 1, 1]", convert_element_type_1: "i32[1, 1, 1, 1]", getitem_2: "f64[2, 2, 128, 4]", getitem_3: "f32[2, 2, 128]", tangents_1: "f64[2, 2, 128, 4]"):
         full_default_4: "f32[2, 2, 128]" = torch.ops.aten.full.default([2, 2, 128], 0, dtype = torch.float32, layout = torch.strided, device = device(type='cuda', index=0), pin_memory = False)
-<<<<<<< HEAD
         fw_graph0 = self.fw_graph0
         joint_graph0 = self.joint_graph0
         mask_graph0 = self.mask_graph0
-        flex_attention_backward = torch.ops.higher_order.flex_attention_backward(primals_1, primals_2, primals_3, getitem_2, getitem_3, tangents_1, full_default_4, fw_graph0, joint_graph0, (full, full_default, None, None, convert_element_type, convert_element_type_1, None, None, 1073741824, 1073741824, mask_graph0), 0.5, {'ROWS_GUARANTEED_SAFE': False, 'PRESCALE_QK': False, 'OUTPUT_LOGSUMEXP': True}, (), ());  primals_1 = primals_2 = primals_3 = getitem_2 = getitem_3 = tangents_1 = full_default_4 = fw_graph0 = joint_graph0 = full = full_default = convert_element_type = convert_element_type_1 = mask_graph0 = None
-=======
-        fw_graph = self.fw_graph
-        joint_graph = self.joint_graph
-        mask_graph = self.mask_graph
-        flex_attention_backward = torch.ops.higher_order.flex_attention_backward(primals_1, primals_2, primals_3, getitem_2, getitem_3, tangents_1, full_default_4, fw_graph, joint_graph, (full, full_default, None, None, convert_element_type, convert_element_type_1, None, None, 1073741824, 1073741824, mask_graph), 0.5, {'PRESCALE_QK': False, 'ROWS_GUARANTEED_SAFE': False, 'BLOCKS_ARE_CONTIGUOUS': False, 'OUTPUT_LOGSUMEXP': True}, (), ());  primals_1 = primals_2 = primals_3 = getitem_2 = getitem_3 = tangents_1 = full_default_4 = fw_graph = joint_graph = full = full_default = convert_element_type = convert_element_type_1 = mask_graph = None
->>>>>>> 66d4b080
+        flex_attention_backward = torch.ops.higher_order.flex_attention_backward(primals_1, primals_2, primals_3, getitem_2, getitem_3, tangents_1, full_default_4, fw_graph0, joint_graph0, (full, full_default, None, None, convert_element_type, convert_element_type_1, None, None, 1073741824, 1073741824, mask_graph0), 0.5, {'PRESCALE_QK': False, 'ROWS_GUARANTEED_SAFE': False, 'BLOCKS_ARE_CONTIGUOUS': False, 'OUTPUT_LOGSUMEXP': True}, (), ());  primals_1 = primals_2 = primals_3 = getitem_2 = getitem_3 = tangents_1 = full_default_4 = fw_graph0 = joint_graph0 = full = full_default = convert_element_type = convert_element_type_1 = mask_graph0 = None
         getitem_4: "f64[2, 2, 128, 4]" = flex_attention_backward[0]
         getitem_5: "f64[2, 2, 128, 4]" = flex_attention_backward[1]
         getitem_6: "f64[2, 2, 128, 4]" = flex_attention_backward[2];  flex_attention_backward = None
