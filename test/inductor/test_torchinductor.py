--- conflicted
+++ resolved
@@ -91,6 +91,7 @@
     subtest,
     TEST_WITH_ASAN,
     TEST_WITH_ROCM,
+    xfailIfS390X,
 )
 from torch.utils import _pytree as pytree
 from torch.utils._python_dispatch import TorchDispatchMode
@@ -1901,6 +1902,7 @@
 
     @skip_if_gpu_halide
     @skipCPUIf(IS_MACOS, "fails on macos")
+    @xfailIfS390X
     def test_multilayer_var(self):
         def fn(a):
             return torch.var(a)
@@ -1920,6 +1922,7 @@
 
     @skipCPUIf(IS_MACOS, "fails on macos")
     @skip_if_halide  # accuracy 4.7% off
+    @xfailIfS390X
     def test_multilayer_var_lowp(self):
         def fn(a):
             return torch.var(a)
@@ -5230,7 +5233,6 @@
         if self.device != "cpu":
             assertGeneratedKernelCountEqual(self, 1)
 
-    @skip_if_cpp_wrapper
     def test_complex_fallback(self):
         def fn(x):
             return x * x + 10
@@ -5557,7 +5559,6 @@
         )
 
     @torch._dynamo.config.patch(capture_dynamic_output_shape_ops=True)
-    @skip_if_cpp_wrapper
     def test_nonzero_unbacked_refinement(self):
         def fn(x):
             z = x.nonzero()
@@ -7404,23 +7405,31 @@
     @config.patch(fallback_random=True)
     def test_bernoulli1(self):
         def fn(a):
-            b = torch.empty_like(a)
-            return aten.bernoulli_(b), b
-
+            b = a.clone()
+            # aten.bernoulli_() uses aten.bernoulli.p() behind the scene, so it will be decomposed.
+            return aten.bernoulli_(b).sum() / torch.prod(torch.tensor(a.size()))
+
+        p = 0.3
         self.common(
             fn,
             [
-                torch.randn([100]),
+                torch.ones(200, 200) * p,
             ],
-        )
-
+            atol=p * 0.06,
+            rtol=0.06,
+        )
+
+    @skip_if_triton_cpu
     def test_bernoulli2(self):
         def fn(a):
-            return aten.bernoulli(a)
-
-        self.common(
-            fn,
-            [torch.tensor([1.0, 1.0, 0.0, 0.0, 1.0, 0.0, 1.0, 1.0])],
+            return aten.bernoulli(a).sum() / torch.prod(torch.tensor(a.size()))
+
+        p = 0.3
+        self.common(
+            fn,
+            [torch.ones(200, 200) * p],
+            atol=p * 0.06,
+            rtol=0.06,
         )
 
     def test_narrow(self):
@@ -8259,7 +8268,6 @@
 
     # Already on by default, just want to make sure
     @patch.object(torch._inductor.config, "allow_buffer_reuse", True)
-    @skip_if_cpp_wrapper
     def test_reuse_buffers_with_aliasing(self):
         def f(x):
             z = x + 1
@@ -8355,8 +8363,14 @@
         self.common(fn, [torch.zeros([20, 20])])
 
     @config.patch(check_stack_no_cycles_TESTING_ONLY=True)
-    @skip_if_cpp_wrapper
     def test_check_stack_no_cycles(self):
+        if config.cpp_wrapper and self.device != "cpu":
+            raise unittest.SkipTest(
+                "codegen() gets called twice in cpp_wrapper GPU compilation, which "
+                "causes this test to fail.  This can be removed if GPU compilation is "
+                "done in a single pass."
+            )
+
         @torch.compile()
         def fn(x):
             return x * 3
@@ -8859,8 +8873,10 @@
             self.assertEqual(bw_code.count("tl.rand"), 0)
         self.assertEqual(torch._inductor.metrics.generated_kernel_count, 4)
 
-    @skip_if_cpp_wrapper
     def test_randint_kernel_count(self):
+        if self.device != GPU_TYPE:
+            raise unittest.SkipTest("Only valid for GPU!")
+
         @torch._dynamo.optimize_assert("inductor")
         def fn1():
             random_tensor1 = torch.randint(10, [32], device=self.device)
@@ -8869,9 +8885,12 @@
             return random_tensor1, random_tensor2, random_tensor3
 
         _, source_codes = run_and_get_code(fn1)
-        if self.device == GPU_TYPE:
-            self.assertEqual(len(source_codes), 1)
-            self.assertEqual(source_codes[0].count("async_compile.triton"), 2)
+        # cpp_wrapper does a 2-pass generation on GPU.
+        self.assertEqual(len(source_codes), 1 if not config.cpp_wrapper else 2)
+        self.assertEqual(source_codes[0].count("async_compile.triton"), 2)
+        if config.cpp_wrapper:
+            # The second pass should not involve triton at all.
+            self.assertEqual(source_codes[1].count("async_compile.triton"), 0)
 
     def test_roll(self):
         def fn(a):
@@ -9108,6 +9127,7 @@
         "TODO: debug this with asan",
     )
     @skip_if_gpu_halide
+    @xfailIfS390X
     def test_tmp_not_defined_issue2(self):
         def forward(arg38_1, arg81_1, getitem_17, new_zeros_default_4):
             div_tensor_7 = torch.ops.aten.div.Tensor(getitem_17, arg81_1)
@@ -9498,6 +9518,8 @@
         for x in (torch.randn(2, 3), torch.randn(2, 2), torch.randn(3, 2)):
             self.common(fn, (x,))
 
+    # cpp_wrapper cannot currently handle fallback ops with return types containing
+    # list[Tensor], which will eventually need to get fixed.
     @skip_if_cpp_wrapper
     def test_kwargs(self):
         if self.device == GPU_TYPE:
@@ -10294,6 +10316,7 @@
     # Calling div only torch.SymInt arguments is not yet supported.
     # To support this behavior, we need to allow const-propping tensors that store symint data.
     # For now, dynamo will explicitly graph break when it encounters user code with this behavior.
+    @xfailIfS390X
     @expectedFailureCodegenDynamic
     @skip_if_gpu_halide  # accuracy error
     def test_AllenaiLongformerBase_repro(self):
@@ -10571,7 +10594,6 @@
 
         self.common(fn, (torch.randn((16, 16, 16)),), check_lowp=False)
 
-    @skip_if_cpp_wrapper
     def test_searchsorted(self):
         def fn(sorted_sequence, values, out_int32, right, side, sorter):
             return torch.searchsorted(
@@ -11326,7 +11348,6 @@
         assertGeneratedKernelCountEqual(self, 1)
 
     @expectedFailureCodegenDynamic
-    @skip_if_cpp_wrapper
     def test_reinterpret_dtypeview(self):
         @torch.compile
         def fn(x, x2):
@@ -11337,10 +11358,14 @@
         x = torch.randn([100, 1], device=self.device)
         x2 = x.clone()
         self.common(fn, (x, x2), reference_in_float=False, check_lowp=False)
-        x = torch.randn([100, 1], device=self.device)
-        x2 = x.clone()
-        _, code = run_and_get_code(fn, x, x2)
-        FileCheck().check("aten.view.dtype(reinterpret_tensor").run(code[0])
+
+        # The cpp_wrapper code is significantly more complex, so skip checking for exact
+        # code lines.
+        if not config.cpp_wrapper:
+            x = torch.randn([100, 1], device=self.device)
+            x2 = x.clone()
+            _, code = run_and_get_code(fn, x, x2)
+            FileCheck().check("aten.view.dtype(reinterpret_tensor").run(code[0])
 
     @xfail_if_triton_cpu
     @requires_gpu()
@@ -11722,8 +11747,6 @@
         b = torch.randn(2, 1, requires_grad=True)
         self.common(forward, (a, b))
 
-<<<<<<< HEAD
-=======
     @config.patch(implicit_fallbacks=True)
     def test_weight_norm_bwd(self):
         """
@@ -11821,7 +11844,6 @@
         run(9)
         self.assertEqual(cnts.frame_count, 4)
 
->>>>>>> 6a096a0b
 
 @dataclasses.dataclass
 class TestFailure:
