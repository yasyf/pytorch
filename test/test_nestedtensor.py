--- conflicted
+++ resolved
@@ -6726,14 +6726,6 @@
         loss_nt_compile.backward()
 
         self.assertEqual(v32_dense_eager.grad, v32_dense_compile.grad)
-<<<<<<< HEAD
-        self.assertEqual(v32_dense_eager.grad, v32_nt_eager.grad)
-        self.assertEqual(v32_dense_eager.grad, v32_nt_compile.grad)
-
-        self.assertEqual(v16_dense_eager.grad, v16_dense_compile.grad)
-        self.assertEqual(v16_dense_eager.grad, v16_nt_eager.grad)
-        self.assertEqual(v16_dense_eager.grad, v16_nt_compile.grad)
-=======
         self.assertEqual(v32_dense_eager.grad, v32_nt_eager.grad, atol=1e-4, rtol=1e-4)
         self.assertEqual(
             v32_dense_eager.grad, v32_nt_compile.grad, atol=1e-4, rtol=1e-4
@@ -6744,7 +6736,6 @@
         self.assertEqual(
             v16_dense_eager.grad, v16_nt_compile.grad, atol=1e-5, rtol=5e-3
         )
->>>>>>> 9629835b
 
     @unittest.skipIf(
         not PLATFORM_SUPPORTS_FUSED_ATTENTION,
@@ -7194,12 +7185,6 @@
 
         check(nt)
 
-<<<<<<< HEAD
-    @dtypes(torch.float32, torch.double, torch.half)
-    @parametrize("nt_dim", [2, 3, 4])
-    @parametrize("requires_grad", [False, True])
-    def test_to_padded_tensor(self, device, dtype, nt_dim, requires_grad):
-=======
     @dtypes(torch.float32, torch.double, torch.half, torch.bool)
     @parametrize("nt_dim", [2, 3, 4])
     @parametrize("requires_grad", [False, True])
@@ -7208,7 +7193,6 @@
             # grads not supported for bool
             return
 
->>>>>>> 9629835b
         if nt_dim == 2:
             post_seq_len_shape = ()
         elif nt_dim == 3:
@@ -7218,13 +7202,9 @@
 
         nt = torch.nested.nested_tensor(
             [
-<<<<<<< HEAD
-                torch.randn(n, *post_seq_len_shape, device=device, dtype=dtype)
-=======
                 torch.randint(2, (n, *post_seq_len_shape), device=device, dtype=dtype)
                 if dtype is torch.bool
                 else torch.randn(n, *post_seq_len_shape, device=device, dtype=dtype)
->>>>>>> 9629835b
                 for n in range(2, 9)
             ],
             layout=torch.jagged,
@@ -7245,11 +7225,7 @@
         nt2 = nested_from_padded(padded, nt.offsets())
         self.assertEqual(nt, nt2)
 
-<<<<<<< HEAD
-        if requires_grad:
-=======
         if requires_grad and dtype is not torch.bool:
->>>>>>> 9629835b
             # ensure gradients flow through conversions
             nt2.backward(torch.ones_like(nt2))
             self.assertEqual(nt.grad, torch.ones_like(nt))
@@ -7264,13 +7240,10 @@
     @parametrize("nt_dim", [2, 3, 4])
     @parametrize("requires_grad", [False, True])
     def test_to_padded_tensor_compile(self, device, dtype, nt_dim, requires_grad):
-<<<<<<< HEAD
-=======
         if dtype is torch.bool and requires_grad:
             # grads not supported for bool
             return
 
->>>>>>> 9629835b
         if nt_dim == 2:
             post_seq_len_shape = ()
         elif nt_dim == 3:
@@ -7280,13 +7253,9 @@
 
         nt = torch.nested.nested_tensor(
             [
-<<<<<<< HEAD
-                torch.randn(n, *post_seq_len_shape, device=device, dtype=dtype)
-=======
                 torch.randint(2, (n, *post_seq_len_shape), device=device, dtype=dtype)
                 if dtype is torch.bool
                 else torch.randn(n, *post_seq_len_shape, device=device, dtype=dtype)
->>>>>>> 9629835b
                 for n in range(2, 9)
             ],
             layout=torch.jagged,
@@ -7512,12 +7481,6 @@
     # clone() on non-contiguous with holes NJTs currently use unbind(), leading to
     # data-dependent error in torch.compile
     "clone",
-<<<<<<< HEAD
-    # torch._dynamo.exc.Unsupported: data dependent operator: aten._local_scalar_dense.default
-    # for inputs where min / max seqlen are not cached
-    "sum",
-=======
->>>>>>> 9629835b
 }
 
 COMPARE_TENSOR_COMPONENT_EQUALITY = {
