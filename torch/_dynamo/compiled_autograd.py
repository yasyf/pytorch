# mypy: allow-untyped-defs
import contextlib
import functools
import threading
from dataclasses import dataclass
from logging import Logger
from typing import Any, Callable, Dict, List, Optional, Tuple, TYPE_CHECKING, Union

import torch
from torch._dynamo.external_utils import (
    call_backward,
    call_hook,
    FakeCompiledAutogradEngine,
)
from torch._dynamo.source import GetItemSource, LocalSource
from torch._dynamo.utils import counters, lazy_format_graph_code, set_locals_to_steal
from torch._logging import getArtifactLogger, trace_structured
from torch._prims_common import clone_preserve_strides
from torch._subclasses import FakeTensorMode
from torch.fx import GraphModule
from torch.fx.experimental._backward_state import BackwardState
from torch.fx.experimental.proxy_tensor import (
    decompose,
    disable_autocast_cache,
    disable_proxy_modes_tracing,
    fetch_object_proxy,
    ProxyTorchDispatchMode,
    PythonKeyTracer,
    track_tensor_tree,
)
from torch.fx.experimental.symbolic_shapes import DimDynamic, ShapeEnv
from torch.fx.traceback import preserve_node_meta, set_stack_trace
from torch.utils._traceback import CapturedTraceback


if TYPE_CHECKING:
    from torch.fx.proxy import Proxy


compiled_autograd_log = getArtifactLogger(__name__, "compiled_autograd")
verbose_log = getArtifactLogger(__name__, "compiled_autograd_verbose")


@dataclass
class CompiledAutogradTLS:
    next_ctx_id: int = 0
    in_compiled_autograd_region: bool = False
    compiler: Optional["AutogradCompilerInstance"] = None
    vlogger: Optional[Logger] = None


class TLSWrapper:
    tls_key = "compiled_autograd_state"

    def __init__(self):
        self._local = threading.local()

    def _get_tls(self) -> CompiledAutogradTLS:
        if hasattr(self._local, self.tls_key):
            # first look in python
            state = getattr(self._local, self.tls_key)
        if torch._C._is_key_in_tls(self.tls_key):
            # then look in cpp
            state = torch._C._get_obj_in_tls(self.tls_key)
        else:
            # init new thread created outside of autograd
            # TODO: what if context manager wrapped outside of thread?
            setattr(self._local, self.tls_key, CompiledAutogradTLS())
            state = getattr(self._local, self.tls_key)
            torch._C._stash_obj_in_tls(self.tls_key, state)
        return state

    # queries on the object stored in TLS
    def get(self, name):
        return getattr(self._get_tls(), name)

    def set_tls(self, **kwargs) -> Callable[[], None]:
        priors: Dict[str, Any] = {}
        for k, v in kwargs.items():
            state = self._get_tls()
            priors[k] = getattr(state, k)
            setattr(state, k, v)

        torch._C._dynamo.compiled_autograd.notify_autograd_engine()

        def revert():
            self.set_tls(**priors)

        return revert

    def enabled(self) -> bool:
        return self.get("compiler") is not None

    def enter_ctx(self) -> Callable[[], None]:
        state = self._get_tls()
        state.next_ctx_id += 1
        id = state.next_ctx_id

        def exit():
            assert (
                state is self._get_tls()
            ), "Runtime must begin and end on the same thread"
            assert state.next_ctx_id == id, (
                "Error nesting compiled autograd context managers: "
                "inner context managers must have shorter lifetime than the outer context manager"
            )
            state.next_ctx_id -= 1

        return exit

    def enter_compiled_region(self) -> Callable[[], None]:
        state = self._get_tls()
        prior = state.in_compiled_autograd_region
        state.in_compiled_autograd_region = True
        assert prior is False, "Nested compiled autograd regions are not supported"

        def exit():
            assert (
                state is self._get_tls()
            ), "Runtime must begin and end on the same thread"
            assert state.in_compiled_autograd_region is True
            state.in_compiled_autograd_region = prior

        return exit


local = TLSWrapper()


def maybe_clone(x):
    if x is not None:
        return clone_preserve_strides(x)
    return x


class AutogradCompilerInstance:
    def __init__(self, compiler_fn) -> None:
        self.compiler_fn = compiler_fn
        self.stack = contextlib.ExitStack()
        self.close = self.stack.close
        self.shape_env = ShapeEnv()
        self.fake_tensor_mode = FakeTensorMode(
            allow_fallback_kernels=True,
            allow_non_fake_inputs=True,
            shape_env=self.shape_env,
        )
        self.fx_tracer = PythonKeyTracer()
        self.proxy_mode = ProxyTorchDispatchMode(self.fx_tracer, "symbolic")
        self.hooks_proxy: Optional[Proxy] = None
        self.graph_placeholders = ["inputs", "sizes", "scalars", "hooks"]

    def wrap_fake(self, x, source):
        assert isinstance(x, torch.Tensor)
        return self.fake_tensor_mode.from_tensor(x, source=source)

    @staticmethod
    def source(name, idx) -> GetItemSource:
        return GetItemSource(LocalSource(name), idx)

    def begin_capture(
        self,
        inputs: List[torch.Tensor],
        sizes: List[int],
        scalars: List[Union[int, float]],
        origins: List[List[Tuple[int, str]]],
    ):
        counters["compiled_autograd"]["captures"] += 1
        self.aot_graph_cls_name: Optional[str] = None
        self.aot_graph_infos: Dict[int, Dict[str, Any]] = {}
        self.fx_tracer.root = torch.nn.Module()
        self.fx_tracer.graph = torch.fx.Graph(tracer_cls=PythonKeyTracer)
        self.fx_tracer.tensor_attrs = {}
        args_proxy, sizes_proxy, scalars_proxy, self.hooks_proxy = (
            self.fx_tracer.create_proxy("placeholder", name, (), {})
            for name in self.graph_placeholders
        )

        self.stack.enter_context(preserve_node_meta())
        inputs_origins, sizes_origins, scalars_origins = origins
        # tensor inputs to fake tensors
        inputs = [
            self.wrap_fake(x, self.source("inputs", idx))
            for idx, x in enumerate(inputs)
        ]
        self.bind_tensors_to_proxies(inputs, args_proxy, inputs_origins)

        # size inputs to symints
        sizes = [
            self.shape_env.create_unspecified_symint_and_symbol(
                val,
                self.source("sizes", idx),
                DimDynamic.DYNAMIC,
            )
            for idx, val in enumerate(sizes)
        ]
        self.bind_tensors_to_proxies(sizes, sizes_proxy, sizes_origins)

        for idx, val in enumerate(scalars):
            source = self.source("scalars", idx)
            if isinstance(val, int):
                scalars[idx] = self.shape_env.create_unspecified_symint_and_symbol(
                    val,
                    source,
                    DimDynamic.DYNAMIC,
                )
            elif isinstance(val, float):
                scalars[idx] = self.shape_env.create_symfloatnode(
                    self.shape_env.create_unspecified_symbol(
                        val,
                        source=source,
                        dynamic_dim=DimDynamic.DYNAMIC,
                    ),
                    hint=val,
                    source=source,
                )
            else:
                raise AssertionError("Unexpected scalar type: ", type(val))
        self.bind_tensors_to_proxies(scalars, scalars_proxy, scalars_origins)

        # TODO(jansel): are all these modes needed?
        self.stack.enter_context(decompose({}))
        self.stack.enter_context(self.fake_tensor_mode)
        self.stack.enter_context(self.proxy_mode)
        self.stack.enter_context(disable_autocast_cache())
        return inputs, sizes, scalars

    def proxy_call_backward(
        self,
        inputs,
        output_metadatas,
        saved_tensors,
        backward_idx: int,
    ):
        assert self.hooks_proxy is not None
        backward_c_function = self.hooks_proxy[backward_idx]  # type: ignore[index]
        proxies = self.fx_tracer.create_proxy(
            kind="call_function",
            target=call_backward,
            args=(
                backward_c_function,
                self.to_proxy(saved_tensors),
                *self.to_proxy(inputs),
            ),
            kwargs={},
        )

        with disable_proxy_modes_tracing():
            # create fake Tensors
            grad_ins: List[Optional[torch.Tensor]] = []
            for output_metadata in output_metadatas:
                if output_metadata is None:
                    grad_ins.append(None)
                    continue

                layout, device, dtype, size = output_metadata
                grad_ins.append(
                    torch.empty(size=size, dtype=dtype, layout=layout, device=device)
                )
            self.bind_tensors_to_proxies(grad_ins, proxies)
        return tuple(grad_ins)

    def proxy_call_hook(self, hook, *args, **kwargs):
        return self.fx_tracer.create_proxy(
            "call_function",
            call_hook,
            (
                hook,
                *[self.to_proxy(x) for x in args],
            ),
            kwargs,
        )

    def tensor_pre_hook(self, inputs, hook_id, i: int):
        assert self.hooks_proxy is not None
        hook = self.hooks_proxy[hook_id]  # type: ignore[index]
        proxy = self.proxy_call_hook(
            hook,
            inputs[i],
            hook_type="tensor_pre_hook",
        )
        with disable_proxy_modes_tracing():
            inputs[i] = maybe_clone(inputs[i])
            self.bind_tensors_to_proxies([inputs[i]], [proxy])
        return inputs

    def pre_hook(self, inputs, hook_id):
        assert self.hooks_proxy is not None
        hook = self.hooks_proxy[hook_id]  # type: ignore[index]
        proxies = self.proxy_call_hook(
            hook,
            inputs,
            hook_type="pre_hook",
        )
        with disable_proxy_modes_tracing():
            inputs = [maybe_clone(x) for x in inputs]
            self.bind_tensors_to_proxies(inputs, proxies)
        return inputs

    def post_hook(self, outputs, inputs, hook_id):
        assert self.hooks_proxy is not None
        hook = self.hooks_proxy[hook_id]  # type: ignore[index]
        proxies = self.proxy_call_hook(
            hook,
            outputs,
            inputs,
            hook_type="post_hook",
        )
        with disable_proxy_modes_tracing():
            outputs = [maybe_clone(x) for x in outputs]
            self.bind_tensors_to_proxies(outputs, proxies)
        return outputs

    def post_acc_grad_hook(self, input, hook_id):
        assert isinstance(input, torch.Tensor)
        assert self.hooks_proxy is not None
        hook = self.hooks_proxy[hook_id]  # type: ignore[index]
        proxy = self.proxy_call_hook(
            hook,
            input,
            hook_type="post_acc_grad_hook",
        )
        with disable_proxy_modes_tracing():
            input = [maybe_clone(input)]
            self.bind_tensors_to_proxies(input, [proxy])
        return input

    # Note: [Compiled autograd and cudagraphs]
    # Eager autograd backward implements scalars as 0-dim tensors, see DivBackward0::other_.
    # When compiled autograd traces those nodes, it lifts the scalar tensors, resulting in a graph
    # with some cpu 0-dim tensor inputs. To prevent the entire graph from skipping cudagraph, we move the
    # scalars tensors to cuda. This works because ATen/prims ops will accept cuda 0-dim tensors too.
    def move_graph_nodes_to_cuda(self, graph) -> List[int]:
        to_move: Dict[int, torch.fx.Node] = {}
        has_cuda_inputs = False
        nodes = list(graph.nodes)
        assert nodes[0].target == "inputs"
        inputs = nodes[0]
        inputs_users = list(inputs.users.keys())
        # input access nodes should immediately follow placeholder nodes
        first_getitem_idx = len(self.graph_placeholders)
        assert nodes[first_getitem_idx] == inputs_users[0]
        last_getitem_idx = first_getitem_idx + len(inputs_users) - 1
        assert nodes[last_getitem_idx] == inputs_users[-1]
        for i, node in enumerate(inputs_users):
            if not has_cuda_inputs and node.meta["val"].device.type == "cuda":
                has_cuda_inputs = True
                continue

            is_cpu = node.meta["val"].device.type == "cpu"
            is_scalar = len(node.meta["val"].size()) == 0
            if is_cpu and is_scalar:
                node_users = list(node.users.keys())
                if all(
                    isinstance(user.target, torch._ops.OpOverload)
                    and user.target.namespace in ("prims", "aten")
                    for user in node_users
                ):
                    # all users are prims/aten, can move safely
                    to_move[i] = node

        # only move cpu scalars to cuda if there were cuda activations in this graph,
        # this is to handle the case where cudagraphs is enabled on a cpu-only graph
        if has_cuda_inputs:
            for node in to_move.values():
                node.meta["val"] = node.meta["val"].cuda()

            # return runtime indices we need to move to cuda
            return list(to_move.keys())

        return []

    def end_capture(self, outputs):
        self.fx_tracer.create_proxy(
            "call_function",
            FakeCompiledAutogradEngine._exec_final_callbacks_stub,
            (),
            {},
        )
        self.stack.close()
        self.fx_tracer.create_node(
            "output",
            "output",
            (self.fx_tracer.create_arg(self.to_proxy(outputs)),),
            {},
        )
        self.rename_aot_dispatcher_nodes()
        self.reorder_accumulate_grad_nodes()
        runtime_inputs_to_move: List[int] = []
        if torch._inductor.config.triton.cudagraphs:
            runtime_inputs_to_move = self.move_graph_nodes_to_cuda(self.fx_tracer.graph)

        graph = GraphModule(
            self.fx_tracer.root, self.fx_tracer.graph, "CompiledAutograd"
        )
        set_locals_to_steal(graph, ["inputs"])
        lazy_graph_code = lazy_format_graph_code(
            "Compiled autograd graph",
            graph,
            include_device=True,
            include_stride=True,
            colored=True,
        )
        compiled_autograd_log.info("%s", lazy_graph_code)
        verbose_log.debug("%s", lazy_graph_code)
        trace_structured(
            "compiled_autograd_graph",
            payload_fn=lambda: graph.print_readable(print_output=False),
        )

        def runtime_wrapper(compiled_fn, inputs, sizes, scalars, hooks):
            try:
                exit_compiled_region = local.enter_compiled_region()
                for i in runtime_inputs_to_move:
                    inputs[i] = inputs[i].pin_memory().cuda(non_blocking=True)

                with disable():
                    return compiled_fn(inputs, sizes, scalars, hooks)
            finally:
                exit_compiled_region()

        return runtime_wrapper, self.compiler_fn(graph)

    def rename_aot_dispatcher_nodes(self):
        """
        Renames nodes as they appear in the AOTDispatcher backward graphs, prefixed by AOT id
        e.g. AOTDispatcher backward graph X's `sin_Y` -> `aotX_sin_Y`
        """
        if self.aot_graph_cls_name is None:
            return

        def is_similar(ca: torch.fx.node.Node, aot: torch.fx.node.Node):
            # 1. comparing using target (for aten ops)
            target_match = ca.target == aot.target
            if not target_match:
                # 2. comparing using name (for HOPs)
                target_match = (
                    hasattr(ca.target, "__name__")
                    and hasattr(aot.target, "__name__")
                    and ca.target.__name__ == aot.target.__name__
                )
            if (
                not target_match
                and hasattr(ca.target, "name")
                and hasattr(aot.target, "name")
                and aot.target.name() == "aten::reshape"
                and hasattr(aot.meta.get("original_aten"), "name")
            ):
                # 3. undo view_to_reshape post grad pass
                target_match = ca.target.name() == aot.meta["original_aten"].name()

            return (
                target_match
                and ca.op == aot.op
                and ca.type == aot.type
                and len(ca.all_input_nodes) == len(aot.all_input_nodes)
            )

        for nodecall_index, info in self.aot_graph_infos.items():
            ca_node_start_idx = info["ca_node_start_idx"]
            aot_id = info["aot_id"]
            aot_graph = info["aot_gm"].graph

            # 1. Find the first op from user code in the AOT graph
            aot_it = iter(aot_graph.nodes)
            aot_node = next(aot_it)
            assert aot_node is not None
            try:
                while aot_node.op != "call_function":
                    aot_node = next(aot_it)
            except StopIteration:
                continue

            try:
                # 2. Find the first op in the compiled autograd graph segment
                ca_it = iter(self.fx_tracer.graph.nodes)
                for _ in range(ca_node_start_idx):
                    next(ca_it)
                ca_node = next(ca_it)

                # Graphs should all end with output node
                while ca_node.op != "output" and not is_similar(ca_node, aot_node):
                    # The compiled autograd graph may contain lazily inserted ops
                    # We skip those when aligning nodes
                    ca_node = next(ca_it)

                # 3. Keep alligned and rename nodes
                while aot_node.op != "output" and ca_node.op != "output":
                    if not ca_node.users:
                        # TODO: DCE for compiled autograd graph
                        ca_node = next(ca_it)
                        continue

                    if not is_similar(ca_node, aot_node):
                        # There should be no lazily inserted ops in the middle of a match
                        # So any deviation is an error
                        raise StopIteration

                    ca_node.name = f"aot{aot_id}_{aot_node.name}"
                    for i, inp in enumerate(aot_node.all_input_nodes):
                        ca_node.all_input_nodes[i].name = f"aot{aot_id}_{inp.name}"

                    aot_node = next(aot_it)
                    ca_node = next(ca_it)
            except StopIteration:
                verbose_log.debug(
                    "Failed to match %s%s (NodeCall %s) nodes with AOT backward graph %s nodes",
                    self.aot_graph_cls_name,
                    aot_id,
                    nodecall_index,
                    aot_id,
                )

    def reorder_accumulate_grad_nodes(self):
        """
        Usage of AOTAutograd causes all the accumulate_grad_ nodes to get pushed to the end of
        the graph.  This differs from eager mode, which schedules them as soon as possible. This
        pass attempts to reorder the graph to mimic eager behavior.
        """
        for node in self.fx_tracer.graph.find_nodes(
            op="call_function", target=torch.ops.inductor.accumulate_grad_.default
        ):
            arg = max(node.args)  # last arg
            if arg is not node.prev and arg.op != "placeholder":
                arg.append(node)

    def to_proxy(self, t):
        if t is None:
            return None
        if isinstance(t, list):
            return [self.to_proxy(x) for x in t]
        if isinstance(t, tuple):
            return tuple(self.to_proxy(x) for x in t)
        # can it be torch.SymInt as the code used to imply?
        assert isinstance(t, torch.Tensor)
        proxy_tensor = fetch_object_proxy(self.fx_tracer, t)
        assert isinstance(proxy_tensor, torch.fx.experimental.proxy_tensor._ProxyTensor)
        return proxy_tensor.proxy

    def bind_tensors_to_proxies(
        self, tensors, proxies, origins: Optional[List[Tuple[int, str]]] = None
    ):
        if isinstance(proxies, torch.fx.Proxy):
            if origins:
                assert len(origins) == len(tensors)
                bound_proxies = []
                for i in range(len(tensors)):
                    nodecall_index, node_name = origins[i]
                    self.set_node_origin(node_name, nodecall_index, None)
                    bound_proxies.append(proxies[i])  # type: ignore[index]
                proxies = bound_proxies
            else:
                proxies = [proxies[i] for i in range(len(tensors))]  # type: ignore[index]

        assert len(tensors) == len(proxies)
        track_tensor_tree(tensors, proxies, constant=None, tracer=self.fx_tracer)

    def bind_backward_state(self, index: int):
        assert self.hooks_proxy is not None
        proxy = self.hooks_proxy[index]  # type: ignore[index]
        bw_state = BackwardState()
        track_tensor_tree(bw_state, proxy, constant=None, tracer=self.fx_tracer)
        return bw_state

    def set_node_origin(
        self,
        node_name: str,
        nodecall_index: int,
        pyobj: Optional[torch.autograd.Function],
    ):
        maybe_aot_id = ""
        if pyobj is not None:
            forward_cls = pyobj._forward_cls  # type: ignore[attr-defined]
            if hasattr(forward_cls, "_aot_id"):
                # backward was created by AOT Dispatcher
                self.aot_graph_cls_name = node_name
                maybe_aot_id = forward_cls._aot_id
                self.aot_graph_infos[nodecall_index] = {
                    "ca_node_start_idx": len(self.fx_tracer.graph.nodes),
                    "aot_id": maybe_aot_id,
                    "aot_gm": forward_cls._lazy_backward_info.bw_module,
                }

        new_code = f"{node_name}{maybe_aot_id} (NodeCall {nodecall_index})"
        raw_stack_trace = CapturedTraceback.extract().format()[-1]
        new_stack_trace = raw_stack_trace.replace(
            "raw_stack_trace = CapturedTraceback.extract().format()[-1]", new_code
        )
        set_stack_trace(new_stack_trace)


<<<<<<< HEAD
=======
# state of the autograd engine dispatch, kept in sync by enable/disable context managers
compiled_autograd_enabled = False

# global flag to check if compiled autograd is enabled but Dynamo stance is "force_eager"
compiled_autograd_enabled_force_eager = False

# global flag to check if we are processing graphs produced from a compiled autograd graph
in_compiled_autograd_region = False


>>>>>>> 0a64c141
@contextlib.contextmanager
def enable(compiler_fn):
    from torch._dynamo import eval_frame

    if eval_frame._stance.stance == "force_eager":
        # If user explicitly sets Dynamo stance to "force_eager", we want Compiled Autograd
        # to fall back to eager as well.
<<<<<<< HEAD
        yield
        return
=======
        global compiled_autograd_enabled_force_eager
        compiled_autograd_enabled_force_eager = True
        try:
            yield
        finally:
            compiled_autograd_enabled_force_eager = False
    else:
        # we need to import this, because user might not have imported it if they directly use this context manager
        # we need to lazily import it, because of circular dependencies
        import torch._inductor.cudagraph_trees
>>>>>>> 0a64c141

    # we need to import this to ensure cudagraphs TLS is initialized
    # it needs to be lazily imported because of circular dependencies
    import torch._inductor.cudagraph_trees

    exit_ctx = local.enter_ctx()
    revert_tls = local.set_tls(
        compiler=functools.partial(AutogradCompilerInstance, compiler_fn),
        vlogger=verbose_log
        if torch._logging._internal.log_state.is_artifact_enabled(
            "compiled_autograd_verbose"
        )
        else None,
    )
    try:
        with torch.autograd.set_multithreading_enabled(False):
            yield
    finally:
        revert_tls()
        exit_ctx()


@contextlib.contextmanager
def disable():
    exit_ctx = local.enter_ctx()
    revert_tls = local.set_tls(
        compiler=None,
        vlogger=None,
    )
    try:
        yield
    finally:
        revert_tls()
        exit_ctx()


# return to starting state of a new process
def reset() -> None:
    assert local.get("next_ctx_id") == 0
    assert local.get("in_compiled_autograd_region") is False
    local.set_tls(
        compiler=None,
        vlogger=None,
    )<|MERGE_RESOLUTION|>--- conflicted
+++ resolved
@@ -588,19 +588,10 @@
         set_stack_trace(new_stack_trace)
 
 
-<<<<<<< HEAD
-=======
-# state of the autograd engine dispatch, kept in sync by enable/disable context managers
-compiled_autograd_enabled = False
-
-# global flag to check if compiled autograd is enabled but Dynamo stance is "force_eager"
-compiled_autograd_enabled_force_eager = False
-
 # global flag to check if we are processing graphs produced from a compiled autograd graph
 in_compiled_autograd_region = False
 
 
->>>>>>> 0a64c141
 @contextlib.contextmanager
 def enable(compiler_fn):
     from torch._dynamo import eval_frame
@@ -608,10 +599,6 @@
     if eval_frame._stance.stance == "force_eager":
         # If user explicitly sets Dynamo stance to "force_eager", we want Compiled Autograd
         # to fall back to eager as well.
-<<<<<<< HEAD
-        yield
-        return
-=======
         global compiled_autograd_enabled_force_eager
         compiled_autograd_enabled_force_eager = True
         try:
@@ -622,27 +609,22 @@
         # we need to import this, because user might not have imported it if they directly use this context manager
         # we need to lazily import it, because of circular dependencies
         import torch._inductor.cudagraph_trees
->>>>>>> 0a64c141
-
-    # we need to import this to ensure cudagraphs TLS is initialized
-    # it needs to be lazily imported because of circular dependencies
-    import torch._inductor.cudagraph_trees
-
-    exit_ctx = local.enter_ctx()
-    revert_tls = local.set_tls(
-        compiler=functools.partial(AutogradCompilerInstance, compiler_fn),
-        vlogger=verbose_log
-        if torch._logging._internal.log_state.is_artifact_enabled(
-            "compiled_autograd_verbose"
-        )
-        else None,
-    )
-    try:
-        with torch.autograd.set_multithreading_enabled(False):
-            yield
-    finally:
-        revert_tls()
-        exit_ctx()
+
+        exit_ctx = local.enter_ctx()
+        revert_tls = local.set_tls(
+            compiler=functools.partial(AutogradCompilerInstance, compiler_fn),
+            vlogger=verbose_log
+            if torch._logging._internal.log_state.is_artifact_enabled(
+                "compiled_autograd_verbose"
+            )
+            else None,
+        )
+        try:
+            with torch.autograd.set_multithreading_enabled(False):
+                yield
+        finally:
+            revert_tls()
+            exit_ctx()
 
 
 @contextlib.contextmanager
