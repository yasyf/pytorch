# mypy: allow-untyped-decorators
from __future__ import annotations

import collections
import contextlib
import cProfile
import dis
import functools
import itertools
import json
import logging
import os
import pstats
import random
import subprocess
import sys
import threading
import time
import traceback
import typing
import warnings
import weakref
from pathlib import Path
from types import CellType, CodeType, FunctionType, ModuleType
from typing import Any, Callable, Dict, List, Optional, Set, Tuple, TypeVar, Union
from typing_extensions import ParamSpec
from weakref import ReferenceType

import torch
import torch._logging
from torch._C._dynamo.guards import GlobalStateGuard
from torch._dynamo.distributed import get_compile_pg
from torch._dynamo.utils import (
    add_compilation_metrics_to_chromium,
    CompileTimeInstructionCounter,
    get_metrics_context,
)
from torch._guards import compile_context, CompileContext, CompileId, tracing
from torch._logging import structured, trace_structured
from torch._utils_internal import (
    compile_time_strobelight_meta,
    justknobs_check,
    maybe_upload_prof_stats_to_manifold,
    signpost_event,
)
from torch.fx._lazy_graph_module import _use_lazy_graph_module
from torch.fx.experimental.symbolic_shapes import (
    ConstraintViolationError,
    GuardOnDataDependentSymNode,
)
from torch.fx.graph_module import _forward_from_src as original_forward_from_src
from torch.monitor import _WaitCounter
from torch.nn.parallel.distributed import DistributedDataParallel
from torch.utils._python_dispatch import (
    _disable_current_modes,
    is_in_torch_dispatch_mode,
)
from torch.utils._traceback import CapturedTraceback, format_traceback_short

from . import config, exc, trace_rules
from .bytecode_analysis import remove_dead_code, remove_pointless_jumps
from .bytecode_transformation import (
    check_inst_exn_tab_entries_valid,
    Instruction,
    is_generator,
    propagate_inst_exn_table_entries,
    transform_code_object,
)
from .cache_size import (
    CacheSizeRelevantForFrame,
    compute_cache_size,
    exceeds_cache_size_limit,
    is_recompilation,
)
from .eval_frame import (
    always_optimize_code_objects,
    dynamo_tls,
    skip_code,
    TorchPatcher,
)
from .exc import (
    augment_exc_message,
    BackendCompilerFailed,
    CacheLimitExceeded,
    FailOnCacheLimitHit,
    format_error_msg,
    InternalTorchDynamoError,
    SkipCodeRecursiveException,
    TorchRuntimeError,
    UncapturedHigherOrderOpError,
    unimplemented,
    Unsupported,
)
from .guards import (
    CheckFunctionManager,
    get_and_maybe_log_recompilation_reason,
    GuardedCode,
)
from .hooks import Hooks
from .pgo import put_code_state
from .replay_record import ExecutionRecord
from .resume_execution import TORCH_DYNAMO_RESUME_IN_PREFIX
from .symbolic_convert import (
    DistributedState,
    InstructionTranslator,
    LocalState,
    SpeculationLog,
)
from .trace_rules import is_numpy
from .utils import (
    CleanupManager,
    counters,
    dynamo_timed,
    format_bytecode,
    gen_record_file_name,
    get_chromium_event_logger,
    increment_frame,
    is_namedtuple,
    istype,
    LazyString,
    orig_code_map,
    reset_graph_break_dup_checker,
    setup_compile_debug,
    to_int_us,
    troubleshooting_url,
    write_record_to_file,
)
from .variables.torch_function import torch_function_mode_stack_state_mgr


np: Optional[ModuleType]
try:
    import numpy as np
except ModuleNotFoundError:
    np = None


if typing.TYPE_CHECKING:
    from .backends.registry import CompilerFn
    from .repro.after_dynamo import WrapBackendDebug
    from .types import BytecodeHook, CacheEntry, DynamoFrameType
    from .variables.builder import FrameStateSizeEntry


log = logging.getLogger(__name__)
bytecode_log = torch._logging.getArtifactLogger(__name__, "bytecode")
graph_break_log = torch._logging.getArtifactLogger(__name__, "graph_breaks")


compile_lock = threading.RLock()

_T = TypeVar("_T")
_P = ParamSpec("_P")


class TODO_UNKNOWN:
    pass


class Tracker:
    def __init__(self) -> None:
        self.seen: List[ReferenceType[CodeType]] = []
        self.seen_ids: Set[int] = set()

    def add(self, strong_obj: CodeType) -> None:
        idx = id(strong_obj)
        if idx not in self.seen_ids:
            obj = weakref.ref(strong_obj, lambda _: self.seen_ids.remove(idx))
            self.seen.append(obj)
            self.seen_ids.add(idx)

    def __contains__(self, item: CodeType) -> bool:
        return id(item) in self.seen_ids

    def clear(self) -> None:
        self.seen.clear()
        self.seen_ids.clear()


input_codes = Tracker()
output_codes = Tracker()

initial_global_state: Optional[GlobalStateGuard] = None


@functools.wraps(original_forward_from_src)
def fx_forward_from_src_skip_result(
    src: str, globals: Dict[str, Any], co_fields: Optional[Dict[str, str]] = None
) -> FunctionType:
    # we monkey patch FX to prevent infinite loop of trying to convert
    # our generated code
    result = original_forward_from_src(src, globals, co_fields)
    skip_code(result.__code__)
    return result


def preserve_global_state(fn: Callable[_P, _T]) -> Callable[_P, _T]:
    """
    Context manager to:
        1) Save/restore torch.is_grad_enabled() state
        2) Save/restore python random state
        3) Save/restore torch random state
        4) Monkey patch torch.fx.graph_module._forward_from_src
    """

    @functools.wraps(fn)
    def _fn(*args: _P.args, **kwargs: _P.kwargs) -> _T:
        guards = GlobalStateGuard()
        prior_grad_mode = torch.is_grad_enabled()
        # Just in case we get left in a bad dispatch state we want to restore
        # it. This can happen because the dispatch bits aren't a true
        # stack/counter - so we can't just increment/decrement them as we enter
        # and leave.
        with torch._C._PreserveDispatchKeyGuard():
            prior_inference_mode = torch.is_inference_mode_enabled()
            prior_deterministic = torch.are_deterministic_algorithms_enabled()
            prior_warn_only = torch.is_deterministic_algorithms_warn_only_enabled()
            py_rng_state = random.getstate()
            torch_rng_state = torch.random.get_rng_state()
            cuda_rng_state = None
            if torch.cuda.is_available():
                cuda_rng_state = torch.cuda.get_rng_state()
            allow_tf32 = torch._C._get_cublas_allow_tf32()
            prior_fwd_from_src = torch.fx.graph_module._forward_from_src
            torch.fx.graph_module._forward_from_src = fx_forward_from_src_skip_result
            cleanup = setup_compile_debug()
            exit_stack = contextlib.ExitStack()
            exit_stack.enter_context(
                torch.fx._symbolic_trace._maybe_revert_all_patches()
            )
            exit_stack.enter_context(torch_function_mode_stack_state_mgr)
            try:
                return fn(*args, **kwargs)
            finally:
                cleanup.close()
                assert (
                    torch._C._len_torch_function_stack() == 0
                ), "Torch function mode stack state changed while dynamo tracing, please report a bug"
                exit_stack.close()
                torch._C._set_grad_enabled(prior_grad_mode)
                torch.autograd.grad_mode._enter_inference_mode(prior_inference_mode)
                torch.use_deterministic_algorithms(
                    prior_deterministic, warn_only=prior_warn_only
                )
                random.setstate(py_rng_state)
                torch.random.set_rng_state(torch_rng_state)
                if cuda_rng_state is not None:
                    torch.cuda.set_rng_state(cuda_rng_state)
                torch._C._set_cublas_allow_tf32(allow_tf32)
                torch.fx.graph_module._forward_from_src = prior_fwd_from_src
                assert (
                    guards.check()
                ), f"Global {guards.reason()}state changed while dynamo tracing, please report a bug"

    _fn._torchdynamo_orig_callable = fn  # type: ignore[attr-defined]
    return _fn


@TorchPatcher.suppress_torch_distributed_warnings
def has_tensor_in_frame(frame: DynamoFrameType) -> bool:
    """Check if the frame has torch.* related bits"""
    # Check if the function was decorated using torch._dynamo.optimize
    if frame.f_code in always_optimize_code_objects:
        return True

    # Check if there is global import of torch.*
    for co_name in frame.f_code.co_names:
        if co_name in frame.f_globals:
            obj = frame.f_globals[co_name]
            if isinstance(obj, ModuleType) and (
                obj.__name__.startswith("torch.") or obj is torch
            ):
                return True
            # ... or a global import of numpy.*
            if np and config.trace_numpy and (obj is np or is_numpy(obj)):
                return True

    seen_ids: Dict[int, bool] = {}

    def has_tensor(obj: object) -> bool:
        """Recursively check if the obj has a tensor"""
        obj_id = id(obj)
        if obj_id in seen_ids:
            return seen_ids[obj_id]
        seen_ids[obj_id] = False

        if isinstance(obj, (torch.Tensor, torch.nn.Module)) or (
            istype(obj, type) and issubclass(obj, torch.nn.Module)
        ):
            seen_ids[obj_id] = True
            return seen_ids[obj_id]
        elif (
            config.trace_numpy
            and np
            and (istype(obj, np.ndarray) or isinstance(obj, np.generic))
        ):
            seen_ids[obj_id] = True
            return seen_ids[obj_id]
        elif istype(obj, (list, tuple)):
            seen_ids[obj_id] = any(has_tensor(v) for v in obj)
            return seen_ids[obj_id]
        elif istype(obj, dict):
            # Some packages like pytest can be updated during runtime. So, make a
            # copy of values to avoid issues like "RuntimeError: dictionary
            # changed size during iteration"
            values = list(obj.values())
            seen_ids[obj_id] = any(has_tensor(v) for v in values)
            return seen_ids[obj_id]
        elif istype(obj, (str, int, float, type(None), bool)):
            seen_ids[obj_id] = False
            return seen_ids[obj_id]
        elif is_namedtuple(obj) and hasattr(obj, "_fields"):
            seen_ids[obj_id] = any(has_tensor(getattr(obj, v)) for v in obj._fields)
            return seen_ids[obj_id]
        else:
            # if config.debug:
            #     print(
            #         f"Assuming that object of type {type(obj)} does not have a tensor"
            #     )
            return False

    # Check if the passed arguments are of type Tensor
    for value in frame.f_locals.values():
        if has_tensor(value):
            return True

    log.debug(
        "skipping because no torch.* %s \
            %s %s",
        frame.f_code.co_name,
        frame.f_code.co_filename,
        frame.f_code.co_firstlineno,
    )

    return False


def exception_handler(
    e: Exception,
    code: CodeType,
    frame: Optional[DynamoFrameType] = None,
    export: bool = False,
) -> None:
    record_filename = None
    if hasattr(e, "exec_record"):
        record_filename = gen_record_file_name(e, code)
        write_record_to_file(record_filename, e.exec_record)
        e.record_filename = record_filename  # type: ignore[attr-defined]

    augment_exc_message(e, export=export)


FRAME_COUNTER = 0
FRAME_COMPILE_COUNTER: typing.Counter[
    Union[int, FrameStateSizeEntry]
] = collections.Counter()


def maybe_cprofile(func: Callable[_P, _T]) -> Callable[_P, _T]:
    if config.cprofile:
        return cprofile_wrapper(func)
    return func


def cprofile_wrapper(func: Callable[_P, _T]) -> Callable[_P, _T]:
    @functools.wraps(func)
    def profile_wrapper(*args: _P.args, **kwargs: _P.kwargs) -> _T:
        trace_id = CompileContext.current_trace_id()
        assert trace_id, "Trace id is None"
        profile_path = Path(
            f"/tmp/{func.__name__}_{str(trace_id).replace('/', '_')}.profile"
        )
        prof = cProfile.Profile()
        prof.enable()
        start_ts = time.time()
        retval = prof.runcall(func, *args, **kwargs)
        profile_latency = time.time() - start_ts
        prof.disable()
        log.warning(
            "### Cprofile for %s trace id [%s] took %.3f seconds ###",
            func.__name__,
            trace_id,
            profile_latency,
        )
        ps = pstats.Stats(prof)
        try:
            prof.dump_stats(profile_path)
        except PermissionError:
            log.exception("Cannot write to %s", profile_path)
        log.warning("Raw profile at %s", profile_path)
        svg_path = profile_path.with_suffix(".svg")
        try:
            gprof2dot_process = subprocess.Popen(
                [
                    "gprof2dot",
                    "-f",
                    "pstats",
                    "--node-label=total-time-percentage",
                    "--node-label=self-time-percentage",
                    "--node-label=total-time",
                    str(profile_path),
                ],
                stdout=subprocess.PIPE,
            )
            subprocess.check_call(
                ["dot", "-Tsvg", "-o", str(svg_path)],
                stdin=gprof2dot_process.stdout,
            )
            log.warning("Generated SVG from profile at %s", svg_path)
        except FileNotFoundError:
            log.warning(
                "Failed to generate SVG from profile -- dumping stats instead."
                "Try installing gprof2dot and dot for a better visualization"
            )
            ps.sort_stats(pstats.SortKey.TIME).print_stats(20)
            ps.sort_stats(pstats.SortKey.CUMULATIVE).print_stats(20)

        if manifold_link := maybe_upload_prof_stats_to_manifold(
            str(profile_path)
        ):  # fb-only
            torch._logging.trace_structured(
                "link",
                lambda: {"name": "cprofile_manifold_url", "url": manifold_link},
            )
        return retval

    return profile_wrapper


class ConvertFrameAssert:
    def __init__(
        self,
        compiler_fn: CompilerFn,
        one_graph: bool = True,
        export: bool = False,
        export_constraints: Optional[typing.Never] = None,
    ) -> None:
        # assert export_constraints is None
        reset_graph_break_dup_checker()
        self._torchdynamo_orig_callable = compiler_fn
        self._one_graph = one_graph
        self._export = export
        self._export_constraints = export_constraints

    @property
    def _clone_with_backend(self) -> Callable[[CompilerFn], ConvertFrameAssert]:
        return lambda backend: convert_frame_assert(
            backend, self._one_graph, self._export, self._export_constraints
        )

    def __call__(
        self,
        frame: DynamoFrameType,
        cache_entry: Optional[CacheEntry],
        hooks: Hooks,
        frame_state: Dict[str, Union[int, FrameStateSizeEntry]],
        *,
        skip: int = 0,
    ) -> Optional[GuardedCode]:
        increment_frame()

        code = frame.f_code

        cache_size = compute_cache_size(frame, cache_entry)
        input_codes.add(code)
        if code in output_codes:
            return None
        if (
            os.environ.get("TORCHDYNAMO_DEBUG_FUNCTION")
            and os.environ.get("TORCHDYNAMO_DEBUG_FUNCTION") != code.co_name
        ):
            return None
        if code.co_name == "<genexpr>" and code.co_filename.endswith(
            (
                "transformers/file_utils.py",
                "transformers/utils/generic.py",
                "diffusers/utils/outputs.py",
            )
        ):
            # not needed, but cleans up torchbench error stats
            return None
        if code.co_name == "__setattr__":
            # setattr could be tricky to handle generally,
            # but also not likely useful to compile- skip the whole frame
            return None
        if code.co_name == "__init__" and code.co_filename.startswith(
            os.path.dirname(torch.optim.__file__)
        ):
            # optimizer support is still incomplete see
            # test_state_dict in test/dynamo/test_optimizers.py
            return None

        # Check if the frame is generated by an exec builtin call
        # TODO - Running exec generated frame seems propagates f_globals to the
        # next frames.
        if code.co_name == "<module>" and code.co_filename == "<string>":
            return None

        if (
            code.co_name == "<lambda>"
            and code.co_filename == "<string>"
            and not bool(frame.f_builtins)
        ):
            # namedtuple subclass constructor. Empty builtins cause issue with
            # len keyword in LIST_LEN guard.
            return None

        if is_generator(code):
            unimplemented("generator")

        if not has_tensor_in_frame(frame):
            return None

        global initial_global_state
        initial_global_state = GlobalStateGuard()

        global FRAME_COUNTER
        if "_id" not in frame_state:
            frame_state["_id"] = FRAME_COUNTER
            FRAME_COUNTER += 1
        frame_id = frame_state["_id"]
        assert isinstance(frame_id, int)

        frame_compile_id = FRAME_COMPILE_COUNTER[frame_id]
        FRAME_COMPILE_COUNTER[frame_id] += 1

        compile_id = CompileId(frame_id, frame_compile_id)

        signpost_event(
            "dynamo",
            "_convert_frame_assert._compile",
            {
                "co_name": code.co_name,
                "frame_id": frame_id,
                "compile_id": str(compile_id),
                "co_filename": code.co_filename,
                "co_firstlineno": code.co_firstlineno,
                "cache_size": cache_size.num_cache_entries_with_same_id_matched_objs,
                "accumulated_cache_size": cache_size.num_cache_entries,
            },
        )

        # Record traced frames, skipping Dynamo generated ones.
        if not code.co_name.startswith(TORCH_DYNAMO_RESUME_IN_PREFIX):
            info = f"{code.co_name} {code.co_filename}:{code.co_firstlineno}"
            dynamo_tls.traced_frame_infos.append(info)

        with compile_context(CompileContext(compile_id)):
            return _compile(
                frame.f_code,
                frame.f_globals,
                frame.f_locals,
                frame.f_builtins,
                frame.closure,
                self._torchdynamo_orig_callable,
                self._one_graph,
                self._export,
                self._export_constraints,
                hooks,
                cache_entry,
                cache_size,
                frame,
                frame_state=frame_state,
                compile_id=compile_id,
                skip=skip + 1,
            )


def convert_frame_assert(
    compiler_fn: CompilerFn,
    one_graph: bool = True,
    export: bool = False,
    export_constraints: Optional[typing.Never] = None,
) -> ConvertFrameAssert:
    """Fully convert a frame into an FX graph"""
    return ConvertFrameAssert(compiler_fn, one_graph, export, export_constraints)


from collections import OrderedDict

from torch.utils.hooks import RemovableHandle


if typing.TYPE_CHECKING:
    from .output_graph import OutputGraph

# we have to use `OrderedDict` to make `RemovableHandle` work.
_bytecode_hooks: Dict[int, BytecodeHook] = OrderedDict()


def register_bytecode_hook(hook: BytecodeHook) -> RemovableHandle:
    """Register hooks for bytecode generated by Dynamo. The hook can do some
    logging, as well as return a new code object to be used. Please refer
    to `BytecodeHook` for the hook signature.
    """
    handle = RemovableHandle(_bytecode_hooks)
    _bytecode_hooks[handle.id] = hook
    return handle


def _compile(
    code: CodeType,
    globals: Dict[str, object],
    locals: Dict[str, object],
    builtins: Dict[str, object],
    closure: Tuple[CellType],
    compiler_fn: CompilerFn,
    one_graph: bool,
    export: bool,
    export_constraints: Optional[typing.Never],
    hooks: Hooks,
    cache_entry: Optional[CacheEntry],
    cache_size: CacheSizeRelevantForFrame,
    frame: Optional[DynamoFrameType] = None,
    frame_state: Optional[Dict[str, Union[int, FrameStateSizeEntry]]] = None,
    *,
    compile_id: CompileId,
    skip: int = 0,
) -> Optional[GuardedCode]:
    from torch.fx.experimental.validator import (
        bisect,
        BisectValidationException,
        translation_validation_enabled,
        ValidationException,
    )

    # Only nonlocal defs here please!
    # Time spent compiling this frame before restarting or failing analysis
    dynamo_time_before_restart: float = 0.0
    output: Optional[OutputGraph] = None
    tracer: Optional[InstructionTranslator] = None

    tf_mode_stack: List[
        torch.overrides.TorchFunctionMode
    ] = torch.overrides._get_current_function_mode_stack()

    @preserve_global_state
    def transform(
        instructions: List[Instruction], code_options: Dict[str, object]
    ) -> None:
        nonlocal output
        nonlocal tracer
        speculation_log.restart()
        tracer = InstructionTranslator(
            instructions,
            code,
            locals,
            globals,
            builtins,
            closure,
            tf_mode_stack,
            code_options,
            compiler_fn,
            one_graph,
            export,
            export_constraints,
            frame_state=frame_state,
            speculation_log=speculation_log,
            distributed_state=distributed_state,
        )

        try:
            with tracing(tracer.output.tracing_context), tracer.set_current_tx():
                tracer.run()
        except exc.UnspecializeRestartAnalysis:
            speculation_log.clear()
            raise
        except (exc.SpeculationRestartAnalysis, exc.SkipFrame):
            raise
        except Exception:
            if translation_validation_enabled():
                bisect(tracer.output.shape_env)
            raise
        finally:
            tracer.output.call_cleanup_hooks()

        output = tracer.output
        assert output is not None
        assert output.output_instructions
        instructions[:] = output.output_instructions
        code_options.update(output.code_options)

        # The config.dead_code_elimination flag is deprecated
        # See https://github.com/pytorch/pytorch/issues/136862 for more information
        if not config.dead_code_elimination:
            warnings.warn(
                "The config.dead_code_elimination flag is deprecated, it's now always true."
            )

        propagate_inst_exn_table_entries(instructions)
        check_inst_exn_tab_entries_valid(instructions)
        instructions[:] = remove_pointless_jumps(remove_dead_code(instructions))

    def compile_inner(
        code: CodeType,
        one_graph: bool,
        hooks: Hooks,
        transform: Callable[[List[Instruction], Dict[str, Any]], Any],
    ) -> Optional[GuardedCode]:
        with contextlib.ExitStack() as stack:
            stack.enter_context(
                dynamo_timed(
                    "_compile.compile_inner",
                    phase_name="entire_frame_compile",
                    dynamo_compile_column_us="dynamo_cumulative_compile_time_us",
                )
            )
            stack.enter_context(
                _WaitCounter("pytorch.wait_counter.dynamo_compile").guard()
            )
            stack.enter_context(CompileTimeInstructionCounter.record())
            return _compile_inner(code, one_graph, hooks, transform)

        return None  # dead, but see https://github.com/python/mypy/issues/7577

    @compile_time_strobelight_meta(phase_name="compile_inner")
    @maybe_cprofile
    def _compile_inner(
        code: CodeType,
        one_graph: bool,
        hooks: Hooks,
        transform: Callable[[List[Instruction], Dict[str, Any]], Any],
    ) -> Optional[GuardedCode]:
        nonlocal dynamo_time_before_restart
        last_attempt_start_time = start_time = time.time()

        def log_bytecode(
            prefix: str, name: str, filename: str, line_no: int, code: CodeType
        ) -> None:
            if bytecode_log.isEnabledFor(logging.DEBUG):
                bytecode_log.debug(
                    format_bytecode(prefix, name, filename, line_no, code)
                )

        log_bytecode(
            "ORIGINAL BYTECODE",
            code.co_name,
            code.co_filename,
            code.co_firstlineno,
            code,
        )

        out_code = None
        for attempt in itertools.count():
            CompileContext.get().attempt = attempt
            try:
                out_code = transform_code_object(code, transform)
                break
            except exc.RestartAnalysis as e:
                log.info(
                    "Restarting analysis due to %s",
                    LazyString(format_traceback_short, e.__traceback__),
                )
                # If restart reason is None just log the type of the exception
                restart_reasons.add(e.restart_reason or str(type(e)))
                # We now have a new "last attempt", reset the clock
                last_attempt_start_time = time.time()
                if attempt > 100:
                    unimplemented("100+ RestartAnalysis() calls")
            except exc.SkipFrame as e:
                log.debug(
                    "Skipping frame %s %s \
                    %s %s",
                    e,
                    code.co_name,
                    code.co_filename,
                    code.co_firstlineno,
                )
                if one_graph:
                    log.debug("No graph captured with one_graph=True")
                return None

        assert (
            distributed_state is None or distributed_state.all_states is not None
        ), "compiler collective wasn't run before compilation completed"

        assert out_code is not None
        log_bytecode(
            "MODIFIED BYTECODE",
            code.co_name,
            code.co_filename,
            code.co_firstlineno,
            out_code,
        )

        for hook in _bytecode_hooks.values():
            hook_output = hook(code, out_code)
            if hook_output is not None:
                out_code = hook_output

        orig_code_map[out_code] = code
        output_codes.add(out_code)
        dynamo_time_before_restart = last_attempt_start_time - start_time
        assert output is not None

        # Tests for new code objects.
        # The rationale for these tests can be found in torch/csrc/dynamo/eval_frame.c
        # Only test once the code object is created.
        # They are not tested during runtime.

        def count_args(code: CodeType) -> int:
            import inspect

            return (
                code.co_argcount
                + code.co_kwonlyargcount
                + bool(code.co_flags & inspect.CO_VARARGS)
                + bool(code.co_flags & inspect.CO_VARKEYWORDS)
            )

        assert out_code is not None

        total_argcount_old = count_args(code)
        total_argcount_new = count_args(out_code)
        msg = "arg mismatch: "
        msg += f"old code object has args {code.co_varnames[:total_argcount_old]}, "
        msg += f"new code object has args {out_code.co_varnames[:total_argcount_new]}"
        assert (
            code.co_varnames[:total_argcount_old]
            == out_code.co_varnames[:total_argcount_new]
        ), msg

        msg = "free var mismatch: "
        msg += f"old code object has free var {code.co_freevars}, "
        msg += f"new code object has free var {out_code.co_freevars}"
        assert code.co_freevars == out_code.co_freevars, msg

        msg = "cell var mismatch: "
        msg += f"old code object has cell var {code.co_cellvars}, "
        msg += f"new code object has cell var {out_code.co_cellvars}"
        assert code.co_cellvars == out_code.co_cellvars, msg

        # Skipping Dynamo on a frame without any extracted graph.
        # This does not affect eager functionality. But this is necessary
        # for export for cases where Dynamo-reconstructed bytecode can create
        # new function frames, confusing export in thinking that there
        # are extra graphs now.

        if output.export and output.is_empty_graph():
            return None

        assert output.guards is not None
        CleanupManager.instance[out_code] = output.cleanups
        check_fn = CheckFunctionManager(
            output,
            hooks.guard_fail_fn if hooks else None,
        )

        compile_id_str = str(compile_id) if compile_id is not None else "Unknown"
        annotation_str = "Torch-Compiled Region: " + compile_id_str
        guarded_code = GuardedCode(
            out_code, check_fn.guard_manager, compile_id, annotation_str  # type: ignore[arg-type]
        )

        if not output.is_empty_graph() and hooks.guard_export_fn is not None:
            # We should not run the guard_export_fn when Dynamo does not
            # generate any graph. This can happen in export when TorchDynamo
            # generated bytecode has some reconstruction logic for mutated
            # variables which can trigger TorchDynamo on the children frames but
            # they are benign and do not generate any new graphs.
            hooks.guard_export_fn(output.guards)

        return guarded_code

    chromium_event_log = get_chromium_event_logger()

    chromium_event_log.reset()
    chromium_start_time = time.time_ns()
    if ca_metrics := torch._dynamo.utils.get_compiled_autograd_metrics(
        locals.get("self")  # type: ignore[arg-type]
    ):
<<<<<<< HEAD
        ca_gm, ca_id, ca_start_ns, ca_end_ns = ca_metrics
        ca_event = f"compiled_autograd_{ca_id}"
=======
        ca_event = "compiled_autograd"
>>>>>>> 27e938a5
        chromium_event_log.log_event_start(
            ca_event,
            ca_metrics.start_time_ns,
            {"graph_id": ca_metrics.id},
            log_pt2_compile_event=True,
        )
        chromium_event_log.log_event_end(
            ca_event,
            ca_metrics.end_time_ns,
            {"graph_id": ca_metrics.id},
            ca_metrics.start_time_ns,
            log_pt2_compile_event=True,
        )
        # TODO(xmfan): add compiled autograd id into the tlparse filename
        trace_structured(
            "compiled_autograd_graph",
            payload_fn=lambda: ca_gm.print_readable(print_output=False),
        )
    chromium_event_log.log_event_start(
        "dynamo", chromium_start_time, {}, log_pt2_compile_event=True
    )

    metrics_context = get_metrics_context()
    with _use_lazy_graph_module(config.use_lazy_graph_module), compile_context(
        CompileContext(compile_id)
    ), metrics_context:
        restart_reasons: set[str] = set()
        # This is shared across restarts
        speculation_log = SpeculationLog()
        if compile_pg := get_compile_pg():
            distributed_state = DistributedState(compile_pg, LocalState())
        else:
            distributed_state = None
        torch._dynamo.callback_handler.run_start_callbacks()

        # Check recompilations
        recompile_reasons = None
        if is_recompilation(cache_size) and frame:
            recompile_reasons = get_and_maybe_log_recompilation_reason(
                cache_entry, frame
            )

        exceeded, limit_type = exceeds_cache_size_limit(cache_size, compile_id)
        if exceeded:

            def format_func_info(code: CodeType) -> str:
                return f"'{code.co_name}' ({code.co_filename}:{code.co_firstlineno})"

            def format_guard_failures() -> str:
                if not recompile_reasons:
                    return "Unable to find recompilation reasons"
                return recompile_reasons[-1]

            log.warning(
                "torch._dynamo hit config.%s (%s)\n"
                "   function: %s\n"
                "   last reason: %s\n"
                'To log all recompilation reasons, use TORCH_LOGS="recompiles".\n'
                "To diagnose recompilation issues, see %s.",
                limit_type,
                getattr(config, limit_type),
                format_func_info(code),
                format_guard_failures(),
                troubleshooting_url,
            )
            if config.fail_on_cache_limit_hit:
                raise FailOnCacheLimitHit(
                    f"{limit_type} reached, because fail_on_cache_limit_hit = True this is a HARD failure"
                )
            elif config.skip_code_recursive_on_cache_limit_hit and justknobs_check(
                "pytorch/compiler:skip_code_recursive_on_cache_limit_hit"
            ):
                raise CacheLimitExceeded(f"{limit_type} reached")
            else:
                # do not recursively skip frames
                unimplemented(f"{limit_type} reached")

        log.debug(
            "torchdynamo start compiling %s %s:%s, stack (elided %s frames):\n%s",
            code.co_name,
            code.co_filename,
            code.co_firstlineno,
            skip + 2,
            # -2: omit current frame, omit contextlib decorator
            "".join(CapturedTraceback.extract(skip=2 + skip).format()),
        )
        # -4: -2 as above, plus trace_structured frames
        #
        # NB: the frame looks like this:
        #
        # # handled by skip argument
        # torch/_dynamo/convert_frame.py:1069 in catch_errors
        # torch/_dynamo/convert_frame.py:910 in _convert_frame
        # torch/_dynamo/convert_frame.py:464 in _convert_frame_assert
        # torch/_utils_internal.py:70 in wrapper_function
        #
        # # 2 current frame and context lib
        # env/lib/python3.10/contextlib.py:79 in inner
        # torch/_dynamo/convert_frame.py:776 in _compile
        #
        # # 2 extra here
        # torch/_logging/_internal.py:1064 in trace_structured
        # torch/_dynamo/convert_frame.py:780 in <lambda>
        convert_frame_intern = structured.intern_string(__file__)
        # Initialize the ChromiumEventLogger on start
        torch._logging.trace_structured(
            "dynamo_start",
            lambda: {
                "stack": list(
                    itertools.takewhile(
                        lambda f: f["filename"] != convert_frame_intern,
                        structured.from_traceback(
                            CapturedTraceback.extract(skip=4 + skip).summary()
                        ),
                    )
                )
                + [
                    {
                        "line": code.co_firstlineno,
                        "name": code.co_name,
                        "filename": structured.intern_string(code.co_filename),
                    }
                ]
            },
        )
        start_time_ns = time.time_ns()
        fail_type: Optional[str] = None
        fail_reason: Optional[str] = None
        fail_user_frame_filename: Optional[str] = None
        fail_user_frame_lineno: Optional[int] = None
        torch._dynamo.utils.ReinplaceCounters.clear()
        guarded_code = None
        try:
            guarded_code = compile_inner(code, one_graph, hooks, transform)

            # NB: We only put_code_state in success case.  Success case here
            # does include graph breaks; specifically, if a graph break still
            # resulted in a partially compiled graph, we WILL return here.  An
            # Unsupported exception will only bubble to the top level if we
            # are unable to compile the frame at all.  In this case, there's
            # no point in uploading the code state, because we will always
            # fail exactly the same way even without the update.  (It's useful
            # to upload for graph break though, because this can prevent
            # extra graph break compilations.)
            put_code_state()

            return guarded_code
        except Exception as e:
            # TODO(masnesral): Populating the exception info should be automatic
            fail_type = type(e).__qualname__
            fail_reason = str(e)
            # NB: e's msg is mutated here to add user stack, but we DON'T want
            # that stack in the Scuba logged fail_reason
            exception_handler(e, code, frame, export=export)
            # NB: this is the post-mutation exception
            torch._logging.trace_structured(
                "artifact",
                metadata_fn=lambda: {
                    "name": "dynamo_error",
                    "encoding": "string",
                },
                payload_fn=lambda: traceback.format_exc(),
            )
            fail_user_frame_filename, fail_user_frame_lineno = exc.get_exc_message(
                e, compile_id
            )
            if isinstance(
                e,
                (
                    Unsupported,
                    TorchRuntimeError,
                    BackendCompilerFailed,
                    AssertionError,
                    ConstraintViolationError,
                    GuardOnDataDependentSymNode,
                    ValidationException,
                    UncapturedHigherOrderOpError,
                    BisectValidationException,
                ),
            ):
                raise
            else:
                # Rewrap for clarity
                raise InternalTorchDynamoError(
                    f"{type(e).__qualname__}: {str(e)}"
                ).with_traceback(e.__traceback__) from None
        finally:
            # === WARNING WARNING WARNING ===
            # If you commit a bug here, it will suppress writing to
            # dynamo_compile table, and we will not have telemetry.
            # Be extra careful when making changes here!
            #
            # TODO to masnesral: feel free to delete these comments
            # to resolve any merge conflict you have

            if tracer:
                tracer.output.local_scope = {}

            end_time_ns = time.time_ns()
            duration_ns = end_time_ns - start_time_ns

            from .utils import curr_frame

            frame_key = str(curr_frame)
            if fail_reason is None and output is not None:
                guard_count = len(output.guards)
                shape_env_guard_count = len(output.shape_env.guards)
                graph_op_count = output.count_calls()
                graph_node_count = len(output.graph.nodes)
                graph_input_count = len(output.placeholders)
                non_compliant_ops = {op.__qualname__ for op in output.non_compliant_ops}
                compliant_custom_ops = {
                    op.__qualname__ for op in output.compliant_custom_ops
                }
                torch._dynamo.utils.ReinplaceCounters.log()
            else:
                guard_count = None
                shape_env_guard_count = None
                graph_op_count = None
                graph_node_count = None
                graph_input_count = None
                non_compliant_ops = set({})
                compliant_custom_ops = set({})
                restart_reasons = set()
                # If compilation failed, the entire time is wasted
                dynamo_time_before_restart = duration_ns / 1e9

            structured_logging_overhead_s = (
                torch._logging.get_structured_logging_overhead()
            )

            def clean_for_json(d: Dict[str, Any]) -> Dict[str, Any]:
                blocklist = {
                    "TYPE_CHECKING",
                    "log_file_name",
                    "verbose",
                    "repro_after",
                    "repro_level",
                    "repro_forward_only",
                    "repro_tolerance",
                    "repro_ignore_non_fp",
                    "same_two_models_use_fp64",
                    "base_dir",
                    "debug_dir_root",
                    "_save_config_ignore",
                    "log_compilation_metrics",
                    "inject_BUILD_SET_unimplemented_TESTING_ONLY",
                    "_autograd_backward_strict_mode_banned_ops",
                    "reorderable_logging_functions",
                    "traceable_tensor_subclasses",
                    "_custom_ops_profile",
                }

                return {
                    key: list(value) if isinstance(value, set) else value
                    for key, value in d.items()
                    if key not in blocklist
                }

            config_dict = clean_for_json(config.get_config_copy())
            metrics = {
                "compile_id": str(compile_id),
                "frame_key": frame_key,
                "co_name": code.co_name,
                "co_filename": code.co_filename,
                "co_firstlineno": code.co_firstlineno,
                "cache_size": cache_size.num_cache_entries_with_same_id_matched_objs,
                "accumulated_cache_size": cache_size.num_cache_entries,
                "guard_count": guard_count,
                "shape_env_guard_count": shape_env_guard_count,
                "graph_op_count": graph_op_count,
                "graph_node_count": graph_node_count,
                "graph_input_count": graph_input_count,
                # TODO(masnesral): start_time and end_time shouldn't need to be
                # populated manually.
                "start_time": start_time_ns / 1e9,
                "fail_type": fail_type,
                "fail_reason": fail_reason,
                "fail_user_frame_filename": fail_user_frame_filename,
                "fail_user_frame_lineno": fail_user_frame_lineno,
                "non_compliant_ops": non_compliant_ops,
                "compliant_custom_ops": compliant_custom_ops,
                "restart_reasons": restart_reasons,
                "dynamo_time_before_restart_s": dynamo_time_before_restart,
                "has_guarded_code": guarded_code is not None,
                "structured_logging_overhead_s": structured_logging_overhead_s,
                "config_suppress_errors": config.suppress_errors,
                "config_inline_inbuilt_nn_modules": config.inline_inbuilt_nn_modules,
                "specialize_float": config.specialize_float,
                "dynamo_config": json.dumps(config_dict),
                "is_forward": True,
                "start_time_us": start_time_ns // 1000,
                "end_time_us": end_time_ns // 1000,
                "duration_us": duration_ns // 1000,
                "dynamo_compile_time_before_restart_us": to_int_us(
                    dynamo_time_before_restart
                ),
                "structured_logging_overhead_us": to_int_us(
                    structured_logging_overhead_s
                ),
            }
            metrics_context.update_outer(metrics)
            add_compilation_metrics_to_chromium(metrics)
            chromium_event_log.log_event_end(
                "dynamo", time.time_ns(), {}, chromium_start_time, True
            )
            torch._dynamo.callback_handler.run_end_callbacks()
            # === END WARNING WARNING WARNING ===


class ConvertFrame:
    def __init__(self, compiler_fn: CompilerFn, hooks: Hooks) -> None:
        self._torchdynamo_orig_callable = compiler_fn
        self._inner_convert = convert_frame_assert(compiler_fn, one_graph=False)
        self._hooks = hooks

    @property
    def _clone_with_backend(self) -> Callable[[WrapBackendDebug], ConvertFrame]:
        return lambda backend: convert_frame(backend, self._hooks)

    def __call__(
        self,
        frame: DynamoFrameType,
        cache_entry: Optional[CacheEntry],
        hooks: Hooks,
        frame_state: Dict[str, Union[int, FrameStateSizeEntry]],
        skip: int = 0,
    ) -> Optional[
        Union[
            GuardedCode,
            torch._C._dynamo.eval_frame.SkipCodeRecursiveFlag,
            torch._C._dynamo.eval_frame.CacheLimitHitFlag,
        ]
    ]:
        counters["frames"]["total"] += 1
        try:
            result = self._inner_convert(
                frame, cache_entry, hooks, frame_state, skip=skip + 1
            )
            counters["frames"]["ok"] += 1
            return result
        except Exception as e:
            # These two exception types are "soft" failure, in the sense that
            # we know this is due to something we didn't implement all the
            # way, scare the user less about it.  That being said, if you
            # are trying to understand why a graph break happened, it's still
            # important to have this information, so offer it.
            #
            # NB: NotImplementedError used to be on this list, but actually
            # it is impossible for it to reach here, as it is converted into
            # InternalTorchDynamoError.  This behavior seemed reasonable
            # to me (ezyang, Aug 2023) so I kept it, but maybe at some point
            # someone wanted these to also get suppressed.  If so, you'll
            # need to make these exceptions not get wrapped

            # We intentionally don't want to suppress error here.
            if isinstance(e, UncapturedHigherOrderOpError):
                raise

            soft_fail = isinstance(e, Unsupported)

            # This is a soft failure. In the sense, the code path reaches here
            # when we do not support graph breaks on bytecodes like LOAD_ATTR,
            # BUILD_SET etc. In such case, we can fallback to eager without
            # scaring users.
            if isinstance(e, Unsupported) and graph_break_log.isEnabledFor(
                logging.DEBUG
            ):
                # Log this message in the graph break. Also use the string
                # "skip: " to tell that the whole frame is falling back to
                # eager.
                if hasattr(e, "compile_id"):
                    with compile_context(CompileContext(e.compile_id)):  # type: ignore[attr-defined]
                        user_stack = e.real_stack
                        user_stack_formatted = "".join(
                            traceback.format_list(user_stack)
                        )
                        user_stack_trace = f"Graph break: skip: from user code at:\n{user_stack_formatted}"
                        torch._logging.trace_structured(
                            "artifact",
                            metadata_fn=lambda: {
                                "name": "dynamo_graph_break_reason",
                                "encoding": "string",
                            },
                            payload_fn=lambda: f"{user_stack_trace}\n{traceback.format_exc()}",
                        )
                        graph_break_log.debug(
                            user_stack_trace,
                            exc_info=True,
                        )

            if not config.suppress_errors and not soft_fail:
                raise

            # Suppress the error.  NB: It's very important to do the
            # suppression logging HERE, where the actual suppression
            # happens. Previously it was somewhere else and so it was
            # possible to accidentally not log at all.
            record_filename = getattr(e, "record_filename", None)
            code = frame.f_code
            error_msg = format_error_msg(e, code, record_filename, frame)

            if soft_fail:
                log.info(error_msg, exc_info=True)
            else:
                log.warning(error_msg, exc_info=True)

            # If we encounter SkipCodeRecursiveException, return skip_code_recursive_flag
            # to signal to Dynamo eval frame to skip the current frame and any recursive calls.
            if isinstance(e, SkipCodeRecursiveException):
                return torch._C._dynamo.eval_frame.skip_code_recursive_flag
            elif isinstance(e, CacheLimitExceeded):
                # signal to Dynamo to run this frame on run-only mode, skipping recursively if
                # no valid cache entry is found.
                return torch._C._dynamo.eval_frame.cache_limit_hit_flag

        return None


def convert_frame(compiler_fn: CompilerFn, hooks: Hooks) -> ConvertFrame:
    """Try to convert a frame into an FX graph, if error leave frame unmodified"""
    return ConvertFrame(compiler_fn, hooks)


# TODO mlazos: add support for same args, or record them
def replay(filename: str) -> None:
    from .backends.debugging import eager

    original_replay_val = config.replay_record_enabled
    config.replay_record_enabled = False
    with open(filename, "rb") as in_file:
        record = ExecutionRecord.load(in_file)
    record.globals = dict(itertools.chain(record.globals.items(), globals().items()))

    try:
        _compile(
            record.code,
            record.globals,
            record.locals,
            record.builtins,
            record.closure,
            compiler_fn=eager,
            one_graph=False,
            export=False,
            export_constraints=None,
            hooks=Hooks(),
            cache_size=CacheSizeRelevantForFrame(0, 0),
            cache_entry=None,
            frame=None,
            frame_state={},
            compile_id=CompileId(42, 999),
        )
    finally:
        config.replay_record_enabled = original_replay_val


def first_real_inst_idx(code: CodeType) -> int:
    if sys.version_info < (3, 11):
        return 0
    for inst in dis.get_instructions(code):
        if inst.opname == "RESUME":
            return inst.offset // 2
    raise RuntimeError("RESUME instruction not found in code")


class ConvertFrameProtocol(typing.Protocol):
    def __call__(
        self,
        frame: DynamoFrameType,
        cache_entry: Optional[CacheEntry],
        hooks: Hooks,
        frame_state: Dict[str, Union[int, FrameStateSizeEntry]],
        *,
        skip: int = 0,
    ) -> Optional[GuardedCode]:
        ...


class CatchErrorsWrapper:
    def __init__(self, callback: ConvertFrameProtocol, hooks: Hooks) -> None:
        functools.wraps(callback)(self)
        self._torchdynamo_orig_callable = callback
        self.hooks = hooks

    def __call__(
        self,
        frame: DynamoFrameType,
        cache_entry: Optional[CacheEntry],
        frame_state: Dict[str, Union[int, FrameStateSizeEntry]],
    ) -> Optional[GuardedCode]:
        assert frame_state is not None

        is_skipfile = trace_rules.check(frame.f_code)
        if sys.version_info >= (3, 13):
            has_started_execution = frame.f_lasti > first_real_inst_idx(frame.f_code)
        else:
            has_started_execution = frame.f_lasti >= first_real_inst_idx(frame.f_code)
        if (
            # TODO: the first condition is not covered by any test
            has_started_execution
            or is_skipfile
            or config.disable
            or (
                is_in_torch_dispatch_mode(include_infra_modes=False)
                and not getattr(self._torchdynamo_orig_callable, "_export", False)
            )
        ):
            if log.isEnabledFor(logging.DEBUG):
                if has_started_execution:
                    skip_reason = "traced frame already"
                elif trace_rules.check(frame.f_code):
                    skip_reason = "in skipfiles"
                elif is_in_torch_dispatch_mode(include_infra_modes=False):
                    skip_reason = "non-infra torch dispatch mode present, this is not supported today in torch.compile"
                else:
                    skip_reason = "dynamo tracing is disabled"

                log.debug(
                    "skipping: %s (reason: %s, file: %s)",
                    frame.f_code.co_name,
                    skip_reason,
                    frame.f_code.co_filename,
                )
            return None

        if frame.f_code.co_filename == "<string>" and frame.f_code.co_name == "__new__":
            # nametuple constructor
            return None
        if config._get_optimize_ddp_mode() == "ddp_optimizer":
            ddp_module = DistributedDataParallel._get_active_ddp_module()
            if ddp_module:
                with compile_lock:
                    from torch._dynamo.backends.distributed import DDPOptimizer

                    ddp_optimizer = DDPOptimizer(
                        bucket_bytes_cap=ddp_module.bucket_bytes_cap,
                        backend_compile_fn=self._torchdynamo_orig_callable._torchdynamo_orig_callable,  # type: ignore[attr-defined]
                    )
                    assert hasattr(
                        self._torchdynamo_orig_callable, "_clone_with_backend"
                    ), "DDPOptimizer only supports callback fns that know how to clone themselves."
                    hijacked_callback = (
                        self._torchdynamo_orig_callable._clone_with_backend(
                            ddp_optimizer.compile_fn,
                        )
                    )
                    return hijacked_callback(
                        frame, cache_entry, self.hooks, frame_state
                    )

        with compile_lock, _disable_current_modes():
            # skip=1: skip this frame
            return self._torchdynamo_orig_callable(
                frame, cache_entry, self.hooks, frame_state, skip=1
            )


def catch_errors_wrapper(
    callback: ConvertFrameProtocol, hooks: Hooks
) -> CatchErrorsWrapper:
    return CatchErrorsWrapper(callback, hooks)<|MERGE_RESOLUTION|>--- conflicted
+++ resolved
@@ -869,12 +869,8 @@
     if ca_metrics := torch._dynamo.utils.get_compiled_autograd_metrics(
         locals.get("self")  # type: ignore[arg-type]
     ):
-<<<<<<< HEAD
-        ca_gm, ca_id, ca_start_ns, ca_end_ns = ca_metrics
-        ca_event = f"compiled_autograd_{ca_id}"
-=======
+        gm: torch.fx.GraphModule = locals.get("self")  # type: ignore[assignment]
         ca_event = "compiled_autograd"
->>>>>>> 27e938a5
         chromium_event_log.log_event_start(
             ca_event,
             ca_metrics.start_time_ns,
@@ -891,7 +887,7 @@
         # TODO(xmfan): add compiled autograd id into the tlparse filename
         trace_structured(
             "compiled_autograd_graph",
-            payload_fn=lambda: ca_gm.print_readable(print_output=False),
+            payload_fn=lambda: gm.print_readable(print_output=False),
         )
     chromium_event_log.log_event_start(
         "dynamo", chromium_start_time, {}, log_pt2_compile_event=True
