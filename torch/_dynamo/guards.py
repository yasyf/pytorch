# mypy: allow-untyped-defs

from __future__ import annotations

import ast
import builtins
import collections
import dataclasses
import enum
import functools
import importlib
import inspect
import itertools
import logging
import math
import re
import sys
import textwrap
import time
import types
import weakref
from contextlib import contextmanager
from copy import deepcopy
from inspect import currentframe, getframeinfo
from typing import (
    Any,
    Callable,
    Dict,
    List,
    Optional,
    Set,
    Tuple,
    Type,
    TYPE_CHECKING,
    Union,
)
from weakref import ReferenceType

import torch
import torch.overrides
import torch.utils._device
from torch._C._dynamo.guards import (
    check_obj_id,
    check_type_id,
    dict_version,
    DictGuardManager,
    install_no_tensor_aliasing_guard,
    install_object_aliasing_guard,
    RootGuardManager,
)
from torch._dynamo.source import (
    is_from_flatten_script_object_source,
    is_from_local_source,
    is_from_optimizer_source,
    TensorProperty,
    TensorPropertySource,
)
from torch._guards import (
    CompileContext,
    CompileId,
    DuplicateInputs,
    Guard,
    GuardBuilderBase,
    GuardEnvExpr,
    GuardSource,
    Source,
)
from torch._logging import structured
from torch._utils_internal import justknobs_check
from torch.fx.experimental.symbolic_shapes import (
    EqualityConstraint,
    is_symbolic,
    SYMPY_INTERP,
)
from torch.utils._traceback import format_frame, report_compile_source_on_error
from torch.utils.weak import TensorWeakRef

from . import config, convert_frame, exc, mutation_guard
from .eval_frame import set_guard_error_hook
from .source import (
    AttrProxySource,
    AttrSource,
    CallFunctionNoArgsSource,
    ChainedSource,
    ConstDictKeySource,
    DefaultsSource,
    FlattenScriptObjectSource,
    FSDPNNModuleSource,
    GetItemSource,
    GlobalSource,
    GlobalStateSource,
    GlobalWeakRefSource,
    GradSource,
    LocalSource,
    NNModuleSource,
    NumpyTensorSource,
    ODictGetItemSource,
    OptimizerSource,
    ScriptObjectQualifiedNameSource,
    ShapeEnvSource,
    SubclassAttrListSource,
    TorchFunctionModeStackSource,
    TupleIteratorGetItemSource,
    TypeSource,
    UnspecializedBuiltinNNModuleSource,
    UnspecializedNNModuleSource,
    UnspecializedParamBufferSource,
    WeakRefCallSource,
)
from .types import CacheEntry, ExtraState, GuardedCode, GuardFail, GuardFn  # noqa: F401
from .utils import (
    common_constant_types,
    dict_keys_repr,
    get_custom_getattr,
    get_torch_function_mode_stack,
    get_torch_function_mode_stack_at,
    guard_failures,
    istype,
    key_is_id,
    key_to_id,
    orig_code_map,
    tensor_always_has_static_shape,
    tuple_iterator_getitem,
    tuple_iterator_len,
    unpatched_nn_module_getattr,
    verify_guard_fn_signature,
)


try:
    import numpy as np
except ModuleNotFoundError:
    np = None  # type: ignore[assignment]


if TYPE_CHECKING:
    from sympy import Symbol


log = logging.getLogger(__name__)
guards_log = torch._logging.getArtifactLogger(__name__, "guards")
recompiles_log = torch._logging.getArtifactLogger(__name__, "recompiles")
recompiles_verbose_log = torch._logging.getArtifactLogger(
    __name__, "recompiles_verbose"
)
verbose_guards_log = torch._logging.getArtifactLogger(__name__, "verbose_guards")


class GuardManagerWrapper:
    """
    A helper class that contains the root guard manager. An instance of this
    class is stored in the Dynamo cache entry, so that the cache entry can
    access the RootGuardManager stored in the "root" attribute and directly call
    the check_nopybind from C++.
    """

    def __init__(self):
        self.root = RootGuardManager()

        self.closure_vars = None
        self.args = None
        self.code_parts = []
        self.verbose_code_parts = None
        self.global_scope = None
        self.guard_fail_fn = None
        self.cache_entry = None
        self.extra_state = None
        self.id_matched_objs = None
        self.no_tensor_aliasing_sources = []

        self.print_no_tensor_aliasing_guard = True

    @contextmanager
    def _preserve_print_no_tensor_aliasing_flag(self):
        self.print_no_tensor_aliasing_guard = True
        try:
            yield
        finally:
            self.print_no_tensor_aliasing_guard = True

    def get_guard_lines(self, guard):
        guard_name = guard.__class__.__name__
        parts = guard.verbose_code_parts()
        parts = [guard_name + ": " + part for part in parts]
        return parts

    def get_manager_line(self, guard_manager, accessor_str=None):
        source = guard_manager.get_source()
        t = guard_manager.__class__.__name__
        s = t + ": source=" + source
        if accessor_str:
            s += ", " + accessor_str
        return s

    def construct_dict_manager_string(self, mgr, body):
        for idx, (key_mgr, val_mgr) in sorted(mgr.get_key_value_managers().items()):
            body.writeline(f"KeyValueManager pair at index={idx}")
            with body.indent():
                if key_mgr:
                    body.writeline(f"KeyManager: {self.get_manager_line(key_mgr)}")
                    self.construct_manager_string(key_mgr, body)

                if val_mgr:
                    body.writeline(f"ValueManager: {self.get_manager_line(val_mgr)}")
                    self.construct_manager_string(val_mgr, body)

    def construct_manager_string(self, mgr, body):
        with body.indent():
            for guard in mgr.get_leaf_guards():
                if isinstance(guard, torch._C._dynamo.guards.NO_TENSOR_ALIASING):  # type: ignore[attr-defined]
                    if self.print_no_tensor_aliasing_guard:
                        self.print_no_tensor_aliasing_guard = False
                        body.writelines(self.get_guard_lines(guard))
                    else:
                        body.writelines(
                            [
                                guard.__class__.__name__,
                            ]
                        )
                else:
                    body.writelines(self.get_guard_lines(guard))

            # This works for both DictGuardManager and SubclassedDictGuardManager
            if isinstance(mgr, DictGuardManager):
                self.construct_dict_manager_string(mgr, body)

            # General case of GuardManager/RootGuardManager
            for accessor, child_mgr in zip(
                mgr.get_accessors(), mgr.get_child_managers()
            ):
                body.writeline(
                    self.get_manager_line(child_mgr, f"accessed_by={accessor.repr()}")
                )
                self.construct_manager_string(child_mgr, body)

    def __str__(self):
        from torch._inductor.utils import IndentedBuffer

        class IndentedBufferWithPrefix(IndentedBuffer):
            def prefix(self):
                return "| " * (self._indent * self.tabwidth)

            def writeline(self, line, skip_prefix=False):
                if skip_prefix:
                    super().writeline(line)
                else:
                    super().writeline("+- " + line)

        with self._preserve_print_no_tensor_aliasing_flag():
            body = IndentedBufferWithPrefix()
            body.tabwidth = 1
            body.writeline("", skip_prefix=True)
            body.writeline("TREE_GUARD_MANAGER:", skip_prefix=True)
            body.writeline("RootGuardManager")
            self.construct_manager_string(self.root, body)
            for guard in self.root.get_epilogue_lambda_guards():
                body.writelines(self.get_guard_lines(guard))
            return body.getvalue()

    def check(self, x):
        # Only needed for debugging purposes.
        return self.root.check(x)

    def check_verbose(self, x):
        # Only needed for debugging purposes.
        return self.root.check_verbose(x)

    def populate_code_parts_for_debugging(self):
        # This should be called when the guard manager is fully populated
        tensor_aliasing_guard_seen = False

        def get_code_parts(leaf_guard):
            code_parts = []
            for verbose_code_part in leaf_guard.verbose_code_parts():
                code_part = verbose_code_part.split("#")[0].rstrip()
                code_parts.append(code_part)
            return code_parts

        def visit(mgr):
            nonlocal tensor_aliasing_guard_seen
            for guard in mgr.get_leaf_guards():
                if isinstance(guard, torch._C._dynamo.guards.NO_TENSOR_ALIASING):  # type: ignore[attr-defined]
                    if not tensor_aliasing_guard_seen:
                        self.code_parts.extend(get_code_parts(guard))
                        tensor_aliasing_guard_seen = True
                else:
                    self.code_parts.extend(get_code_parts(guard))

            for child_mgr in mgr.get_child_managers():
                visit(child_mgr)

        visit(self.root)


def from_numpy(a):
    # If not numpy array, piggy back on e.g. tensor guards to check type
    # Re-enable torch function since we disable it on leaf guards
    # we need it to properly construct the tensor if a default device is set
    with torch.overrides._enable_torch_function():
        return torch.as_tensor(a) if isinstance(a, (np.generic, np.ndarray)) else a


# For user stack printing
@functools.lru_cache(None)
def uninteresting_files():
    import torch._dynamo.external_utils

    mods = [
        torch._dynamo.external_utils,
    ]
    return {inspect.getfile(m) for m in mods}


_CLOSURE_VARS: Optional[Dict[str, object]] = None


def _get_closure_vars():
    global _CLOSURE_VARS
    if _CLOSURE_VARS is None:
        _CLOSURE_VARS = {
            "___check_type_id": check_type_id,
            "___check_obj_id": check_obj_id,
            "___odict_getitem": collections.OrderedDict.__getitem__,
            "___key_to_id": key_to_id,
            "___dict_version": dict_version,
            "___dict_contains": lambda a, b: a in b,
            "___tuple_iterator_len": tuple_iterator_len,
            "___tuple_iterator_getitem": tuple_iterator_getitem,
            "___get_torch_function_mode_stack_at": get_torch_function_mode_stack_at,
            "__math_isnan": math.isnan,
            "__numpy_isnan": None if np is None else np.isnan,
            "inf": float("inf"),
            "__load_module": importlib.import_module,
            "utils_device": torch.utils._device,
            "device": torch.device,
            "___from_numpy": from_numpy,
            "___as_tensor": torch._as_tensor_fullprec,
            "torch": torch,
            "inspect": inspect,
        }
    return _CLOSURE_VARS


if sys.version_info[:2] <= (3, 8):
    # [Note: Python Version <= 3.8]
    # This branch should be dropped when we drop support for Python 3.8.
    # Reason: 'ast.unparse' function was introduced in Python 3.9.

    try:
        import astunparse  # type: ignore[import]

        def _ast_unparse(node: ast.AST) -> str:
            return astunparse.unparse(node).replace("\n", "")

        HAS_UNPARSE_FUNCTIONS = True
    except ImportError:
        HAS_UNPARSE_FUNCTIONS = False
else:
    HAS_UNPARSE_FUNCTIONS = True

    def _ast_unparse(node: ast.AST) -> str:
        return ast.unparse(node).replace("\n", "")


def strip_function_call(name):
    """
    "___odict_getitem(a, 1)" => "a"
    "a.layers[slice(2)][0]._xyz" ==> "a"
    "getattr(a.layers[slice(2)][0]._abc, '0')" ==> "a"
    "getattr(getattr(a.x[3], '0'), '3')" ==> "a"
    "a.layers[slice(None, -1, None)][0]._xyz" ==> "a"
    """
    # recursively find valid object name in function
    valid_name = re.compile("[A-Za-z_].*")
    curr = ""
    for char in name:
        if char in " (":
            curr = ""
        elif char in "),[]":
            if curr and curr != "None" and valid_name.match(curr):
                return strip_function_call(curr)
        else:
            curr += char

    return strip_getattr_getitem(name)


def strip_getattr_getitem(name):
    """
    "a[1]" => "a"
    "a.foo" => "a"
    """
    return re.split(r"[.\[]", name)[0]


def get_verbose_code_part(code_part: str, guard: Guard) -> str:
    extra = ""
    if guard.user_stack:
        for fs in reversed(guard.user_stack):
            if fs.filename not in uninteresting_files():
                extra = f"  # {format_frame(fs, line=True)}"
                break
    elif guard.stack:
        extra = f"  # {format_frame(guard.stack.summary()[-1])}"

    return f"{code_part:<60}{extra}"


def get_verbose_code_parts(
    code_parts: Union[str | List[str]], guard: Guard
) -> List[str]:
    if not isinstance(code_parts, list):
        code_parts = [code_parts]
    return [get_verbose_code_part(code_part, guard) for code_part in code_parts]


def convert_to_concrete_values(size_or_stride):
    converted: List[Optional[int]] = []
    for dim in size_or_stride:
        if not is_symbolic(dim):
            converted.append(dim)
        else:
            assert isinstance(dim, torch.SymInt)
            converted.append(dim.node.maybe_as_int())
    return converted


def get_tensor_guard_code_part(value, name, sizes, strides):
    pytype = type(value)
    dispatch_key = (
        torch._C._dispatch_keys(value) | torch._C._dispatch_tls_local_include_set()
    ) - torch._C._dispatch_tls_local_exclude_set()
    dtype = value.dtype
    device_index = value.device.index
    requires_grad = value.requires_grad
    guard_str = (
        f"check_tensor({name}, {pytype.__qualname__}, {dispatch_key}, {dtype}, "
        f"device={device_index}, requires_grad={requires_grad}, size={sizes}, stride={strides})"
    )
    return guard_str


def get_key_index(dct, key):
    return list(dct.keys()).index(key)


def get_key_index_source(source, index):
    return f"list({source}.keys())[{index}]"


@dataclasses.dataclass(frozen=True)
class NNModuleAttrAccessorInfo:
    # Represents where is the attr name is present in the nn module attribute
    # access

    # Tells that the attribute can be accessed via __dict__
    present_in_generic_dict: bool = False

    # Either the actual name or _parameters/_buffers/_modules
    l1_key: Optional[str] = None

    # Actual paramter/buffer/submodule name
    l2_key: Optional[str] = None


def getitem_on_dict_manager(
    source, base_guard_manager, base_example_value, example_value, guard_manager_enum
):
    base_source_name = source.base.name()
    source_name = source.name()
    if isinstance(source.index, ConstDictKeySource):
        index = source.index.index
    else:
        assert isinstance(base_example_value, dict)
        index = get_key_index(base_example_value, source.index)

    key_source = get_key_index_source(base_source_name, index)
    key_example_value = list(base_example_value.keys())[index]
    if isinstance(key_example_value, (int, str)):
        value_source = f"{base_source_name}[{key_example_value!r}]"
    else:
        value_source = f"{base_source_name}[{key_source}]"
    if not isinstance(source.index, ConstDictKeySource):
        # We have to insert a key manager guard here
        # TODO - source debug string is probably wrong here.
        base_guard_manager.get_key_manager(
            index=index,
            source=key_source,
            example_value=source.index,
            guard_manager_enum=GuardManagerType.GUARD_MANAGER,
        ).add_equals_match_guard(
            source.index, [f"{key_source} == {key_example_value!r}"]
        )

    return base_guard_manager.get_value_manager(
        index=index,
        source=value_source,
        example_value=example_value,
        guard_manager_enum=guard_manager_enum,
    )


def match_on_id_for_tensor(guard):
    source = guard.originating_source
    return source.is_dict_key() and not isinstance(source, GradSource)


# The ready to eval generated code (possibly multiple parts) for a guard, plus
# the original guard object that created it for provenance
@dataclasses.dataclass
class GuardCodeList:
    code_list: List[str]
    guard: Guard


class GuardManagerType(enum.Enum):
    GUARD_MANAGER = 1
    DICT_GUARD_MANAGER = 2
    DICT_SUBCLASS_GUARD_MANAGER = 3


class GuardBuilder(GuardBuilderBase):
    def __init__(
        self,
        id_ref: Callable[[Any], str],
        source_ref: Callable[[Source], str],
        lookup_weakrefs: Callable[[object], ReferenceType[object]],
        local_scope: Dict[str, object],
        global_scope: Dict[str, object],
        guard_manager: GuardManagerWrapper,
        check_fn_manager: CheckFunctionManager,
    ):
        self.id_ref = id_ref
        self.source_ref = source_ref
        self.lookup_weakrefs = lookup_weakrefs
        self.scope: Dict[str, Dict[str, object]] = {"L": local_scope, "G": global_scope}
        self.scope["__builtins__"] = builtins.__dict__.copy()
        for (
            name,
            package_module,
        ) in torch.package.package_importer._package_imported_modules.items():
            name = name.replace(">", "_").replace("<", "_").replace(".", "_dot_")
            # Write the package module into the scope so that we can import it
            self.scope["__builtins__"][name] = package_module
            # Write the demangled name to the scope so that we can use it
            self.scope[name] = package_module
        self.guard_manager = guard_manager

        self.argnames: List[str] = []
        # Code is python expression strings generated for each guard
        self.code: List[GuardCodeList] = []
        # shape_env_code is only used by builder and is used for
        # shape env code.  This exists only because we need to make sure
        # shape env guards get run after tensor match guards (since the
        # tensor match guards make sure we actually have tensors)
        self.shape_env_code: List[GuardCodeList] = []

        # Collect the guard managers and debug info to insert no tensor aliasing
        # guards.
        self.no_tensor_aliasing_names: List[str] = []
        self.no_tensor_aliasing_guard_managers: List[GuardManagerWrapper] = []

        self.check_fn_manager: CheckFunctionManager = check_fn_manager

        # Collect the ids of dicts which need key order guarding. source_name is
        # not sufficient because for nn modules, we can have different sources
        # to access the same object - self._module["param"] is same as
        # self.param.
        self.key_order_guarded_dict_ids = set()
        for source_name in self.check_fn_manager.output_graph.guard_on_key_order:
            self.key_order_guarded_dict_ids.add(id(self.get(source_name)))

        # Keep track of weak references of objects with ID_MATCH guard. This
        # info is stored alongside optimized_code and guard_manager and is used to
        # limit the number of cache entries with same ID_MATCH'd object.
        self.id_matched_objs: Dict[str, ReferenceType[object]] = {}

        # Save the guard managers to avoid repeatedly traversing sources.
        self._cached_guard_managers: Dict[
            str, torch._C._dynamo.guards.GuardManager
        ] = {}
        self._cached_duplicate_input_guards: Set[Tuple[str, str]] = set()

    def guard_on_dict_keys_and_ignore_order(self, example_value, guard):
        dict_mgr = self.get_guard_manager(guard)
        if isinstance(dict_mgr, DictGuardManager):
            raise NotImplementedError(
                "Not expecting a DictGuardManager. Seems like Dynamo incorrectly "
                f"added the dict to tx.output.guard_on_key_order for {guard.name}"
            )

        # Iterate over the dicts and install a dict_getitem_manager.
        dict_source = guard.originating_source.name()
        for key in example_value.keys():
            value = example_value[key]
            value_source = GetItemSource(guard.originating_source, index=key)
            guard_manager_enum = self.get_guard_manager_type(
                value_source, example_value
            )
            dict_mgr.dict_getitem_manager(
                key=key,
                source=f"{dict_source}[{key!r}]",
                example_value=value,
                guard_manager_enum=guard_manager_enum,
            )

    def guard_on_dict_keys_and_order(self, value, guard):
        # Add key managers for the DictGuardManager. Then add either an
        # ID_MATCH or EQUALS_MATCH guard on the key.
        dict_mgr = self.get_guard_manager(guard)
        if not isinstance(dict_mgr, DictGuardManager):
            raise NotImplementedError(
                "Expecting a DictGuardManager. Seems like Dynamo forgot "
                f"to set the right guard manager enum for {guard.name}"
            )
        assert isinstance(dict_mgr, DictGuardManager)

        for idx, key in enumerate(value.keys()):
            key_source = get_key_index_source(guard.name, idx)
            key_manager = dict_mgr.get_key_manager(
                index=idx,
                source=key_source,
                example_value=key,
                guard_manager_enum=GuardManagerType.GUARD_MANAGER,
            )
            if key_is_id(key):
                # Install ID_MATCH guard
                id_val = self.id_ref(key)
                key_manager.add_id_match_guard(
                    id_val,
                    get_verbose_code_parts(
                        f"__check_obj_id({key_source}, {id_val})", guard
                    ),
                )
            else:
                # Install EQUALS_MATCH guard
                key_manager.add_equals_match_guard(
                    key, get_verbose_code_parts(f"{key_source} == {key!r}", guard)
                )

    def getattr_on_nn_module(
        self,
        source,
        base_guard_manager,
        base_example_value,
        example_value,
        base_source_name,
        source_name,
        guard_manager_enum,
    ):
        """
        This tries to avoid calling the expensive nn module custom getattr method by
        checking if the attribute is accessible via __dict__. For attributes that
        are not accessible via __dict__ (like descriptors), we fallback to
        PyObject_GetAttr.

        There are two cases that we optimize for
        1) attributes present directly in __dict__, e.g training.
        2) parameters/buffers/modules - they can be accessed via _parameters,
        _buffers, _modules keys in __dict__. For example, mod.linear can be
        accessed as mod.__dict__["_parameters"]["linear"]

        The most common and expensive case for nn module guards is of type
        mod.submod1.submod2.submod3.training. We avoid the python getattr of nn
        modules by going through the __dict__.
        """

        def getitem_on_dict_mgr(
            mgr, key, source_name, base_example_value, example_value, guard_manager_enum
        ):
            if isinstance(mgr, DictGuardManager):
                # Case where the user code relies on key order, e.g.,
                # named_parameters
                index = get_key_index(base_example_value, key)

                # Install the key manager and add equals match guard
                key_source = f"list({source_name}.keys())[{index!r}]"
                mgr.get_key_manager(
                    index=index,
                    source=key_source,
                    example_value=key,
                    guard_manager_enum=GuardManagerType.GUARD_MANAGER,
                ).add_equals_match_guard(key, [f"{key_source} == {key!r}"])

                # Install the value manager
                return mgr.get_value_manager(
                    index=index,
                    source=source_name,
                    example_value=example_value,
                    guard_manager_enum=guard_manager_enum,
                )
            else:
                return mgr.dict_getitem_manager(
                    key=key,
                    source=source_name,
                    example_value=example_value,
                    guard_manager_enum=guard_manager_enum,
                )

        attr_name = source.member
        mod_dict = base_example_value.__dict__

        all_class_attribute_names: Set[str] = set()
        for x in inspect.getmro(base_example_value.__class__):
            all_class_attribute_names.update(x.__dict__.keys())

        accessor_info = NNModuleAttrAccessorInfo(False, None, None)

        if attr_name in mod_dict:
            accessor_info = NNModuleAttrAccessorInfo(True, attr_name, None)
        elif "_parameters" in mod_dict and attr_name in mod_dict["_parameters"]:
            accessor_info = NNModuleAttrAccessorInfo(True, "_parameters", attr_name)
        elif "_buffers" in mod_dict and attr_name in mod_dict["_buffers"]:
            accessor_info = NNModuleAttrAccessorInfo(True, "_buffers", attr_name)
        elif (
            attr_name not in all_class_attribute_names
            and "_modules" in mod_dict
            and attr_name in mod_dict["_modules"]
        ):
            # Check test_attr_precedence test - instance attributes always take precedence unless its an nn.Module.
            accessor_info = NNModuleAttrAccessorInfo(True, "_modules", attr_name)

        if not accessor_info.present_in_generic_dict:
            # The attribute can be accessed by __getattribute__ call, so rely on
            # PyObject_GetAttr
            return base_guard_manager.getattr_manager(
                attr=source.member,
                source=source_name,
                example_value=example_value,
                guard_manager_enum=guard_manager_enum,
            )
        else:
            assert accessor_info.l1_key
            l1_key = accessor_info.l1_key
            l2_key = accessor_info.l2_key

            # Set source strings for debug info
            mod_dict_source = f"{base_source_name}.__dict__"
            l1_source_name = l2_source_name = None
            l1_value = l2_value = None
            l1_guard_manager_enum = l2_guard_manager_enum = None
            if l2_key:
                l1_source = AttrSource(source.base, l1_key)
                l1_source_name = l1_source.name()
                l1_value = mod_dict[l1_key]
                # do not guard on key order for _parameters etc unless the user code
                # actually needs the key order (e.g. calling named_parameters)
                l1_guard_manager_enum = self.get_guard_manager_type(l1_source, l1_value)

                l2_source_name = source_name
                l2_value = example_value
                l2_guard_manager_enum = self.get_guard_manager_type(
                    source, example_value
                )
            else:
                l1_source_name = source_name
                l1_value = example_value
                l1_guard_manager_enum = self.get_guard_manager_type(
                    source, example_value
                )

            # Get __dict__ accessor. No need to guard on dict key order, so use base
            # Guard Manager
            mod_generic_dict_manager = base_guard_manager.get_generic_dict_manager(
                source=mod_dict_source,
                example_value=mod_dict,
                guard_manager_enum=GuardManagerType.GUARD_MANAGER,
            )

            l1_mgr = getitem_on_dict_mgr(
                mgr=mod_generic_dict_manager,
                key=l1_key,
                source_name=l1_source_name,
                base_example_value=mod_dict,
                example_value=l1_value,
                guard_manager_enum=l1_guard_manager_enum,
            )

            if l2_key:
                return getitem_on_dict_mgr(
                    mgr=l1_mgr,
                    key=l2_key,
                    source_name=l2_source_name,
                    base_example_value=l1_value,
                    example_value=l2_value,
                    guard_manager_enum=l2_guard_manager_enum,
                )
            return l1_mgr

    def requires_key_order_guarding(self, source):
        source_name = source.name()
        if source_name == "":
            return False
        obj_id = id(self.get(source_name))
        return obj_id in self.key_order_guarded_dict_ids

    def get_guard_manager_type(self, source, example_value):
        guard_manager_enum = GuardManagerType.GUARD_MANAGER
        if self.requires_key_order_guarding(source):
            assert isinstance(example_value, dict)
            # If keys method is not overriden, we can use PyDict_Next to get key
            # orderings. Read more in guards.cpp
            if type(example_value).keys is type({}).keys:
                guard_manager_enum = GuardManagerType.DICT_GUARD_MANAGER
            else:
                guard_manager_enum = GuardManagerType.DICT_SUBCLASS_GUARD_MANAGER
        return guard_manager_enum

    def manager_guards_on_keys(self, mgr_enum):
        return (
            mgr_enum == GuardManagerType.DICT_GUARD_MANAGER
            or mgr_enum == GuardManagerType.DICT_SUBCLASS_GUARD_MANAGER
        )

    def get_global_guard_manager(self):
        return self.guard_manager.root.globals_dict_manager(
            f_globals=self.scope["G"],
            source="G",
            example_value=self.scope["G"],
            guard_manager_enum=GuardManagerType.GUARD_MANAGER,
        )

    def get_guard_manager_from_source(self, source):
        root_guard_manager = self.guard_manager.root

        example_value = None
        source_name = source.name()

        if source_name != "" and source_name in self._cached_guard_managers:
            return self._cached_guard_managers[source_name]

        if source_name != "":
            example_value = self.get(source_name)

        guard_manager_enum = self.get_guard_manager_type(source, example_value)

        # Get base manager related information
        base_source_name = None
        base_example_value = None
        base_guard_manager = None
        base_guard_manager_enum = GuardManagerType.GUARD_MANAGER
        if isinstance(source, ChainedSource):
            base_source_name = source.base.name()
            base_example_value = self.get(base_source_name)
            base_guard_manager = self.get_guard_manager_from_source(source.base)
            base_guard_manager_enum = self.get_guard_manager_type(
                source.base, base_example_value
            )

        # Use istype instead of isinstance to check for exact type of source.
        if istype(source, LocalSource):
            # RootGuardManager accepts a dict but still its not a
            # DictGuardManager because we will eventually move to
            # fastlocals.
            out = root_guard_manager.dict_getitem_manager(
                key=source.local_name,
                source=source_name,
                example_value=example_value,
                guard_manager_enum=guard_manager_enum,
            )
        elif istype(source, GlobalSource):
            # Global manager accepts a dict but it is not a DictGuardManager
            # because globals dict is big and we typically guard on a very
            # selected items on globals.
            out = self.get_global_guard_manager().dict_getitem_manager(
                key=source.global_name,
                source=source_name,
                example_value=example_value,
                guard_manager_enum=guard_manager_enum,
            )
        elif istype(source, GlobalWeakRefSource):
            out = self.get_global_guard_manager().global_weakref_manager(
                global_name=source.global_name,
                source=source_name,
                example_value=example_value,
                guard_manager_enum=guard_manager_enum,
            )
        elif istype(source, GlobalStateSource):
            # Don't do anything here. We guard on global state completely in
            # C++. So just return the root mgr.
            return root_guard_manager
        elif istype(source, ShapeEnvSource):
            return root_guard_manager
        elif istype(source, TypeSource):
            assert base_guard_manager  # to make mypy happy
            out = base_guard_manager.type_manager(
                source=source_name,
                example_value=example_value,
                guard_manager_enum=guard_manager_enum,
            )
        elif istype(
            source,
            (
                OptimizerSource,
                NNModuleSource,
                UnspecializedNNModuleSource,
                UnspecializedBuiltinNNModuleSource,
                FSDPNNModuleSource,
            ),
        ):
            assert base_guard_manager  # to make mypy happy
            out = base_guard_manager
        elif istype(source, TorchFunctionModeStackSource):
            out = root_guard_manager.lambda_manager(
                python_lambda=lambda _: get_torch_function_mode_stack_at(
                    source._get_index()
                ),
                source=source_name,
                example_value=example_value,
                guard_manager_enum=guard_manager_enum,
            )
        elif istype(source, GradSource):
            assert base_guard_manager  # to make mypy happy
            out = base_guard_manager.grad_manager(
                source=source_name,
                example_value=example_value,
                guard_manager_enum=guard_manager_enum,
            )
        elif istype(source, (AttrSource, UnspecializedParamBufferSource)):
            assert base_guard_manager  # to make mypy happy

            if (
                isinstance(base_example_value, torch.nn.Module)
                and get_custom_getattr(base_example_value)
                is unpatched_nn_module_getattr
            ):
                out = self.getattr_on_nn_module(
                    source,
                    base_guard_manager,
                    base_example_value,
                    example_value,
                    base_source_name,
                    source_name,
                    guard_manager_enum,
                )
            else:
                out = base_guard_manager.getattr_manager(
                    attr=source.member,
                    source=source_name,
                    example_value=example_value,
                    guard_manager_enum=guard_manager_enum,
                )
        elif istype(source, GetItemSource):
            assert base_guard_manager  # to make mypy happy
            if isinstance(base_example_value, (dict, collections.OrderedDict)):
                # TODO(anijain2305) - Consider isolating GetItemSource and
                # DictGetItemSource (or maybe use ODictGetItemSource for
                # dicts) so that GetItemSource is only for non dict objects.
                if isinstance(base_guard_manager, DictGuardManager):
                    assert self.manager_guards_on_keys(base_guard_manager_enum)
                    out = getitem_on_dict_manager(
                        source,
                        base_guard_manager,
                        base_example_value,
                        example_value,
                        guard_manager_enum,
                    )
                else:
                    if isinstance(source.index, ConstDictKeySource):
                        raise RuntimeError(
                            "Expecting clean index here. Likely Dynamo forgot to mark"
                            " a dict as guard_on_key_order"
                        )
                    out = base_guard_manager.dict_getitem_manager(
                        key=source.index,
                        source=source_name,
                        example_value=example_value,
                        guard_manager_enum=guard_manager_enum,
                    )
            elif isinstance(base_example_value, list) and not source.index_is_slice:
                out = base_guard_manager.list_getitem_manager(
                    key=source.index,
                    source=source_name,
                    example_value=example_value,
                    guard_manager_enum=guard_manager_enum,
                )
            elif isinstance(base_example_value, tuple) and not source.index_is_slice:
                out = base_guard_manager.tuple_getitem_manager(
                    key=source.index,
                    source=source_name,
                    example_value=example_value,
                    guard_manager_enum=guard_manager_enum,
                )
            else:
                index = source.index
                if source.index_is_slice:
                    index = source.unpack_slice()
                out = base_guard_manager.getitem_manager(
                    key=index,
                    source=source_name,
                    example_value=example_value,
                    guard_manager_enum=guard_manager_enum,
                )
        elif istype(source, ODictGetItemSource):
            if isinstance(base_guard_manager, DictGuardManager):
                assert self.manager_guards_on_keys(base_guard_manager_enum)
                out = getitem_on_dict_manager(
                    source,
                    base_guard_manager,
                    base_example_value,
                    example_value,
                    guard_manager_enum,
                )
            else:
                assert base_guard_manager  # to make mypy happy
                out = base_guard_manager.dict_getitem_manager(
                    key=source.index,
                    source=source_name,
                    example_value=example_value,
                    guard_manager_enum=guard_manager_enum,
                )
        elif istype(source, DefaultsSource):
            assert base_guard_manager  # to make mypy happy
            assert callable(base_example_value)
            if not source.is_kw:
                out = base_guard_manager.func_defaults_manager(
                    source=base_source_name,
                    example_value=base_example_value.__defaults__,
                    guard_manager_enum=GuardManagerType.GUARD_MANAGER,
                ).getitem_manager(
                    key=source.idx_key,
                    source=source_name,
                    example_value=example_value,
                    guard_manager_enum=guard_manager_enum,
                )
            else:
                # kwdefauts is a dict, so use a DictGuardManager
                kwdefaults = base_example_value.__kwdefaults__
                assert base_source_name is not None
                kw_source = base_source_name + ".__kwdefaults__"

                # kwdefaults is a dict. No need to guard on dict order.
                dict_mgr = base_guard_manager.func_kwdefaults_manager(
                    source=kw_source,
                    example_value=kwdefaults,
                    guard_manager_enum=GuardManagerType.GUARD_MANAGER,
                )
                assert not isinstance(dict_mgr, DictGuardManager)

                out = dict_mgr.dict_getitem_manager(
                    key=source.idx_key,
                    source=source_name,
                    example_value=example_value,
                    guard_manager_enum=guard_manager_enum,
                )
        elif istype(source, NumpyTensorSource):
            assert base_guard_manager  # to make mypy happy
            out = base_guard_manager.lambda_manager(
                python_lambda=from_numpy,
                source=source_name,
                example_value=example_value,
                guard_manager_enum=guard_manager_enum,
            )
        elif istype(source, SubclassAttrListSource):
            assert base_guard_manager  # to make mypy happy
            out = base_guard_manager.lambda_manager(
                python_lambda=lambda x: x.__tensor_flatten__()[0],
                source=source_name,
                example_value=example_value,
                guard_manager_enum=guard_manager_enum,
            )
        elif istype(source, FlattenScriptObjectSource):
            assert base_guard_manager  # to make mypy happy
            out = base_guard_manager.lambda_manager(
                python_lambda=lambda x: x.__obj_flatten__(),
                source=source_name,
                example_value=example_value,
                guard_manager_enum=guard_manager_enum,
            )
        elif istype(source, ScriptObjectQualifiedNameSource):
            assert base_guard_manager  # to make mypy happy
            out = base_guard_manager.lambda_manager(
                python_lambda=lambda x: x._type().qualified_name(),
                source=source_name,
                example_value=example_value,
                guard_manager_enum=guard_manager_enum,
            )
        elif istype(source, AttrProxySource):
            assert base_guard_manager  # to make mypy happy
            out = base_guard_manager.lambda_manager(
                python_lambda=lambda x: x.get_base(),
                source=source_name,
                example_value=example_value,
                guard_manager_enum=guard_manager_enum,
            )
        elif istype(source, TupleIteratorGetItemSource):
            assert base_guard_manager  # to make mypy happy
            out = base_guard_manager.tuple_iterator_getitem_manager(
                index=source.index,
                source=source_name,
                example_value=example_value,
                guard_manager_enum=guard_manager_enum,
            )
        elif isinstance(source, ConstDictKeySource):
            if not isinstance(base_guard_manager, DictGuardManager):
                raise AssertionError(
                    "ConstDictKeySource can only work on DictGuardManager"
                )
            out = base_guard_manager.get_key_manager(
                index=source.index,
                source=source_name,
                example_value=example_value,
                guard_manager_enum=guard_manager_enum,
            )
        elif istype(source, WeakRefCallSource):
            assert base_guard_manager  # to make mypy happy
            out = base_guard_manager.weakref_call_manager(
                source=source_name,
                example_value=example_value,
                guard_manager_enum=guard_manager_enum,
            )
        elif istype(source, CallFunctionNoArgsSource):
            assert base_guard_manager  # to make mypy happy
            out = base_guard_manager.call_function_no_args_manager(
                source=source_name,
                example_value=example_value,
                guard_manager_enum=guard_manager_enum,
            )
        else:
            raise AssertionError(
                f"missing guard manager builder {source} - {source.name()}"
            )

        self._cached_guard_managers[source.name()] = out
        return out

    def get_guard_manager(self, guard: Guard):
        return self.get_guard_manager_from_source(guard.originating_source)

    def add_python_lambda_leaf_guard_to_root(
        self,
        code_parts,
        verbose_code_parts,
        closure_vars=None,
        is_epilogue=True,
    ):
        if closure_vars is None:
            closure_vars = _get_closure_vars()
        # Adds a lambda leaf guard to the root guard manager. It wraps the
        # code_parts in a function object which is then passed on to the leaf
        # guard.
        make_guard_fn_args = ", ".join(closure_vars.keys())
        guard_body, pycode = build_guard_function(code_parts, make_guard_fn_args)
        out: Dict[str, Any] = {}
        globals_for_guard_fn = {"G": self.scope["G"]}
        exec(pycode, globals_for_guard_fn, out)
        guard_fn = out["___make_guard_fn"](*closure_vars.values())
        if is_epilogue:
            # Epilogue guards are run after all the other guards have finished.
            # If epilogue guards contain a getattr or getitem access, one of the
            # other guards would fail preventing the epilogue guards to run.
            self.guard_manager.root.add_epilogue_lambda_guard(
                guard_fn, verbose_code_parts
            )
        else:
            self.guard_manager.root.add_lambda_guard(guard_fn, verbose_code_parts)

    # Warning: use this with care!  This lets you access what the current
    # value of the value you are guarding on is.  You probably don't want
    # to actually durably save this value though (because it's specific
    # to this frame!)  Instead, you should be reading out some property
    # (like its type) which is what you permanently install into the
    # guard code.
    def get(self, name: str) -> Any:
        return eval(name, self.scope, _get_closure_vars())

    # Registers the usage of the source name referenced by the
    # string (or stored in the Guard) as being guarded upon.  It's important
    # to call this before generating some code that makes use of 'guard',
    # because without this call, we won't actually bind the variable
    # you reference in the actual guard closure (oops!)
    def arg_ref(self, guard: Union[str, Guard]) -> str:
        name: str
        if isinstance(guard, str):
            name = guard
        else:
            name = guard.name
        base = strip_getattr_getitem(strip_function_call(name))
        if base not in self.argnames:
            if re.match(r"[a-zA-Z0-9_]+", base):
                if re.match(r"^\d+$", base):
                    log.warning("invalid var name: %s", guard)
                self.argnames.append(base)

        return name

    def _guard_on_attribute(self, guard: Guard, attr_name: str, guard_fn):
        attr_source = AttrSource(guard.originating_source, attr_name)
        # Copy the stack info
        new_guard = Guard(
            attr_source, guard_fn, stack=guard.stack, user_stack=guard.user_stack
        )
        new_guard.create(self)

    # Note: the order of the guards in this file matters since we sort guards on the same object by lineno
    def HASATTR(self, guard: Guard):
        source = guard.originating_source
        if isinstance(source, NNModuleSource):
            source = source.base
        assert isinstance(source, AttrSource), f"invalid source {guard.name}"
        base_source = source.base
        base = base_source.name()
        attr = source.member

        ref = self.arg_ref(base)
        val = hasattr(self.get(base), attr)
        code = None
        if val:
            code = f"hasattr({ref}, {attr!r})"
        else:
            code = f"not hasattr({ref}, {attr!r})"
        self._set_guard_export_info(
            guard, [code], provided_guarded_object=self.get(base)
        )

        base_manager = self.get_guard_manager_from_source(base_source)
        if val:
            # Just install a getattr manager. GetAttrGuardAccessor itself
            # acts as hasattr guard.
            example_value = self.get(source.name())
            base_example_value = self.get(base)
            guard_manager_enum = self.get_guard_manager_type(source, example_value)

            # if the base value is nn.Module, check if we can speedup the
            # guard by going through __dict__ attrs.
            if (
                isinstance(base_example_value, torch.nn.Module)
                and get_custom_getattr(base_example_value)
                is unpatched_nn_module_getattr
            ):
                return self.getattr_on_nn_module(
                    source,
                    base_manager,
                    base_example_value,
                    example_value,
                    base,
                    source.name(),
                    guard_manager_enum,
                )
            else:
                base_manager.getattr_manager(
                    attr=attr,
                    source=guard.name,
                    example_value=example_value,
                    guard_manager_enum=guard_manager_enum,
                )
        else:
            base_manager.add_no_hasattr_guard(attr, get_verbose_code_parts(code, guard))

    def NOT_PRESENT_IN_GENERIC_DICT(self, guard: Guard, attr=None) -> None:
        assert attr is not None
        ref = self.arg_ref(guard)
        val = self.get(guard.name)
        assert isinstance(val, torch.nn.Module)

        base_manager = self.get_guard_manager(guard)

        mod_dict_source = f"{guard.name}.__dict__"
        mod_generic_dict_manager = base_manager.get_generic_dict_manager(
            source=mod_dict_source,
            example_value=val.__dict__,
            guard_manager_enum=GuardManagerType.GUARD_MANAGER,
        )

        code = f"not ___dict_contains({attr!r}, {ref}.__dict__)"
        mod_generic_dict_manager.add_dict_contains_guard(
            False, attr, get_verbose_code_parts(code, guard)
        )

    def TYPE_MATCH(self, guard: Guard) -> None:
        # ___check_type_id is same as `id(type(x)) == y`
        t = type(self.get(guard.name))
        obj_id = self.id_ref(t)
        code = f"___check_type_id({self.arg_ref(guard)}, {obj_id})"
        self._set_guard_export_info(guard, [code])

        self.get_guard_manager(guard).add_type_match_guard(
            obj_id, get_verbose_code_parts(code, guard)
        )

    def DICT_VERSION(self, guard: Guard):
        # ___check_dict_version is same as `dict_version(x) == y`
        ref = self.arg_ref(guard)
        val = self.get(guard.name)
        version = dict_version(self.get(guard.name))
        code = f"___dict_version({ref}) == {version}"
        self._set_guard_export_info(guard, [code])

        # TODO(anijain2305) - Delete this when DictGuardManager uses tags
        # for dicts.
        self.get_guard_manager(guard).add_dict_version_guard(
            val, get_verbose_code_parts(code, guard)
        )

    def DICT_CONTAINS(self, guard: Guard, key: str, invert: bool):
        dict_ref = self.arg_ref(guard)

        maybe_not = "not " if invert else ""
        code = f"{maybe_not}___dict_contains({key!r}, {dict_ref})"
        self._set_guard_export_info(guard, [code])

        self.get_guard_manager(guard).add_dict_contains_guard(
            not invert, key, get_verbose_code_parts(code, guard)
        )

    def ID_MATCH(self, guard: Guard):
        # ___check_obj_id is same as `id(x) == y`
        if isinstance(guard.originating_source, TypeSource):
            # optional optimization to produce cleaner/faster guard code
            return self.TYPE_MATCH(
                Guard(guard.originating_source.base, GuardBuilder.TYPE_MATCH)  # type: ignore[arg-type]
            )

        ref = self.arg_ref(guard)
        val = self.get(guard.name)
        id_val = self.id_ref(val)
        code = f"___check_obj_id({ref}, {id_val})"
        self._set_guard_export_info(guard, [code])

        self.get_guard_manager(guard).add_id_match_guard(
            id_val, get_verbose_code_parts(code, guard)
        )

        # Keep track of ID_MATCH'd objects. This will be used to modify the
        # cache size logic
        if isinstance(guard.originating_source, LocalSource):
            # TODO(anijain2305) - This is currently restricted to nn.Module objects
            # because many other ID_MATCH'd objects fail - like DeviceMesh.
            # Increase the scope of ID_MATCH'd objects.
            if isinstance(val, torch.nn.Module):
                local_name = guard.originating_source.local_name
                weak_id = self.lookup_weakrefs(val)
                if weak_id is not None:
                    self.id_matched_objs[local_name] = weak_id

    def NOT_NONE_MATCH(self, guard: Guard, value=None):
        ref = self.arg_ref(guard)
        val = self.get(guard.name)
        assert isinstance(val, torch.Tensor)
        code = f"{ref} is not None"
        self._set_guard_export_info(guard, [code])

        self.get_guard_manager(guard).add_not_none_guard(
            get_verbose_code_parts(code, guard)
        )

    def NAME_MATCH(self, guard: Guard):
        self._guard_on_attribute(guard, "__name__", GuardBuilder.EQUALS_MATCH)

    def DATA_PTR_MATCH(self, guard: Guard):
        # C++ guard has the type check internally
        obj = self.get(guard.name)
        code = f"{self.arg_ref(guard)}.data_ptr() == {obj.data_ptr()}"
        self._set_guard_export_info(guard, [code])

        self.get_guard_manager(guard).add_data_ptr_guard(
            obj, get_verbose_code_parts(code, guard)
        )

    def DUAL_LEVEL(self, guard: Guard):
        # Invalidate dual level if current dual level is different than the one
        # in the fx graph
        dual_level = torch.autograd.forward_ad._current_level
        code = [f"torch.autograd.forward_ad._current_level == {dual_level}"]
        self._set_guard_export_info(guard, [code])
        # TODO(anijain2305) - Consider this moving this guard to C++
        forward_ad = torch.autograd.forward_ad

        def fn(x):
            return forward_ad._current_level == dual_level

        self.guard_manager.root.add_lambda_guard(
            fn, get_verbose_code_parts(code, guard)
        )

    def FUNCTORCH_STACK_MATCH(self, guard: Guard):
        # Invalidate functorch code if current level is different than
        # the one when FX graph was generated
        cis = torch._functorch.pyfunctorch.retrieve_all_functorch_interpreters()
        states = [ci.get_state() for ci in cis]
        code = [f"torch._functorch.pyfunctorch.compare_functorch_state({states})"]
        self._set_guard_export_info(guard, code)

        # TODO(anijain2305) - Consider this moving this guard to C++
        compare_fn = torch._functorch.pyfunctorch.compare_functorch_state

        def fn(x):
            return compare_fn(states)

        self.guard_manager.root.add_lambda_guard(
            fn, get_verbose_code_parts(code, guard)
        )

    def TENSOR_SUBCLASS_METADATA_MATCH(self, guard: Guard):
        value = self.get(guard.name)
        original_metadata = deepcopy(self.get(guard.name).__tensor_flatten__()[1])
        if hasattr(value, "__metadata_guard__"):
            verify_guard_fn_signature(value)

            def metadata_checker(x):
                return value.__metadata_guard__(
                    original_metadata, x.__tensor_flatten__()[1]
                )

        else:

            def metadata_checker(x):
                return x.__tensor_flatten__()[1] == original_metadata

        global_name = f"___check_metadata_{id(metadata_checker)}_c{CompileContext.current_compile_id()}"
        self.get_guard_manager(guard).add_lambda_guard(
            metadata_checker, get_verbose_code_parts(global_name, guard)
        )

    def EQUALS_MATCH(self, guard: Guard):
        ref = self.arg_ref(guard)
        val = self.get(guard.name)
        t = type(val)
        if np:
            np_types: Tuple[Type[Any], ...] = (
                np.int8,
                np.int16,
                np.int32,
                np.int64,
                np.uint8,
                np.uint16,
                np.uint32,
                np.uint64,
                np.float16,
                np.float32,
                np.float64,
            )
        else:
            np_types = ()

        ok_mutable_types = (list, set)

        ok_types = tuple(
            common_constant_types
            | {
                type,
                tuple,
                frozenset,
                slice,
                range,
                torch.Size,
                *np_types,
                *ok_mutable_types,
            }
        )

        if torch.distributed.is_available():
            from torch.distributed.device_mesh import DeviceMesh
            from torch.distributed.tensor.placement_types import (
                Partial,
                Replicate,
                Shard,
            )

            ok_types = ok_types + (
                Shard,
                Replicate,
                Partial,
                DeviceMesh,
            )

        if istype(val, dict):
            assert all(
                istype(x, ok_types) for x in itertools.chain(val.keys(), val.values())
            )
        else:
            assert istype(
                val,
                ok_types,
            ), f"Unexpected type {type(val)}, not in {ok_types}"

        # Special case for nan because float("nan") == float("nan") evaluates to False
        if istype(val, float) and math.isnan(val):
            self.TYPE_MATCH(guard)
            code = []
            code.append(f"__math_isnan({ref})")
            self._set_guard_export_info(guard, code)

            self.get_guard_manager(guard).add_lambda_guard(
                _get_closure_vars()["__math_isnan"],
                get_verbose_code_parts(code, guard),
            )
            return

        # Python math library doesn't support complex nan, so we need to use numpy
        if istype(val, complex) and np.isnan(val):
            self.TYPE_MATCH(guard)
            code = []
            code.append(f"__numpy_isnan({ref})")
            self._set_guard_export_info(guard, code)

            self.get_guard_manager(guard).add_lambda_guard(
                _get_closure_vars()["__numpy_isnan"],
                get_verbose_code_parts(code, guard),
            )
            return

        # Construct a debug string to put into the c++ equals match guard.
        code = [f"{ref} == {val!r}"]
        if istype(val, ok_mutable_types):
            # C++ guards perform a pointer equality check to speedup guards, but the assumption is that the object
            # is mutable. For a few corner cases like sets and lists, we make a deepcopy to purposefully fail the
            # pointer equality check.
            val = deepcopy(val)
        self.get_guard_manager(guard).add_equals_match_guard(
            val, get_verbose_code_parts(code, guard)
        )
        self._set_guard_export_info(guard, code)
        return

    def CONSTANT_MATCH(self, guard: Guard):
        val = self.get(guard.name)
        if istype(val, (bool, type(None), types.CodeType)):
            self.ID_MATCH(guard)
        else:
            self.EQUALS_MATCH(guard)

    def NN_MODULE(self, guard: Guard):
        self.ID_MATCH(guard)
        val = self.get(guard.name)
        if hasattr(val, "training"):
            assert istype(val.training, bool)
            self._guard_on_attribute(guard, "training", GuardBuilder.CONSTANT_MATCH)
        else:
            exc.unimplemented(f"Guard setup for uninitialized class {type(val)}")

    def FUNCTION_MATCH(self, guard: Guard):
        """things like torch.add and user defined functions"""
        return self.ID_MATCH(guard)

    def CLOSURE_MATCH(self, guard: Guard):
        """matches a closure by __code__ id."""
        val = self.get(guard.name)
        # Strictly only want user-defined functions
        if type(val) == types.FunctionType and hasattr(val, "__code__"):
            self._guard_on_attribute(guard, "__code__", GuardBuilder.HASATTR)
            self._guard_on_attribute(guard, "__code__", GuardBuilder.FUNCTION_MATCH)
        else:
            self.FUNCTION_MATCH(guard)

    def BUILTIN_MATCH(self, guard: Guard):
        return self.FUNCTION_MATCH(guard)

    def PYMODULE_MATCH(self, guard: Guard):
        return self.FUNCTION_MATCH(guard)

    def SEQUENCE_LENGTH(self, guard):
        # This guard is used to check lenght of PySequence objects like list,
        # tuple, collections.deque etc
        ref = self.arg_ref(guard)
        value = self.get(guard.name)
        t = type(value)

        if not isinstance(value, dict):
            # C++ DICT_LENGTH checks for type
            self.TYPE_MATCH(guard)

        code = []
        if len(value) == 0:
            code.append(f"not {ref}")
        else:
            code.append(f"len({ref}) == {len(value)}")

        self._set_guard_export_info(guard, code)
        if isinstance(value, dict):
            self.get_guard_manager(guard).add_dict_length_check_guard(
                len(value), get_verbose_code_parts(code, guard)
            )
        else:
            self.get_guard_manager(guard).add_length_check_guard(
                len(value), get_verbose_code_parts(code, guard)
            )

    def TUPLE_ITERATOR_LEN(self, guard):
        ref = self.arg_ref(guard)
        value = self.get(guard.name)
        t = type(value)

        code = []
        code.append(f"___tuple_iterator_len({ref}) == {tuple_iterator_len(value)}")
        self._set_guard_export_info(guard, code)

        t = type(value)
        obj_id = self.id_ref(t)

        self.get_guard_manager(guard).add_tuple_iterator_length_guard(
            tuple_iterator_len(value), obj_id, get_verbose_code_parts(code, guard)
        )

    # TODO(voz): Deduplicate w/ AOTAutograd dupe input guards
    def DUPLICATE_INPUT(self, guard, source_b):
        ref_a = self.arg_ref(guard)
        ref_b = self.arg_ref(source_b.name())

        if is_from_optimizer_source(
            guard.originating_source
        ) or is_from_optimizer_source(source_b):
            return

        code = [f"{ref_b} is {ref_a}"]
        self._set_guard_export_info(guard, code)

        # Check that the guard has not been inserted already
        key = (ref_a, ref_b)
        if key in self._cached_duplicate_input_guards:
            return
        self._cached_duplicate_input_guards.add((ref_a, ref_b))
        self._cached_duplicate_input_guards.add((ref_b, ref_a))

        install_object_aliasing_guard(
            self.get_guard_manager(guard),
            self.get_guard_manager_from_source(source_b),
            get_verbose_code_parts(code, guard),
        )

    def DICT_KEYS(self, guard):
        # Guard on the keys and their order
        ref = self.arg_ref(guard)
        value = self.get(guard.name)
        t = type(value)

        self.TYPE_MATCH(guard)
        code = []
        any_key_is_id = any(key_is_id(k) for k in value.keys())
        const_keys_repr = dict_keys_repr(
            key_to_id(value),
            local=is_from_local_source(guard.originating_source),
        )
        if any_key_is_id:
            code.append(f"___key_to_id({ref}) == {const_keys_repr}")
        else:
            code.append(f"list({ref}.keys()) == {const_keys_repr}")

        self._set_guard_export_info(guard, code)
        if self.requires_key_order_guarding(guard.originating_source):
            self.guard_on_dict_keys_and_order(value, guard)
        else:
            self.guard_on_dict_keys_and_ignore_order(value, guard)

    def WEAKREF_ALIVE(self, guard):
        code = [f"{self.arg_ref(guard)} is not None"]

        self._set_guard_export_info(guard, code)
        self.get_guard_manager(guard).add_not_none_guard(
            get_verbose_code_parts(code, guard)
        )

    def DICT_CONST_KEYS(self, guard):
        """Constant keys match"""
        ref = self.arg_ref(guard)
        value = self.get(guard.name)
        t = type(value)

        code = []
        code.append(f"list({ref}.keys()) == {list(value.keys())!r}")
        self._set_guard_export_info(guard, code)

        if self.requires_key_order_guarding(guard.originating_source):
            self.guard_on_dict_keys_and_order(value, guard)
        else:
            self.guard_on_dict_keys_and_ignore_order(value, guard)

    def EMPTY_NN_MODULE_HOOKS_DICT(self, guard):
        """Special guard to skip guards on empty hooks. This is controlled by skip_nnmodule_hook_guards"""
        if config.skip_nnmodule_hook_guards:
            # This is unsafe if you add/remove a hook on nn module variable
            return
        self.SEQUENCE_LENGTH(guard)

    def OBJECT_MUTATION(self, guard: Guard):
        mutation_guard.watch(self.get(guard.name), self.check_fn_manager)

    def GRAD_MODE(self, guard: Guard):
        pass  # we always guard on this via GlobalStateGuard()

    def DETERMINISTIC_ALGORITHMS(self, guard: Guard):
        pass  # we always guard on this via GlobalStateGuard()

    def TORCH_FUNCTION_STATE(self, guard: Guard):
        pass  # we always guard on this via GlobalStateGuard()

    def FSDP_TRAINING_STATE(self, guard: Guard):
        pass  # we always guard on this via GlobalStateGuard()

    def DEFAULT_DEVICE(self, guard: Guard):
        """Guard on CURRENT_DEVICE per torch.utils._device"""
        assert guard.source is GuardSource.GLOBAL
        import torch.utils._device as m

        code = [f"utils_device.CURRENT_DEVICE == {m.CURRENT_DEVICE!r}"]
        self._set_guard_export_info(guard, code)

        self.get_guard_manager(guard).add_default_device_guard(
            get_verbose_code_parts(code, guard)
        )

    def SHAPE_ENV(self, guard: Guard):
        # Let's handle ShapeEnv guards.  To do this, we will resolve
        # shape variables to sources from tracked_fakes.  This must happen after
        # tensor checks.
        assert guard.name == ""
        output_graph = self.check_fn_manager.output_graph
        # NB: self.output_graph can be None in the debug_nops tests
        fs = output_graph.tracked_fakes
        input_contexts = [a.symbolic_context for a in fs]

        def get_sources(t_id, dim):
            # Looks up base sources mapped to a tensor id and uses them to create
            # sources for the corresponding tensor dimension.
            return [
                TensorPropertySource(source, TensorProperty.SIZE, dim)
                for source in output_graph.tracked_fakes_id_to_source[t_id]
            ]

        if output_graph.export_constraints:
            names: Dict[str, Tuple[int, int]] = {}
            source_pairs: List[Tuple[Source, Source]] = []
            derived_equalities: List[  # type: ignore[type-arg]
                Tuple[Source, Union[Source, Symbol], Callable]
            ] = []
            phantom_symbols: Dict[str, Symbol] = {}
            relaxed_sources: Set[Source] = set()
            for constraint in output_graph.export_constraints:
                if constraint.t_id in output_graph.tracked_fakes_id_to_source:
                    torch.export.dynamic_shapes._process_equalities(
                        constraint,
                        get_sources,
                        output_graph.shape_env,
                        names,
                        source_pairs,
                        derived_equalities,
                        phantom_symbols,
                        relaxed_sources,
                    )
                else:
                    log.warning("Untracked tensor used in export constraints")
            equalities_inputs = EqualityConstraint(
                source_pairs=source_pairs,
                derived_equalities=derived_equalities,
                phantom_symbols=list(phantom_symbols.values()),
                relaxed_sources=relaxed_sources,
                warn_only=False,
            )
        else:
            equalities_inputs = None
        code_parts, verbose_code_parts = output_graph.shape_env.produce_guards_verbose(
            [a.fake for a in fs],
            [a.source for a in fs],
            input_contexts=input_contexts,
            equalities_inputs=equalities_inputs,
            source_ref=self.source_ref,
            # Export keeps static.
            ignore_static=(not self.check_fn_manager.output_graph.export),
        )
        # When exporting, we may work with the shape constraints some more in
        # postprocessing, so don't freeze yet
        if not self.check_fn_manager.output_graph.export:
            output_graph.shape_env.freeze()

        for code in code_parts:
            self._set_guard_export_info(guard, [code])

        # Install all the symbolic guards in one lambda guard. These are run
        # at the very end of the RootGuardManager via epilogue guards.
        # TODO(anijain2305,williamwen42) - Consider moving this to C++.
        self.add_python_lambda_leaf_guard_to_root(
            code_parts,
            verbose_code_parts,
            closure_vars={**SYMPY_INTERP, **_get_closure_vars()},
        )

    def TENSOR_MATCH(self, guard: Guard, value=None):
        # For FSDP modules, we can skip guards on nn module tensors because FSDP
        # eager assumes that the params are unchanged once the model is wrapped.
        if guard.is_fsdp_module():
            return

        # For tensors that are part of the Dynamo extracted Fx graph module, an
        # ID_MATCH suffices. Once we turn on inline_inbuilt_nn_modules, these
        # will be lifted as inputs and have a TENSOR_MATCH guard.
        # For numpy tensors, always use TENSOR_MATCH because __from_numpy leads
        # to a new tensor everytime and therefore id differs.
        if (
            guard.is_specialized_nn_module()
            and not isinstance(guard.originating_source, NumpyTensorSource)
        ) or match_on_id_for_tensor(guard):
            self.ID_MATCH(guard)
        else:
            if isinstance(value, TensorWeakRef):
                value = value()

            value = value if value is not None else self.get(guard.name)
            assert isinstance(value, torch.Tensor)

            tensor_name = self.arg_ref(guard)
            # [Note - On Export Tensor Guards]
            #
            # In eager mode, tensor guards are evaluated through C++, in guards.cpp
            # see [Note - On Eager Tensor Guards] for more info.
            #
            # In export mode, we instead maintain parallel logic between C++ and python
            # here, with an exception of checking the dispatch key - with the idea that a dispatch key
            # is an entirely runtime notion that would make no sense to keep in an exported graph.
            #
            # Now, this idea is okay, but to paraphrase @ezyang, this mental model is sufficient for now, although
            # not entirely true.
            # For example, suppose one of the input tensors had the negative dispatch key.
            # You should end up with a graph that is specialized for tensors that have a negative dispatch key.
            # If you allow a Tensor that does NOT have this bit set, you will accidentally run it "as if" it were negated.
            # Now, negative key only shows up for complex numbers, and most likely, the exported to target doesn't
            # support this feature at all, but the point stands that :some: tensor state only shows up on dispatch key.
            # TODO(voz): Either populate a dispatch_key check into the guards, or error on users passing in an unsupported
            # subset of keys during export.
            #
            # The list of tensor fields and calls we care about can be found in `terms` below.
            # TODO(voz): We are missing storage offset in all our tensor guards?
            code: List[str] = []
            if self.check_fn_manager.output_graph.export:
                self.TYPE_MATCH(guard)
                terms = [
                    "dtype",
                    "device",
                    "requires_grad",
                    "ndimension()",
                ]

                for term in terms:
                    real_value = self.get(tensor_name + "." + term)
                    if istype(real_value, (torch.device, torch.dtype)):
                        # copy pasted from EQUALS_MATCH
                        code.append(f"str({tensor_name}.{term}) == {str(real_value)!r}")
                    else:
                        code.append(f"{tensor_name}.{term} == {real_value}")
            else:
                guard_manager = self.get_guard_manager(guard)

<<<<<<< HEAD
                # skip_no_tensor_aliasing_guards_on_parameters bring
                # unsoundness. If you compile a function with two different
                # parameters, but later on you pass on same tensor as two
                # different outputs (aliasing), Dynamo will not detect this.
                # But we deliberately take this soundness hit because this
                # usecase is quite rare and there is substantial reduction in
                # guard overhead.
                if not (
                    config.skip_no_tensor_aliasing_guards_on_parameters
                    and istype(value, torch.nn.Parameter)
                ):
                    # Keep track of all the tensor guard managers to insert
                    # NoAliasing check at the end.
                    self.not_aliasing_tensor_names.append(tensor_name)
                    self.not_aliasing_tensor_guard_managers.append(guard_manager)
=======
                # Keep track of all the tensor guard managers to insert
                # NoAliasing check at the end.
                self.no_tensor_aliasing_names.append(tensor_name)
                self.no_tensor_aliasing_guard_managers.append(guard_manager)
>>>>>>> 8e8c0b12

                output_graph = self.check_fn_manager.output_graph
                metadata = output_graph.input_source_to_sizes_strides[
                    guard.originating_source
                ]
                size = convert_to_concrete_values(metadata["size"])
                stride = convert_to_concrete_values(metadata["stride"])

                verbose_code_parts = get_verbose_code_parts(
                    get_tensor_guard_code_part(value, tensor_name, size, stride),
                    guard,
                )
                guard_manager.add_tensor_match_guard(
                    value,
                    size,
                    stride,
                    tensor_name,
                    verbose_code_parts,
                )

            # A frame is valid for reuse with dynamic dimensions if the new
            # (user-requested) dynamic dimensions are a subset of the old
            # (already compiled) dynamic dimensions.
            #
            # It's a little non-obvious why you'd want this: in particular,
            # if an already compiled frame matches all of the guards, why
            # not just use it, why force a recompile?
            #
            # We force it for two reasons:
            #
            #   - The user *required* us to compile with a new dynamic dimension,
            #     we should not ignore that and serve up the old, specialized
            #     frame.  Listen to the user!
            #
            #   - In fact, we are obligated to *raise an error* if we fail to
            #     make the requested dimension dynamic.  If we don't
            #     recompile, we can't tell if that dimension can actually be
            #     made dynamic.
            #
            # If the new dynamic dims are a subset of the old, we already know
            # we can make them dynamic (since we made them dynamic in old).
            # This is slightly unsound, because maybe your input size is
            # [s0, s0, s1] and so you can do it dynamic if you say dynamic
            # dims {0, 1, 2} but you can't if you only do {0, 2} (because now
            # the second s0 is specialized).  But we're not entirely sure if
            # this is a good idea anyway lol... (if you want to try removing
            # this logic, be my guest!  -- ezyang 2024)
            #
            assert guard.source is not None
            static, reason = tensor_always_has_static_shape(
                value, is_tensor=True, tensor_source=guard.originating_source
            )

            if not static:
                if hasattr(value, "_dynamo_dynamic_indices"):
                    dynamic_indices = value._dynamo_dynamic_indices
                    code_part = f"(({tensor_name}._dynamo_dynamic_indices.issubset({dynamic_indices})) if hasattr({tensor_name}, '_dynamo_dynamic_indices') else True)"  # noqa: B950
                    code.append(code_part)
                    self.get_guard_manager(guard).add_dynamic_indices_guard(
                        dynamic_indices, get_verbose_code_parts(code_part, guard)
                    )
                # In the case of us not having any dynamic dimension indices, we compiled the frame with no chance of
                # raising for this specific tensor - and any inputs with more dynamic user directives specified must be recompiled.
                else:
                    code_part = (
                        f"hasattr({tensor_name}, '_dynamo_dynamic_indices') == False"
                    )
                    code.append(code_part)
                    self.get_guard_manager(guard).add_no_hasattr_guard(
                        "_dynamo_dynamic_indices",
                        get_verbose_code_parts(code_part, guard),
                    )
            if len(code) > 0:
                self._set_guard_export_info(guard, code)

    # A util that in the case of export, adds data onto guards
    def _set_guard_export_info(self, guard, code_list, provided_guarded_object=None):
        # WARNING: It is important that cur_frame/caller do NOT stay in
        # the current frame, because they will keep things live longer
        # than they should.  See TestMisc.test_release_module_memory
        cur_frame = currentframe()
        assert cur_frame is not None
        caller = cur_frame.f_back
        del cur_frame
        assert caller is not None
        func_name = getframeinfo(caller)[2]
        del caller
        # We use func_name for export, so might as well get a nice defensive check out of it
        assert func_name in dir(
            self.__class__
        ), f"_produce_guard_code must be called from inside GuardedCode. Called from {func_name}"

        # Not all guards have names, some can be installed globally (see asserts on HAS_GRAD)
        if provided_guarded_object is None:
            name_valid = guard.name is not None and guard.name != ""

            guarded_object = self.get(guard.name) if name_valid else None
        else:
            guarded_object = provided_guarded_object

        guarded_object_type = (
            weakref.ref(type(guarded_object)) if guarded_object is not None else None
        )
        obj_ref = None
        # Not necessary to have weakref for Enum type, but there is a bug that
        # makes hasattr(guarded_object.__class__, "__weakref__") return True.
        # See D64140537 for why we are checking for tuple.
        if hasattr(guarded_object.__class__, "__weakref__") and not isinstance(
            guarded_object, (enum.Enum, tuple)
        ):
            obj_ref = weakref.ref(guarded_object)

        guard.set_export_info(
            func_name,
            guarded_object_type,
            code_list,
            obj_ref,
        )


# Common Sub-Expression Elimination for Python expressions.
#
# There are 2 steps to this pass:
#     1. Count the frequency of each sub-expression (i.e. inner
#        node in the AST tree)
#
#     2. Replace those that occur more than once by a fresh variable 'v'.
#        'v' will be defined in the 'preface' list (output argument to
#        'NodeTransformer')
#
# NB: the use of 'ast.unparse' while visiting the nodes makes this pass
# quadratic on the depth of the tree.
#
# NB: this pass creates a new variable for each AST node that is repeated
# more than 'USE_THRESHOLD'. e.g. if 'a.b.c.d' is used 10 times, 'a.b.c'
# and 'a.b' are also used 10 times. So, there will be a new variable for
# each of them.
class PyExprCSEPass:
    # Maximum number of times a given expression can be used without being
    # replaced by a fresh variable.
    USE_THRESHOLD = 1

    # Ad-Hoc: AST nodes this pass focuses on.
    ALLOWED_NODE_TYPES = (ast.Attribute, ast.Call, ast.Subscript)

    @dataclasses.dataclass
    class Config:
        expr_count: Dict[str, int]
        expr_to_name: Dict[str, str]

    class ExprCounter(ast.NodeVisitor):
        def __init__(self, config: PyExprCSEPass.Config) -> None:
            self._config = config

        def visit(self, node: ast.AST) -> Any:
            if isinstance(node, PyExprCSEPass.ALLOWED_NODE_TYPES):
                self._config.expr_count[_ast_unparse(node)] += 1
            super().visit(node)

    class Replacer(ast.NodeTransformer):
        def __init__(
            self,
            config: PyExprCSEPass.Config,
            gen_name: Callable[[], str],
        ) -> None:
            super().__init__()
            self._config = config
            self._gen_name = gen_name
            self.preface: List[str] = []

        def visit(self, node: ast.AST) -> Any:
            if isinstance(node, PyExprCSEPass.ALLOWED_NODE_TYPES):
                expr = _ast_unparse(node)

                # Replacement only occurs if a given expression is used more
                # than once.
                if self._config.expr_count[expr] > PyExprCSEPass.USE_THRESHOLD:
                    if expr not in self._config.expr_to_name:
                        # Parent 'visit' is called so that we CSE the inner expressions first.
                        #
                        # The resulting expression is used as right-hand-side of the variable
                        # assignment. i.e. we are CSE-ing the children before the parents.
                        #
                        # Indexing still uses the old 'node', since that's what was counted
                        # by the 'NodeVisitor'.
                        node_ = super().visit(node)
                        expr_ = _ast_unparse(node_)
                        var_name = self._gen_name()
                        self.preface.append(f"{var_name} = {expr_}")
                        self._config.expr_to_name[expr] = var_name
                    else:
                        var_name = self._config.expr_to_name[expr]
                    return ast.Name(var_name, ast.Load())

            return super().visit(node)

    def __init__(self) -> None:
        self._counter = 0
        self._config = self.Config(
            expr_count=collections.defaultdict(lambda: 0), expr_to_name={}
        )

    def _new_var(self, prefix: str = "_var") -> str:
        name = f"{prefix}{self._counter}"
        self._counter += 1
        return name

    def count(self, exprs: List[str]) -> None:
        counter = self.ExprCounter(self._config)
        for e in exprs:
            try:
                counter.visit(ast.parse(e))
            except SyntaxError as ex:
                log.exception("Failed to visit expr at line %s.\n%s", ex.lineno, e)
                raise

    def replace(self, expr: str) -> Tuple[List[str], str]:
        replacer = self.Replacer(self._config, self._new_var)
        new_node = replacer.visit(ast.parse(expr))
        return replacer.preface, _ast_unparse(new_node)


def must_add_nn_module_guards(guard):
    # For config.guard_nn_modules=False, we can skip all the guards that
    # originate from inside of nn module except for a few categories.
    return (
        # Guard for defaults
        isinstance(guard.originating_source, DefaultsSource)
        # Guard using dict tags if the config flag is set
        or (
            config.guard_nn_modules_using_dict_tags
            and guard.create_fn is GuardBuilder.NN_MODULE
        )
    )


class DeletedGuardFn:
    pass


# NB: Naively, you'd expect this to only be a function that produces
# the callable that constitutes the guard.  However, there is some
# delicate handling for invalidating this check function when the
# locals/globals get invalidated, so there's some extra state
# we have to hold in this manager class.
class CheckFunctionManager:
    def __init__(
        self,
        output_graph=None,
        guard_fail_fn: Optional[Callable[[GuardFail], None]] = None,
    ):
        guards = output_graph.guards if output_graph else None
        self._weakrefs: Dict[int, ReferenceType[object]] = {}
        self.guard_manager = GuardManagerWrapper()
        self.output_graph = output_graph
        w_builder = None

        # NB: Until we trace device contexts, we need to use the stack recorded at the beginning of tracing
        # in case a set default device call was made in the graph.
        self.torch_function_mode_stack = (
            output_graph.torch_function_mode_stack if output_graph else None
        )

        def source_ref(source):
            guard_source = source.guard_source()
            if guard_source is GuardSource.CONSTANT:
                # No need to track constants
                return source.name()
            assert w_builder
            r_builder = w_builder()
            assert r_builder is not None
            return r_builder.arg_ref(source.name())

        builder = GuardBuilder(
            self.id_ref,
            source_ref,
            self.lookup_weakrefs,
            output_graph.local_scope,
            output_graph.global_scope,
            self.guard_manager,
            self,
        )

        # Break retain cycle. See test_release_scope_memory
        def cleanup_builder(weak_b):
            b = weak_b()
            if b:
                b.scope = None

        # Break retain cycle. See test_release_input_memory
        w_builder = weakref.ref(builder, cleanup_builder)

        guard_on_nn_modules = config.guard_nn_modules and justknobs_check(
            "pytorch/compiler:guard_nn_modules"
        )

        if not justknobs_check("pytorch/compiler:guard_nn_modules"):
            log.warning("guard_nn_modules is turned off using justknobs killswitch")

        for guard in sorted(guards or [], key=Guard.sort_key):
            if (
                not guard_on_nn_modules
                and guard.is_specialized_nn_module()
                # Default func args must be guarded on.
                # TODO: we could make use of 'DefaultsSource' and offer a .guard.is_defaults() API
                and "__defaults__" not in guard.name
                and "__kwdefaults__" not in guard.name
                and (config.skip_nnmodule_hook_guards or "hooks" not in guard.name)
            ):
                continue

            guard.create(builder)

        self.compile_check_fn(builder, guards, guard_fail_fn)

        # Keep track of weak references of objects with ID_MATCH guard. This
        # info is stored alongside optimized_code and guard_manager and is used to
        # limit the number of cache entries with same ID_MATCH'd object.
        # TODO(anijain2305) - Currently this information is stored as an attr on
        # the guard_manager itself to avoid changing CacheEntry data structure in
        # eval_frame.c. In future, we should probably replace guard_manager with a
        # queryable data structure such that this information is already present
        # in some form.
        self.guard_manager.id_matched_objs = builder.id_matched_objs

        # TODO: don't do the string rep, do something more structured here
        torch._logging.trace_structured(
            "dynamo_cpp_guards_str", payload_fn=lambda: str(self.guard_manager)
        )
        guards_log.debug("%s", self.guard_manager)
        self.guard_manager.id_matched_objs = builder.id_matched_objs

        # Check that the guard returns True. False means that we will always
        # recompile.
        # TODO(anijain2305, ydwu4) - Skipping export because of following test
        # python -s test/dynamo/test_export.py -k test_export_with_symbool_inputs
        if not output_graph.export:
            if not self.guard_manager.check(output_graph.local_scope):
                reasons = get_guard_fail_reason_helper(
                    self.guard_manager,  # type: ignore[arg-type]
                    output_graph.local_scope,
                    CompileContext.current_compile_id(),
                )
                raise AssertionError(f"Guard check failed: {reasons}")

            if guards_log.isEnabledFor(logging.DEBUG):
                self.profile_guard_eval(output_graph.local_scope)

        # NB - We have to very careful of cleaning up here. Because of the
        # invalidate function, we can create a weakref finalizer that keeps
        # `self` alive for very long. Sometimes by mistake, we can run
        # invalidate for a type/object (check id_ref method) that Python can
        # leak by design, preventing us from calling the finalizer. In that
        # case, the `self` will be alive even though the cache entry will be
        # deleted (check invalidate method), which can cause a memory leak,
        # e.g., not setting output_graph = None can keep hold of nn_modules.
        self._weakrefs.clear()
        self.output_graph = None

    def profile_guard_eval(self, f_locals):
        start_time = time.time()
        iterations = 0
        profile_duration = 1  # unit is seconds

        while time.time() - start_time < profile_duration:
            self.guard_manager.check(f_locals)
            iterations += 1

        guard_latency = 10**6 / iterations  # us
        guards_log.debug("Guard eval latency = %s us", f"{guard_latency:.2f}")

    def compile_check_fn(self, builder, guards_out, guard_fail_fn):
        # see parallel handling of ".0" / "___implicit0" in _eval_frame.c
        largs = builder.argnames
        largs += ["**___kwargs_ignored"]

        guards_log.debug("GUARDS:")

        code_parts = []
        verbose_code_parts = []
        structured_guard_fns: list[Callable[[], dict[str, Any]]] = []

        torch_function_mode_stack_check_fn = make_torch_function_mode_stack_guard(
            self.torch_function_mode_stack
        )

        # Insert the global_state guard
        self.guard_manager.root.add_global_state_guard(["___check_global_state()"])

        self.guard_manager.root.add_torch_function_mode_stack_guard(
            self.torch_function_mode_stack,
            ["___check_torch_function_mode_stack()"],
        )
        # Clear references to torch_function modes held in the list
        self.torch_function_mode_stack = None

        def add_code_part(code_part, guard, log_only=False):
            verbose_code_part = get_verbose_code_part(code_part, guard)
            guards_log.debug("%s", verbose_code_part)

            structured_guard_fns.append(
                lambda: {
                    "code": code_part,
                    "stack": structured.from_traceback(guard.stack.summary())
                    if guard.stack
                    else None,
                    "user_stack": structured.from_traceback(guard.user_stack)
                    if guard.user_stack
                    else None,
                }
            )

            if verbose_guards_log.isEnabledFor(logging.DEBUG):
                maybe_stack = ""
                maybe_user_stack = ""
                if guard is not None:
                    if guard.stack:
                        maybe_stack = f"\nStack:\n{''.join(guard.stack.format())}"
                    if guard.user_stack:
                        maybe_user_stack = (
                            f"\nUser stack:\n{''.join(guard.user_stack.format())}"
                        )
                verbose_guards_log.debug(
                    "Guard: %s%s%s",
                    code_part,
                    maybe_stack,
                    maybe_user_stack,
                )

            if not log_only:
                code_parts.append(code_part)
                verbose_code_parts.append(verbose_code_part)

        seen = set()
        for gcl in builder.code:
            for code in gcl.code_list:
                if code not in seen:
                    # If Cpp guard manager is enabled, we don't need to add to
                    # code_parts.
                    add_code_part(code, gcl.guard, True)
                    seen.add(code)

        no_tensor_aliasing_names = builder.no_tensor_aliasing_names
        check_tensors_fn = None
        check_tensors_verbose_fn = None

        if len(no_tensor_aliasing_names) > 1:
            # Install tensor aliasing guard. TENSOR_MATCH guards are already
            # installed for cpp guard manager.
            install_no_tensor_aliasing_guard(
                builder.no_tensor_aliasing_guard_managers,
                no_tensor_aliasing_names,
                ["check_no_aliasing(" + ", ".join(no_tensor_aliasing_names) + ")"],
            )

        aotautograd_guards: List[GuardEnvExpr] = (
            self.output_graph.tracing_context.guards_context.aotautograd_guards
            if self.output_graph
            else []
        )

        # TODO(anijain2305) - There is a duplicate logic in Dynamo to find
        # aliased input tensors. So most probably we don't need this here.
        # Revisit.
        for guard in aotautograd_guards:
            if isinstance(guard, DuplicateInputs):
                source_a = guard.input_source_a
                source_b = guard.input_source_b
                code_part = f"{source_a.name()} is {source_b.name()}"
                install_object_aliasing_guard(
                    builder.get_guard_manager_from_source(source_a),
                    builder.get_guard_manager_from_source(source_b),
                    [code_part],
                )
                add_code_part(code_part, None, True)
            else:
                raise RuntimeError(f"Unknown GuardEnvExpr: {guard}")

        # TODO: the "guard" here is actually just the top level SHAPE_ENV
        # which is useless.  Get ShapeEnv to pass in more provenance.
        for gcl in builder.shape_env_code:
            for code in gcl.code_list:
                # Shape env guards are already added for CPP guard manager in
                # SHAPE_ENV implementation.
                add_code_part(code, gcl.guard, True)

        # OK, all done generating guards
        if structured_guard_fns:
            torch._logging.trace_structured(
                "dynamo_guards", payload_fn=lambda: [f() for f in structured_guard_fns]
            )

        global_state = convert_frame.initial_global_state
        if global_state is None:
            # we should only hit this case in NopTests()
            global_state = convert_frame.GlobalStateGuard()
        closure_vars = {
            "___check_tensors": check_tensors_fn,
            "___check_tensors_verbose": check_tensors_verbose_fn,
            "___check_global_state": global_state.check,
            "___check_torch_function_mode_stack": torch_function_mode_stack_check_fn,
            **SYMPY_INTERP,
            **_get_closure_vars(),
        }

        globals_for_guard_fn = {"G": builder.scope["G"]}
        # Guard manager construction is complete. Ensure we did not miss to
        # insert a guard in cpp guard manager.
        assert len(code_parts) == 0

        self.guard_manager.closure_vars = closure_vars
        self.guard_manager.args = largs
        self.guard_manager.populate_code_parts_for_debugging()
        self.guard_manager.verbose_code_parts = verbose_code_parts
        # Grab only G, but preserve "G" because guards access it as "G"
        self.guard_manager.global_scope = globals_for_guard_fn
        self.guard_manager.guard_fail_fn = guard_fail_fn
        # will be populated by a non-owning reference to CacheEntry/ExtraState
        # when the CacheEntry is constructed
        self.guard_manager.cache_entry = None
        self.guard_manager.extra_state = None
        self.guard_manager.no_tensor_aliasing_sources = no_tensor_aliasing_names

    def invalidate(self):
        # Some tests reveal that CheckFunctionManager has no attribute
        # guard_manager, but this case should not be of any concern.
        # This case doesn't seem easy to repro.
        if (
            hasattr(self, "guard_manager")
            and self.guard_manager is not DeletedGuardFn
            and (cache_entry := self.guard_manager.cache_entry) is not None
            and (extra_state := self.guard_manager.extra_state) is not None
        ):
            assert isinstance(cache_entry, CacheEntry)
            assert isinstance(extra_state, ExtraState)
            extra_state.invalidate(cache_entry)
            self.guard_manager.cache_entry = None
            self.guard_manager.extra_state = None
            self.guard_manager = DeletedGuardFn  # type: ignore[assignment]

    def id_ref(self, obj):
        """add a weakref, return the id"""
        try:
            if id(obj) not in self._weakrefs:
                # We will clear the _weakrefs dict at the end of __init__
                # function, which will delete the callbacks as well. Therefore,
                # we are using a finalizer which is kept alive.
                self._weakrefs[id(obj)] = weakref.ref(obj)
                weakref.finalize(obj, self.invalidate)
        except TypeError:
            pass  # cannot weakref bool object
        return id(obj)

    def lookup_weakrefs(self, obj):
        """Lookup the _weakrefs created in id_ref function for ID_MATCH'd objects"""
        if id(obj) in self._weakrefs:
            return self._weakrefs[id(obj)]
        return None


def build_guard_function(code_parts, closure_args) -> Tuple[str, str]:
    from torch._inductor.utils import IndentedBuffer

    if HAS_UNPARSE_FUNCTIONS:
        csepass = PyExprCSEPass()
        csepass.count(code_parts)

        def replace(expr: str) -> Tuple[List[str], str]:
            return csepass.replace(expr)

    else:

        def replace(expr: str) -> Tuple[List[str], str]:
            return [], expr

    # Generate the inner body of the guard function.
    # i.e. if-chain of the guard expressions.
    guard_body = IndentedBuffer()
    for expr in code_parts:
        preface, expr = replace(expr)
        guard_body.writelines(preface)
        guard_body.writeline(f"if not ({expr}):")
        with guard_body.indent():
            guard_body.writeline("return False")

    # Wrap the inner body into the actual guard function.
    guard = IndentedBuffer()
    guard.writeline("def guard(L):")
    with guard.indent():
        guard.splice(guard_body)
        guard.writeline("return True")

    # Wrap the whole guard function into another function
    # with the closure variables.
    make_guard_fn = IndentedBuffer()
    make_guard_fn.writeline(f"def ___make_guard_fn({closure_args}):")
    with make_guard_fn.indent():
        make_guard_fn.splice(guard)
        make_guard_fn.writeline("return guard")

    return guard_body.getvalue(), make_guard_fn.getvalue()


def is_recompiles_enabled():
    return torch._logging._internal.log_state.is_artifact_enabled("recompiles")


def is_recompiles_verbose_enabled():
    return torch._logging._internal.log_state.is_artifact_enabled("recompiles_verbose")


# this will only be used if cpp guards are disabled
def make_torch_function_mode_stack_guard(intial_stack):
    types = [type(x) for x in intial_stack]

    def check_torch_function_mode_stack():
        cur_stack = get_torch_function_mode_stack()

        if len(cur_stack) != len(types):
            return False

        for ty, mode in zip(types, cur_stack):
            if ty != type(mode):
                return False

        return True

    return check_torch_function_mode_stack


def recompilation_reason_for_no_tensor_aliasing_guard(guard_manager, scope):
    duplicate_tensors = []
    global_scope = dict(guard_manager.global_scope)
    ids_to_source = collections.defaultdict(list)
    for tensor_source in guard_manager.no_tensor_aliasing_sources:  # type: ignore[attr-defined]
        global_scope["__compile_source__"] = tensor_source
        tensor_id = id(eval(tensor_source, global_scope, scope))
        ids_to_source[tensor_id].append(tensor_source)

    for key in ids_to_source:
        if len(ids_to_source[key]) > 1:
            duplicate_tensors.append(f"{ids_to_source[key]}")

    reason = ", ".join(duplicate_tensors)
    return [f"Duplicate tensors found: {reason}"]


def get_guard_fail_reason_helper(
    guard_manager: GuardFn,
    f_locals: Dict[str, object],
    compile_id: CompileId,
) -> str:
    """
    Return the reason why `guard_manager` failed.
    Updates `guard_failures` with the generated reason.
    Only the first failed check of guard_manager is reported.
    """
    scope = {"L": f_locals, "G": guard_manager.global_scope["G"]}
    scope.update(guard_manager.closure_vars)
    reasons: List[str] = []

    no_tensor_aliasing_check_failed = False

    verbose_code_parts: List[str] = []
    guard_debug_info = guard_manager.check_verbose(f_locals)  # type: ignore[attr-defined]
    # For test_export_with_map_cond, the check_verbose fail even without the
    # C++ guard manager. We need to fix the issue to remove the comment.
    # assert not guard_debug_info.result
    if not guard_debug_info.result:
        verbose_code_parts = guard_debug_info.verbose_code_parts
        # verbose_code_parts is either the actual reason (e.g. in case of
        # TENSOR_MATCH) or it could be a list of verbose_code_part that we
        # passed to the leaf guard at construction time. If its a list, we
        # walk through this list and find the guard that failed. This is
        # very important for symbolic shape guards which are currently
        # installed as a lambda guard and can encompass a long list of code_parts.

        if len(verbose_code_parts) == 1:
            if "Duplicate tensor found" in verbose_code_parts[0]:
                no_tensor_aliasing_check_failed = True
            else:
                reasons = verbose_code_parts
                verbose_code_parts = []

    if no_tensor_aliasing_check_failed:
        reasons = recompilation_reason_for_no_tensor_aliasing_guard(
            guard_manager, scope
        )
    else:
        for part in verbose_code_parts:
            global_scope = dict(guard_manager.global_scope)
            global_scope["__compile_source__"] = part
            with report_compile_source_on_error():
                try:
                    fail_reason = eval(part, global_scope, scope)
                except Exception as e:
                    if is_recompiles_verbose_enabled():
                        continue
                    else:
                        raise
            # Only ___check_tensors knows how to return a fancy fail reason;
            # for everything else we just report the code that failed

            if isinstance(fail_reason, bool) and not fail_reason:
                fail_reason = part
            if isinstance(fail_reason, str):
                reasons.append(fail_reason)
                if not is_recompiles_verbose_enabled():
                    break

    reason_str = f"{compile_id}: " + "; ".join(reasons)
    return reason_str


def get_guard_fail_reason(
    guard_manager: GuardFn,
    code: types.CodeType,
    f_locals: Dict[str, object],
    compile_id: CompileId,
) -> str:
    reason_str = get_guard_fail_reason_helper(guard_manager, f_locals, compile_id)
    guard_failures[orig_code_map[code]].append(reason_str)

    try:
        if guard_manager.guard_fail_fn is not None:
            guard_manager.guard_fail_fn(
                GuardFail(reason_str or "unknown reason", orig_code_map[code])
            )
    except Exception as e:
        log.exception(
            "Failure in guard_fail_fn callback - raising here will cause a NULL Error on guard eval",
        )

    return reason_str


def get_and_maybe_log_recompilation_reason(
    cache_entry, frame: types.FrameType
) -> List[str]:
    """
    Return the list of guard failure reasons using cache_entry.
    Logs the recompilation reason if `recompiles` logging is enabled.
    Raises a RecompileError if `config.error_on_recompile` is enabled.
    """
    reasons = []
    while cache_entry is not None:
        reason = get_guard_fail_reason(
            cache_entry.guard_manager,
            cache_entry.code,
            frame.f_locals,
            cache_entry.compile_id,
        )
        if reason:
            reasons.append(reason)
        cache_entry = cache_entry.next

    code = frame.f_code

    # at least one of "recompiles" or "recompiles_verbose" is enabled
    do_recompiles_log = is_recompiles_enabled() or is_recompiles_verbose_enabled()

    if do_recompiles_log or config.error_on_recompile:
        if is_recompiles_verbose_enabled():
            failures = "\n\n".join(
                f"guard {i} failures:\n" + textwrap.indent(reason, "- ")
                for i, reason in enumerate(reasons)
            )
        else:
            failures = textwrap.indent("\n".join(reasons), "- ")
        guard_failure_details = (
            f"triggered by the following guard failure(s):\n{failures}"
        )
        message = (
            f"Recompiling function {code.co_name} in {code.co_filename}:{code.co_firstlineno}\n"
            f"{textwrap.indent(guard_failure_details, '    ')}"
        )
        if do_recompiles_log:
            if is_recompiles_verbose_enabled():
                recompiles_verbose_log.debug(message)
            else:
                recompiles_log.debug(message)
        if config.error_on_recompile:
            raise exc.RecompileError(message)

    torch._logging.trace_structured(
        "artifact",
        metadata_fn=lambda: {
            "name": "recompile_reasons",
            "encoding": "json",
        },
        payload_fn=lambda: reasons,
    )

    return reasons


def guard_error_hook(
    guard_manager: GuardFn,
    code: types.CodeType,
    f_locals: Dict[str, object],
    index: int,
    last: bool,
):
    print(
        f"ERROR RUNNING GUARDS {code.co_name} {code.co_filename}:{code.co_firstlineno}"
    )
    print("lambda " + ", ".join(guard_manager.args) + ":")
    print(" ", " and\n  ".join(guard_manager.code_parts))

    print(guard_manager)

    local_scope = {"L": f_locals, **guard_manager.closure_vars}
    for guard in guard_manager.code_parts:
        try:
            eval(guard, guard_manager.global_scope, local_scope)
        except:  # noqa: B001,E722
            print(f"Malformed guard:\n{guard}")


set_guard_error_hook(guard_error_hook)


def unique(seq):
    seen = set()
    for x in seq:
        if x not in seen:
            yield x
            seen.add(x)


def make_dupe_guard(obj_source, dupe_source):
    # Note - we may end up in a situation where we invoke something like
    # def fn(x, y)
    # with fn(x, x)
    # Prior to the addition of tracking to all relevant objects, we would handle this just fine by
    # eagerly re-entering VB and rewrapping inputs, correctly creating graphargs and placeholders. However,
    # with tracking on inputs, duplicate inputs or aliased relationships may end up getting erased here -
    # In the fn(x, x) example call above look like a graph with a single input.
    # In order to ensure that we do not reuse fn(x, x) for fn(x, y), we create a duplicate input guard.

    # Note - we may not have a source, that is fine, it just means we had an object that is safe to have
    # leave unsourced - like a local list created and discharged entirely within a local scope.
    if dupe_source and dupe_source != obj_source:
        ser_source_is_local = is_from_local_source(dupe_source)
        source_is_local = is_from_local_source(obj_source)
        if is_from_flatten_script_object_source(
            dupe_source
        ) or is_from_flatten_script_object_source(obj_source):
            raise exc.UnsafeScriptObjectError(
                f"{obj_source.name()} is alising {dupe_source.name()}. This is not supported."
                f" Please do a clone for corresponding input."
            )

        # Note - both must be local, or global, or we will run afoul of a lack of merging in how we currently
        # reconcile guards builder scopes in compile_check_fn. This technically means we miss a guard here,
        # so maybe we should do this refactor before we land this...
        # TODO(voz): Combine local and global guard builders.
        if ser_source_is_local == source_is_local:
            # Note - this is a little aggressive - these being duplicate input does not always matter.
            # However, this should always be a sound guard to add here.
            return functools.partial(GuardBuilder.DUPLICATE_INPUT, source_b=dupe_source)
    return None


def install_guard(*guards, skip=0):
    """
    Add dynamo guards to the current tracing context.

    Args:
        guards: guard(s) to add
        skip: number of stack frames to ignore for debug stack trace
    """
    from torch._guards import TracingContext

    collect_debug_stack = guards_log.isEnabledFor(
        logging.DEBUG
    ) or verbose_guards_log.isEnabledFor(logging.DEBUG)
    add = TracingContext.get().guards_context.dynamo_guards.add
    for guard in guards:
        assert isinstance(guard, Guard)
        add(guard, collect_debug_stack=collect_debug_stack, skip=skip + 1)<|MERGE_RESOLUTION|>--- conflicted
+++ resolved
@@ -1839,7 +1839,6 @@
             else:
                 guard_manager = self.get_guard_manager(guard)
 
-<<<<<<< HEAD
                 # skip_no_tensor_aliasing_guards_on_parameters bring
                 # unsoundness. If you compile a function with two different
                 # parameters, but later on you pass on same tensor as two
@@ -1853,14 +1852,8 @@
                 ):
                     # Keep track of all the tensor guard managers to insert
                     # NoAliasing check at the end.
-                    self.not_aliasing_tensor_names.append(tensor_name)
-                    self.not_aliasing_tensor_guard_managers.append(guard_manager)
-=======
-                # Keep track of all the tensor guard managers to insert
-                # NoAliasing check at the end.
-                self.no_tensor_aliasing_names.append(tensor_name)
-                self.no_tensor_aliasing_guard_managers.append(guard_manager)
->>>>>>> 8e8c0b12
+                    self.no_tensor_aliasing_names.append(tensor_name)
+                    self.no_tensor_aliasing_guard_managers.append(guard_manager)
 
                 output_graph = self.check_fn_manager.output_graph
                 metadata = output_graph.input_source_to_sizes_strides[
