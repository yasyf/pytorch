--- conflicted
+++ resolved
@@ -1647,23 +1647,23 @@
 
             @staticmethod
             def backward(ctx, *flat_args):
-                boxed_args = CompiledFunction._backward_prologue(ctx, *flat_args)
-
-                def impl_fn(boxed_args):
-                    out = CompiledFunction._backward_impl(ctx, boxed_args)
+                all_args = CompiledFunction._backward_prologue(ctx, *flat_args)
+
+                def impl_fn(double_ctx=None):
+                    out = CompiledFunction._backward_impl(ctx, all_args)
                     return CompiledFunction._backward_epilogue(ctx, out)
 
                 needs_grad = torch.is_grad_enabled() and any(
-                    t.requires_grad for t in boxed_args if isinstance(t, torch.Tensor)
+                    t.requires_grad for t in all_args if isinstance(t, torch.Tensor)
                 )
                 if needs_grad:
                     # double backward
-                    return CompiledFunction._double_backward(ctx, boxed_args, impl_fn)
+                    return CompiledFunction._double_backward(ctx, impl_fn, all_args)
                 else:
-                    return impl_fn(boxed_args)
+                    return impl_fn()
 
             @staticmethod
-            def _double_backward(aot_ctx, impl_fn, boxed_args):
+            def _double_backward(ctx, impl_fn, all_args):
                 # Ensure that the graph is connected, and error if double backward is performed.
                 # See comment for why once_differentiable is not sufficient:
                 # https://github.com/pytorch/pytorch/pull/92348/files#r1072962107
@@ -1673,11 +1673,11 @@
                     _aot_id = aot_config.aot_id
 
                     @staticmethod
-                    def forward(_, impl_fn, boxed_args):
-                        return impl_fn(boxed_args)
+                    def forward(double_ctx, *unused_args):
+                        return impl_fn(double_ctx)
 
                     @staticmethod
-                    def backward(_, *args):
+                    def backward(double_ctx, *args):
                         raise RuntimeError(
                             "torch.compile with aot_autograd does not currently support double backward"
                         )
@@ -1686,7 +1686,7 @@
                     CompiledFunction._compiled_autograd_key
                 )
 
-                return CompiledFunctionBackward.apply(impl_fn, boxed_args)
+                return CompiledFunctionBackward.apply(*all_args)
 
             @staticmethod
             def _backward_prologue(ctx, *flat_args):
@@ -1972,41 +1972,7 @@
                         "aot_autograd does not support input mutations with requires_grad in backward for create_graph=True"
                     )
 
-<<<<<<< HEAD
                 return all_args
-=======
-                if torch.is_grad_enabled() and any(
-                    t.requires_grad for t in all_args if isinstance(t, torch.Tensor)
-                ):
-                    # Ensure that the graph is connected, and error if double backward is performed.
-                    # See comment for why once_differentiable is not sufficient:
-                    # https://github.com/pytorch/pytorch/pull/92348/files#r1072962107
-                    class CompiledFunctionBackward(torch.autograd.Function):
-                        # CompiledFunctionBackward is not yet supported in dynamo skipfiles
-                        _compiled_autograd_should_lift = False
-                        _aot_id = aot_config.aot_id
-
-                        @staticmethod
-                        def forward(ctx, *unused_args):
-                            return CompiledFunction._backward_impl(ctx, all_args)
-
-                        @staticmethod
-                        def backward(ctx, *args):
-                            raise RuntimeError(
-                                "torch.compile with aot_autograd does not currently support double backward"
-                            )
-
-                    CompiledFunctionBackward._compiled_autograd_key = (  # type: ignore[method-assign]
-                        CompiledFunction._compiled_autograd_key
-                    )
-
-                    # Pass args even though they're unused, so that the graph is built
-                    out = CompiledFunctionBackward.apply(*all_args)
-                else:
-                    out = CompiledFunction._backward_impl(ctx, all_args)
-
-                return out
->>>>>>> f35930ab
 
             @staticmethod
             def _backward_impl(ctx, all_args):
