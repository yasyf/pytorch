from __future__ import annotations

import base64
import copyreg
import dataclasses
import functools
import hashlib
import importlib
import io
import json
import logging
import os
import pickle
import pkgutil
import re
import shlex
import shutil
import struct
import subprocess
import sys
import sysconfig
import tempfile
import textwrap
import threading
import warnings
from bisect import bisect_right
from copy import copy
from ctypes import c_void_p, CDLL, cdll
from datetime import timedelta
from functools import partial
from pathlib import Path
from time import time, time_ns
from types import ModuleType
from typing import (
    Any,
    Callable,
    cast,
    Counter,
    Dict,
    Generator,
    List,
    NoReturn,
    Optional,
    Sequence,
    Set,
    Tuple,
    TYPE_CHECKING,
    TypeVar,
    Union,
)
from typing_extensions import TypeAlias

import torch
import torch.distributed as dist
from torch import SymInt, Tensor
from torch._dynamo.utils import (
    add_remote_cache_time_saved,
    counters,
    dynamo_timed,
    get_chromium_event_logger,
)
from torch._inductor import config, exc, metrics
from torch._inductor.codegen.cuda import cuda_env
from torch._inductor.codegen.rocm.compile_command import (
    rocm_compile_command,
    rocm_compiler,
)
from torch._inductor.custom_graph_pass import CustomGraphPass, CustomGraphPassType
from torch._utils_internal import log_cache_bypass

from .remote_cache import create_cache
from .runtime import autotune_cache
from .runtime.autotune_cache import AutotuneCacheBundler
from .triton_bundler import TritonBundler, TritonKernelArtifacts


T = TypeVar("T")


if TYPE_CHECKING:
    from collections.abc import KeysView

    from .compile_fx import _CompileFxKwargs
    from .remote_cache import JsonDataTy, RemoteCache
    from .utils import InputType


"""
codecache.py, cpp_builder.py and cpu_vec_isa.py import rule:
https://github.com/pytorch/pytorch/issues/124245#issuecomment-2197778902
"""
from torch._inductor.cpp_builder import (
    _set_gpu_runtime_env,
    _transform_cuda_paths,
    CppBuilder,
    CppOptions,
    CppTorchDeviceOptions,
    get_compiler_version_info,
    get_cpp_compiler,
    get_name_and_dir_from_output_file_path,
    normalize_path_separator,
)
from torch._inductor.cpu_vec_isa import pick_vec_isa
from torch._inductor.cudagraph_utils import (
    BoxedDeviceIndex,
    CudagraphCachedInfo,
    log_cudagraph_skip_and_bump_counter,
)
from torch._inductor.runtime.compile_tasks import (
    _module_to_triton_kernel,
    _reload_python_module,
    _reload_python_module_in_subproc,
)
from torch._inductor.runtime.runtime_utils import cache_dir, default_cache_dir
from torch._inductor.utils import (
    ALIGN_BYTES,
    align_inputs_from_check_idxs,
    BoxedBool,
    clear_on_fresh_inductor_cache,
    is_linux,
    is_windows,
    set_tracing_context_output_strides,
)
from torch._logging import trace_structured
from torch._subclasses.fake_tensor import (
    extract_tensor_metadata,
    FakeTensor,
    TensorMetadata,
)
from torch.fx.experimental.symbolic_shapes import has_hint, hint_int, ShapeEnv


if TYPE_CHECKING:
    from concurrent.futures import Future

    from torch._inductor.graph import GraphLowering
    from torch._inductor.ir import ChoiceCaller
    from torch._inductor.runtime.hints import HalideInputSpec, HalideMeta


_HERE = os.path.abspath(__file__)
_TORCH_PATH = os.path.dirname(os.path.dirname(_HERE))
_LINKER_SCRIPT = os.path.join(_TORCH_PATH, "_inductor/script.ld")

_IS_WINDOWS = sys.platform == "win32"

if config.is_fbcode():
    from triton.fb import build_paths
    from triton.fb.build import _run_build_command

    from torch._inductor.fb.utils import (
        log_global_cache_errors,
        log_global_cache_stats,
        log_global_cache_vals,
        use_global_cache,
    )
else:

    def log_global_cache_errors(*args: Any, **kwargs: Any) -> None:  # type: ignore[misc]
        pass

    def log_global_cache_stats(*args: Any, **kwargs: Any) -> None:  # type: ignore[misc]
        pass

    def log_global_cache_vals(*args: Any, **kwargs: Any) -> None:  # type: ignore[misc]
        pass

    def use_global_cache() -> bool:  # type: ignore[misc]
        return False


output_code_log = torch._logging.getArtifactLogger(__name__, "output_code")

LOCK_TIMEOUT = 600

_IS_WINDOWS = sys.platform == "win32"


log = logging.getLogger(__name__)


def cpp_wrapper_cache_dir(name: str) -> str:
    cu_str = (
        "cpu"
        if torch.version.cuda is None
        else f'cu{torch.version.cuda.replace(".", "")}'
    )
    python_version = f"py{sys.version_info.major}{sys.version_info.minor}"
    build_folder = f"{python_version}_{cu_str}"

    cpp_wrapper_dir = os.path.join(cache_dir(), build_folder)
    cpp_wrapper_build_directory = os.path.join(cpp_wrapper_dir, name)
    os.makedirs(cpp_wrapper_build_directory, exist_ok=True)
    return cpp_wrapper_build_directory


def get_cpp_wrapper_cubin_path_name() -> str:
    return "cubin_path" if torch.version.hip is None else "hsaco_path"


@functools.lru_cache(None)
def get_global_cache_path_impl(global_cache_dir: str) -> Optional[Path]:
    return (
        Path(os.path.join(global_cache_dir, CacheBase.get_system()["hash"]))
        if global_cache_dir is not None
        else None
    )


class CacheBase:
    @staticmethod
    @functools.lru_cache(None)
    def get_system() -> Dict[str, Any]:
        try:
            from triton.compiler.compiler import triton_key

            # Use triton_key instead of triton.__version__ as the version
            # is not updated with each code change
            triton_version = triton_key()
        except ModuleNotFoundError:
            triton_version = None

        try:
            system: Dict[str, Any] = {
                "device": {"name": None},
                "version": {
                    "triton": triton_version,
                },
            }
            device_properties = torch.cuda.get_device_properties(
                torch.cuda.current_device()
            )
            if torch.version.cuda is not None:
                system["device"]["name"] = device_properties.name
                system["version"]["cuda"] = torch.version.cuda
            else:
                system["device"]["name"] = device_properties.gcnArchName
                system["version"]["hip"] = torch.version.hip
        except (AssertionError, RuntimeError):
            # If cuda is not installed, none of the above config is relevant.
            system = {}

        system["hash"] = hashlib.sha256(
            json.dumps(system, sort_keys=True).encode("utf-8")
        ).hexdigest()

        return system

    @staticmethod
    @clear_on_fresh_inductor_cache
    @functools.lru_cache(None)
    def get_local_cache_path() -> Path:
        return Path(os.path.join(cache_dir(), "cache", CacheBase.get_system()["hash"]))

    @staticmethod
    def get_global_cache_path() -> Optional[Path]:
        return get_global_cache_path_impl(config.global_cache_dir)

    def __init__(self) -> None:
        self.system = CacheBase.get_system()

    def get_local_cache(self) -> Dict[str, Any]:
        local_cache_path = self.get_local_cache_path()
        if not local_cache_path.is_file():
            return {}
        with open(local_cache_path) as local_cache_fp:
            local_cache = json.load(local_cache_fp)
        return local_cache["cache"]

    def update_local_cache(self, local_cache: Dict[str, Any]) -> None:
        local_cache_path = self.get_local_cache_path()
        write_atomic(
            str(local_cache_path),
            json.dumps({"system": self.system, "cache": local_cache}, indent=4),
            make_dirs=True,
        )


class LocalCache(CacheBase):
    def lookup(self, *keys: str) -> Optional[Dict[str, Any]]:
        cache = self.get_local_cache()

        sub_cache = cache
        for key in keys:
            if key in cache:
                sub_cache = cache[key]
            else:
                return None

        return sub_cache

    def set_value(self, *keys: str, value: Any) -> None:
        cache = self.get_local_cache()

        sub_cache = cache
        for key in keys[0:-1]:
            sub_cache.setdefault(key, {})
            sub_cache = sub_cache[key]
        sub_cache[keys[-1]] = value

        self.update_local_cache(cache)


class PersistentCache(CacheBase):
    @functools.lru_cache(None)  # noqa: B019
    def get_global_cache(self) -> Dict[str, Any]:
        global_cache_path = self.get_global_cache_path()
        if global_cache_path is None or not global_cache_path.is_file():
            return {}
        with open(global_cache_path) as global_cache_fp:
            global_cache = json.load(global_cache_fp)
        return global_cache["cache"]

    def lookup(
        self,
        choices: List[ChoiceCaller],
        op: str,
        inputs: str,
        benchmark: Optional[Callable[[Any], Dict[ChoiceCaller, float]]],
    ) -> Dict[ChoiceCaller, float]:
        """
        Check to see if we have benchmarked the given choice callers. For each
        choice caller:

            1. Check global_cache[op][inputs][choice][precision], return benchmark if cached.
            2. Check local_cache[op][inputs][choice][precision], return benchmark if cached.
            3. If benchmark is not None:
                a. `max_autotune_gemm=True`: benchmark the choice, update
                    local_cache[op][inputs][choice], and return the benchmark.
                b. `max_autotune_gemm=False`: don't benchmark the choice, return nothing.
        """
        precision = torch.get_float32_matmul_precision()

        log_stats = partial(log_global_cache_stats, self.system, op, inputs, precision)
        log_vals = partial(log_global_cache_vals, self.system, op, inputs, precision)
        log_errors = partial(
            log_global_cache_errors, self.system, op, inputs, precision
        )
        timings = {}

        def check_cache(cache: Dict[str, Any], callback: Any = None) -> bool:
            """Check if `cache` contains data for all the choices"""
            hit = True
            for choice in choices:
                choice_hash = choice.hash_key()
                if choice_hash in cache.get(op, {}).get(inputs, {}).get(precision, {}):
                    # cache hit
                    timings[choice] = cache[op][inputs][precision][choice_hash]
                else:
                    # cache miss
                    hit = False
                    break
            if callback:
                callback(cached=hit)
            return hit

        if config.max_autotune or config.max_autotune_gemm:
            local_cache = self.get_local_cache() if config.autotune_local_cache else {}
            # check local cache first since it is data specific to the current machine
            if (
                not check_cache(local_cache)
                and not (
                    use_global_cache()
                    and check_cache(self.get_global_cache(), callback=log_stats)
                )
                and benchmark is not None
            ):
                try:
                    # re-benchmark everything to try to get consistent numbers from the same machine
                    timings = benchmark(choices)
                    assert all(choice in timings for choice in choices)
                    local_cache.setdefault(op, {})
                    local_cache[op].setdefault(inputs, {}).setdefault(precision, {})
                    for choice, timing in timings.items():
                        local_cache[op][inputs][precision][choice.hash_key()] = timing
                except RuntimeError as e:
                    # catch and log autotuning failures
                    log_errors(e)
                    raise e

                self.update_local_cache(local_cache)

                timings_to_log = {
                    choice.hash_key(): timings[choice] for choice in choices
                }
                log_vals(timings_to_log)
        elif use_global_cache():
            # only check global cache, not local one
            check_cache(self.get_global_cache(), callback=log_stats)
            # may have a partial cache hit, where not everything is benchmarked

        return timings


def get_lock_dir() -> str:
    lock_dir = os.path.join(cache_dir(), "locks")
    if not os.path.exists(lock_dir):
        os.makedirs(lock_dir, exist_ok=True)
    return lock_dir


def sha256_hash(data: bytes) -> str:
    # [:51] to strip off the "Q====" suffix common to every hash value.
    return base64.b32encode(hashlib.sha256(data).digest())[:51].decode("utf-8").lower()


def code_hash(code: Union[str, bytes], extra: str = "") -> str:
    hashing_str = code if isinstance(code, bytes) else code.encode("utf-8")
    if extra != "":
        hashing_str = hashing_str + b"||" + extra.encode("utf-8")
    return "c" + sha256_hash(hashing_str)


def get_path(
    basename: str, extension: str, specified_dir: str = ""
) -> Tuple[str, str, str]:
    if specified_dir:
        if os.path.isabs(specified_dir):
            subdir = specified_dir
        else:
            subdir = os.path.join(cache_dir(), specified_dir)
    else:
        subdir = os.path.join(cache_dir(), basename[1:3])
    path = os.path.join(subdir, f"{basename}.{extension}")
    return basename, subdir, path


def get_hash(
    content: Union[str, bytes], extra: str = "", hash_type: str = "code"
) -> str:
    if hash_type == "code":
        return code_hash(content, extra)
    if hash_type in ["cubin", "hsaco", "spv"]:
        return code_hash(repr(content))
    raise AssertionError(f"Unknown hash type {hash_type}")


def write(
    content: Union[str, bytes],
    extension: str,
    extra: str = "",
    hash_type: str = "code",
    specified_dir: str = "",
) -> Tuple[str, str]:
    # use striped content to compute hash so we don't end up with different
    # hashes just because the content begins/ends with different number of
    # spaces.
    key: str = get_hash(content.strip(), extra, hash_type)
    basename, subdir, path = get_path(key, extension, specified_dir)
    encode_utf_8: bool = hash_type == "code"
    if not os.path.exists(path):
        write_atomic(path, content, make_dirs=True)
    return basename, path


def write_text(text: str) -> str:
    """
    Write the `text` to a file and return the path computed based on the hash.
    """
    return write(text, "txt")[1]


def write_atomic(
    path_: str,
    content: Union[str, bytes],
    make_dirs: bool = False,
    encode_utf_8: bool = False,
) -> None:
    # Write into temporary file first to avoid conflicts between threads
    # Avoid using a named temporary file, as those have restricted permissions
    assert isinstance(
        content, (str, bytes)
    ), "Only strings and byte arrays can be saved in the cache"
    path = Path(path_)
    if make_dirs:
        path.parent.mkdir(parents=True, exist_ok=True)
    tmp_path = path.parent / f".{os.getpid()}.{threading.get_ident()}.tmp"
    write_mode = "w" if isinstance(content, str) else "wb"
    with tmp_path.open(write_mode, encoding="utf-8" if encode_utf_8 else None) as f:
        f.write(content)
    try:
        tmp_path.rename(target=path)
    except FileExistsError as e_file_exist:
        if not _IS_WINDOWS:
            raise
        # On Windows file exist is expected: https://docs.python.org/3/library/pathlib.html#pathlib.Path.rename
        # Below two lines code is equal to `tmp_path.rename(path)` on non-Windows OS.
        # 1. Copy tmp_file to Target(Dst) file.
        shutil.copy2(src=tmp_path, dst=path)
        # 2. Delete tmp_file.
        os.remove(tmp_path)


@dataclasses.dataclass
class TensorMetadataAndValues:
    """
    TensorMetadata plus the elements as a list of raw values.
    Used for hashing inlined constants.
    """

    tensor_metadata: TensorMetadata
    values: List[Any]


def _ident(x: T) -> T:
    return x


def extract_tensor_metadata_for_cache_key(t: Tensor) -> TensorMetadata:
    """
    Extracts the tensor metadata and removes fields of the TensorMetadata
    that are not needed for caching
    """
    meta = extract_tensor_metadata(t)
    if not hasattr(t, "_is_inductor_static"):
        meta = dataclasses.replace(meta, storage_offset=0, storage_bytes=None)

    return meta


class FxGraphCachePickler(pickle.Pickler):
    """
    Custom pickler to customize the pickling of some objects (Tensors), only for the
    purpose of computing a hash for keying into the FxGraphCache. Tensors contain
    objects that don't pickle and/or vary between runs, and we want to capture the
    data that allow us to compute a stable, but safe hash.
    """

    def __init__(self) -> None:
        self._stream = io.BytesIO()
        super().__init__(self._stream)

        self.dispatch_table = copyreg.dispatch_table.copy()
        self.dispatch_table.update(
            {
                FakeTensor: functools.partial(self._reduce_fake_tensor),
                torch.Tensor: functools.partial(self._reduce_tensor),
                torch.SymInt: functools.partial(self._reduce_symint),
                torch.fx.experimental._backward_state.BackwardState: functools.partial(
                    self._reduce_unsupported
                ),
            }
        )

        # Run with pickler.fast so it doesn't intern strings, making the hash result more predictable
        # TODO: pickler.fast is technically deprecated. Will this work on new python versions?
        self.fast = True

    def _reduce_fake_tensor(
        self, t: Tensor
    ) -> Tuple[Callable[[T], T], Tuple[TensorMetadata]]:
        """
        Custom reducer to pickle FakeTensors.
        """
        metadata = extract_tensor_metadata_for_cache_key(t)
        return (_ident, (metadata,))

    def _reduce_tensor(
        self,
        t: Tensor,
    ) -> Tuple[Callable[[T], T], Tuple[TensorMetadataAndValues]]:
        """
        Custom reducer to pickle Tensors.  If we see tensors, we know they're constants
        stored as attributes on the GraphModule. Include the values in the key
        calculation. Small tensors will be inlined, so we can't serve the same cache
        entry for different values anyway. Large constants are treated as parameters, so
        we could conceivably reuse a cache entry. To do that, however, PyCodeCache would
        need more complexity to create a new module from its cache, but with the right
        constants attached as attributes.
        """
        if t.is_mkldnn:
            # TODO: These tensors don't currently pickle, so we can't cache a compiled
            # graph containing them. Just fail now. If mkldnn tensors get pickling
            # support, we can remove this.
            raise BypassFxGraphCache("mkldnn tensors unpickleable")

        # Very large tensors could be expensive to copy to cpu and hash. Let's at least
        # report if we find slowness.
        start = time()
        values = t.tolist()
        elapsed = time() - start
        if elapsed > 1.0:
            warnings.warn(
                f"FX graph cache handling of a large constant took {elapsed:.1}s. "
                "Please file an issue."
            )
<<<<<<< HEAD

        metadata = extract_tensor_metadata_for_cache_key(t)
        return (_ident, (TensorMetadataAndValues(metadata, values),))

=======

        metadata = extract_tensor_metadata_for_cache_key(t)
        return (_ident, (TensorMetadataAndValues(metadata, values),))

>>>>>>> c4d9428b
    def _reduce_symint(self, s: SymInt) -> Tuple[Callable[[T], T], Tuple[str]]:
        """
        Custom reducer to pickle SymInts.
        """
        # For hashing purposes, we only care about the name of the symbol and not the
        # backed value. We evaluate guards stored with a cached graph to ensure a cached
        # entity with SymInt args is safe to reuse.
        return (_ident, (str(s),))

    def _reduce_unsupported(self, s: Any) -> NoReturn:
        """
        Custom reducer to handle any objects that we don't support and therefore
        raise to bypass caching.
        """
        raise BypassFxGraphCache("Reduce unsupported")

    def dumps(self, obj: Any) -> bytes:
        """
        Pickle an object and return a byte string.
        """
        try:
            self.dump(obj)
            return self._stream.getvalue()
        except (TypeError, AttributeError) as e:
            # Some configs options may not pickle.
            log.warning("Failed to pickle cache key", exc_info=True)
            raise BypassFxGraphCache("Failed to pickle cache key") from e
        finally:
            # Reset our stream for the next dump.
            self._stream.seek(0)
            self._stream.truncate(0)

    def get_hash(self, obj: Any) -> str:
        """
        Serialize an object and return a hash of the bytes.
        """
        serialized_data = self.dumps(obj)
        return sha256_hash(serialized_data)

    def debug_lines(self, inp: FxGraphHashDetails) -> List[str]:
        """
        Get a printable string describing in more detail all the attributes
        comprising an object. Useful for debugging when one graph hashes
        to a different value than another.
        """

        def get_str(obj: Any) -> str:
            if isinstance(obj, torch.Tensor):
                return str(extract_tensor_metadata_for_cache_key(obj))
            elif isinstance(obj, bytes):
                return "<bytes>"
            elif type(obj) in self.dispatch_table:
                # Run the reducer on the object
                return str(self.dispatch_table[type(obj)](obj)[1])
            else:
                return str(obj)

        lines = []
        for attr, obj in vars(inp).items():
            if isinstance(obj, list):
                for ii in range(len(obj)):
                    h = self.get_hash(obj[ii])
                    lines.append(f"[{h}] {attr}[{ii}]: {get_str(obj[ii])}")
            elif isinstance(obj, dict):
                for k, v in obj.items():
                    h = self.get_hash(v)
                    lines.append(f"[{h}] {attr}[{k}]: {get_str(v)}")
            else:
                h = self.get_hash(obj)
                lines.append(f"[{h}] {attr}: {get_str(obj)}")
        return lines


def build_code_hash(
    roots: List[str] | None, prefix: str, hasher: hashlib._Hash
) -> None:
    for lib in sorted(pkgutil.iter_modules(roots, prefix), key=lambda x: x.name):
        spec = lib.module_finder.find_spec(lib.name, None)
        assert spec is not None
        module = spec.origin
        assert module is not None
        with open(module, "rb") as f:
            hasher.update(spec.name.encode("utf-8"))
            hasher.update(f.read())
        if lib.ispkg:
            # need to also hash submodules
            build_code_hash(spec.submodule_search_locations, f"{spec.name}.", hasher)


@functools.lru_cache(None)
def torch_key() -> bytes:
    """
    Compute a key that contains relevant information about torch source files
    """
    with dynamo_timed("inductor_codecache_torch_key"):
        if not config.is_fbcode():

            def get_code_hash(root: str) -> bytes:
                # This function isn't meant to be used outside of torch_key, just a
                # helper for clarity. Instead, use torch_key() directly when you need
                # a hash representing the state of the source code.
                extra_files = (
                    "codegen/aoti_runtime/interface.cpp",
                    "codegen/aoti_runtime/implementation.cpp",
                    "codegen/cpp_prefix.h",
                    "script.ld",
                )
                inductor_root = os.path.dirname(__file__)
                extra_files = [os.path.join(inductor_root, x) for x in extra_files]
                hasher = hashlib.sha256()
                hasher.update(torch.__version__.encode("utf-8"))
                build_code_hash([root], "", hasher)
                for path in extra_files:
                    if os.path.exists(path):
                        with open(path, "rb") as f:
                            hasher.update(f.read())
                return hasher.digest()

            return get_code_hash(_TORCH_PATH)

        from libfb.py import parutil

        return parutil.get_file_contents("torch/src_hash.txt").rstrip().encode("ascii")


def get_inductor_root() -> str:
    return os.path.dirname(__file__)


@dataclasses.dataclass
class OrderedSetHolder:
    """
    See FxGraphHashDetails. Holds a sorted list to support stable hashing
    of set kwargs.
    """

    items: List[Any]


class BypassFxGraphCache(Exception):
    """
    Exception to indicate that the FxGraphCache should be bypassed.
    """


class FxGraphHashDetails:
    """
    Object to capture all the details for a compiled FX graph relevant to computing
    a safe and stable cache key.
    """

    # Excluded kwargs param that are not stable between runs
    EXCLUDED_KWARGS = ["graph_id"]

    def __init__(
        self,
        gm: torch.fx.GraphModule,
        example_inputs: Sequence[InputType],
        fx_kwargs: _CompileFxKwargs,
        inputs_to_check: Sequence[int],
    ) -> None:
        self.gm = gm
        self.example_inputs = example_inputs

        # Order kwargs so hashing is stable to changes in kwarg order. Although
        # it's technically a _CompileFxKwargs we don't actually need it typed as
        # such since we're just using it to generate a hash.
        self.fx_kwargs: Dict[str, object] = {}
        for k, v in sorted(fx_kwargs.items()):
            if k not in self.EXCLUDED_KWARGS:
                if type(v) is set:
                    # Special case to handle set params. Python sets can't be
                    # ordered, so sort the elements and store them in a proxy.
                    self.fx_kwargs[k] = OrderedSetHolder(sorted(v))
                else:
                    self.fx_kwargs[k] = v

        # Alignment checks
        self.inputs_to_check = inputs_to_check

        # 'Deterministic algorithms' can affect codegen via lowering to cuda kernels.
        self.deterministic_algorithms_settings = (
            torch.are_deterministic_algorithms_enabled(),
            torch.is_deterministic_algorithms_warn_only_enabled(),
            torch.utils.deterministic.fill_uninitialized_memory,  # type: ignore[attr-defined]
        )

        # Global settings affecting matmul codegen.
        self.cuda_matmul_settings = (
            torch.backends.cuda.matmul.allow_tf32,
            torch.backends.cuda.matmul.allow_fp16_reduced_precision_reduction,
            torch.backends.cuda.matmul.allow_bf16_reduced_precision_reduction,
        )

        # Also hash on various system info (including the triton compiler version).
        self.torch_version = torch_key()
        self.system_info = CacheBase.get_system()
        self.inductor_config = config.save_config_portable()

        # Custom post grad passes should provide an ID to hash.
        self.post_grad_custom_pre_pass = self._get_custom_pass_detail(
            config.post_grad_custom_pre_pass
        )
        self.post_grad_custom_post_pass = self._get_custom_pass_detail(
            config.post_grad_custom_post_pass
        )

    def _get_custom_pass_detail(
        self, custom_pass: CustomGraphPassType
    ) -> Optional[Any]:
        if not custom_pass:
            return None
        assert isinstance(custom_pass, CustomGraphPass)
        return custom_pass.uuid()


def compiled_fx_graph_hash(
    gm: torch.fx.GraphModule,
    example_inputs: Sequence[InputType],
    fx_kwargs: _CompileFxKwargs,
    inputs_to_check: Sequence[int],
) -> Tuple[str, List[str]]:
    """
    Generate a unique hash of the FX graph for caching.
    """
    details = FxGraphHashDetails(gm, example_inputs, fx_kwargs, inputs_to_check)
    pickler = FxGraphCachePickler()
    # The prefix distinguishes among the other kinds of objects we
    # cache in this module.
    key = "f" + pickler.get_hash(details)
    debug_lines = pickler.debug_lines(details)
    debug_str = "\n".join(debug_lines)
    log.debug(f"FX graph cache hash details for key {key}:\n{debug_str}")  # noqa: G004
    return key, debug_lines


def cudagraph_post_compile(
    example_inputs: Sequence[InputType],
    compiled_graph: CompiledFxGraph,
    cudagraphs: BoxedBool,
) -> None:
    """
    Checks for any reasons not to run cudagraphs and then
    runs it on compiled_graph.
    Mutates the `compiled_graph.current_callable` and `cudagraphs`
    """
    assert compiled_graph.current_callable is not None
    assert compiled_graph.cudagraph_info is not None
    cached_info = compiled_graph.cudagraph_info
    cudagraph_fail_reasons = cached_info.cudagraph_fail_reasons
    inputs_to_check = compiled_graph.inputs_to_check
    boxed_forward_device_index = compiled_graph.boxed_forward_device_index
    is_inference = compiled_graph.fx_kwargs["is_inference"]
    is_backward = compiled_graph.fx_kwargs["is_backward"]

    if not cudagraph_fail_reasons:
        fx_kwargs = compiled_graph.fx_kwargs
        static_input_idxs = fx_kwargs["static_input_idxs"]

        placeholders = cached_info.placeholders
        stack_traces = cached_info.stack_traces
        if not config.triton.cudagraph_trees:
            # Force specialize all inputs so that CUDA graphs will work
            for t in example_inputs:
                if isinstance(t, torch.SymInt):
                    int(t)  # guard

        if (
            boxed_forward_device_index is not None
            and not is_inference
            and not is_backward
        ):
            boxed_forward_device_index.set(next(iter(compiled_graph.device_idxs)))

        from .compile_fx import cudagraphify

        current_callable = compiled_graph.current_callable
        assert current_callable is not None
        compiled_graph.current_callable = cudagraphify(
            current_callable,
            static_input_idxs=static_input_idxs or (),
            device_index=next(iter(compiled_graph.device_idxs)),
            stack_traces=stack_traces,
            is_backward=is_backward,
            is_inference=is_inference,
            constants=tuple(compiled_graph.constants.values()),
            placeholders=placeholders,
            mutated_input_idxs=tuple(compiled_graph.mutated_input_idxs),
        )

    else:
        BoxedBool.disable(cudagraphs)

        # See [Backward Generation Handling]
        # if cudagraph'd the forward and set the device, we need to let the cudagraph manager
        # know we are we running the backward even if we will not run it in cudagraphs
        if is_backward and config.triton.cudagraph_trees:
            assert boxed_forward_device_index is not None
            assert boxed_forward_device_index.value is not None
            compiled_graph_callable = compiled_graph.current_callable

            manager = torch._inductor.cudagraph_trees.get_manager(
                boxed_forward_device_index.value, create_if_none_exists=False
            )
            # should already exist from forward
            assert manager is not None

            def compiled_artifact(new_inputs: List[Any]) -> Callable[..., Any]:
                manager.set_to_running_backward()  # type: ignore[union-attr]
                return compiled_graph_callable(new_inputs)

            compiled_graph.current_callable = compiled_artifact

        if "cuda" in compiled_graph.device_types:
            # prefer better disable_cudagraphs_reason bc stack trace
            # TODO: migrate all disable reasons to stack trace, refactor
            if compiled_graph.disabled_cudagraphs_reason:
                log_cudagraph_skip_and_bump_counter(
                    compiled_graph.disabled_cudagraphs_reason
                )
            else:
                log_cudagraph_skip_and_bump_counter(
                    f"skipping cudagraphs due to {cudagraph_fail_reasons}"
                )


def maybe_realign_inputs(
    ran_cudagraphs: BoxedBool,
    compiled_graph: CompiledFxGraph,
    inputs_to_check: Sequence[int],
) -> None:
    """
    Realigns input strides from inputs_to_check if
    we didn't end up running cudagraphs. Mutates
    `compiled_graph.current_callable` if cudagraphs
    was run. Otherwise, does nothing.
    """
    if not ran_cudagraphs:
        assert compiled_graph.current_callable is not None
        new_callable = align_inputs_from_check_idxs(
            compiled_graph.current_callable, inputs_to_check
        )
        if new_callable is not compiled_graph.current_callable:
            compiled_graph.current_callable = new_callable


def add_ephemeral_timeout_increase_for_distributed(time_saved_ns: int) -> int:
    """
    Ephemerally increases the NCCL timeout when compiling for a distributed job
    Returns amount of seconds increased
    """
    if not torch.distributed.is_available() or not torch.distributed.is_initialized():
        return 0

    increased_timeout_sec = int(time_saved_ns // 1e9)  # convert to seconds

    if config.is_fbcode():
        fudge_factor = torch._utils_internal.justknobs_getval_int(
            "pytorch/remote_cache:ephemeral_timeout_fudge_factor_percentage"
        )
        log.info(
            "Ephemeral NCCL timeout increase fudge factor %d and original increase value %d",
            fudge_factor,
            increased_timeout_sec,
        )
        increased_timeout_sec += int(increased_timeout_sec * fudge_factor / 100)

    log.info("Increasing NCCL timeout by %d", increased_timeout_sec)
    dist.distributed_c10d._add_ephemeral_timeout_for_all_pgs(
        timedelta(seconds=increased_timeout_sec)
    )
    return increased_timeout_sec


class FxGraphCache:
    """
    Supports caching and reusing compiled Fx graphs.

    The overall strategy is as follows:
    - This cache stores entries on disk. When saving an entry, we can't
      serialize callables (that could be C++, Triton, etc.), so we serialize
      their own disk cache location. We then recreate the compiled artifact
      after fetching from disk.
    - For indexing the cache, we gather the fields relevant to identifying an
      FxGraph (the graph module, graph inputs, system settings etc.) into an
      FxGraphCacheDetails object, pickle it, and compute a hash for the key.
      See FxGraphCachePickler.
    - Among the metadata we store, we also include a guards expression that's
      appropriate for validating any symbols for Tensor arguments that have
      symbolic bounds. On cache lookup then, we evaluate those guards in the
      current context to validate that a cached entry can be served.
    - A given graph could have multiple compiled versions, corresponding to
      different sets of guards. Therefore, we store cache entries in the form:
          <temp dir>/<fx graph hash>/<serialized metatdata>
    - On lookup, we compute the key from the graph details, iterate over all
      leaf files in the corresponding subdirectory, deserialize the entry, and
      evaluate its guards expression. If the evaluation succeeds, we have a
      cache hit. If it fails, we compile the graph and store a new entry.
    - Finally, on a cache hit, we need to make sure any guards that would
      have been created during compilation are added to the current context.
    """

    # TODO(masnesral): Investigate whether it's beneficial to store compiled graphs
    # in an in-memory cache after loading from disk.
    @staticmethod
    def _get_tmp_dir() -> str:
        """
        Get the toplevel temporary directory for storing compiled graphs.
        """
        return os.path.join(cache_dir(), "fxgraph")

    @staticmethod
    def _get_tmp_dir_for_key(key: str) -> str:
        """
        Return the disk location for a given cache key.
        """
        return os.path.join(FxGraphCache._get_tmp_dir(), key[1:3], key)

    @staticmethod
    def _filter_backed_symints(inputs: Sequence[InputType]) -> List[torch.SymInt]:
        """
        Get the backed SymInt objects from the input list. Note that we can never
        have guards that depend on unbacked symint.
        """
        return [s for s in inputs if isinstance(s, torch.SymInt) and has_hint(s)]

    @staticmethod
    def _get_shape_env() -> Optional[ShapeEnv]:
        """
        Helper to get the shape env from the tracing context.
        """
        ctx = torch._guards.TracingContext.try_get()
        if not ctx:
            return None
        return ctx.fake_mode.shape_env

    @staticmethod
    def _lookup_graph(
        key: str,
        example_inputs: Sequence[InputType],
        local: bool,
        remote_cache: Optional[RemoteCache[JsonDataTy]],
    ) -> Tuple[Optional[CompiledFxGraph], Dict[str, Any]]:
        """
        Lookup a compiled graph in the cache by key. On a hit, return the
        deserialized CompiledFxGraph object. On a miss, return None.
        """
        shape_env = FxGraphCache._get_shape_env()
        assert shape_env is not None

        symints = FxGraphCache._filter_backed_symints(example_inputs)
        hints = [hint_int(s) for s in symints]

        def iterate_over_candidates() -> Generator[CompiledFxGraph, None, None]:
            if local:
                subdir = FxGraphCache._get_tmp_dir_for_key(key)
                if os.path.exists(subdir):
                    for path in sorted(os.listdir(subdir)):
                        try:
                            with open(os.path.join(subdir, path), "rb") as f:
                                yield pickle.load(f)
                        except Exception:
                            log.warning(
                                "fx graph cache unable to load compiled graph",
                                exc_info=True,
                            )

            if remote_cache:
                try:
                    if (cache_data := remote_cache.get(key)) is not None:
                        assert isinstance(cache_data, dict)
                        data = cache_data["data"]
                        assert isinstance(data, (str, bytes))
                        content = base64.b64decode(data)
                        yield pickle.loads(content)
                except Exception:
                    log.warning(
                        "fx graph cache unable to load compiled graph", exc_info=True
                    )

        # Iterate over any entries in the subdir for this key and evaluate
        # their guards to determine whether there's a hit.
        graph = None
        cache_info: Dict[str, Any] = dict()

        for candidate in iterate_over_candidates():
            if not candidate.guards_expr:
                # No guards to evaluate, so this is a hit.
                graph = candidate
                break

            # Evaluate the guard expression in the current context.
            # If there's not a cache hit, we don't want the evaluation to
            # affect the current env, e.g., cause the creation of new guards,
            # so we evaluate with the hints instead of the symbols.
            hit = bool(
                shape_env.evaluate_guards_expression(candidate.guards_expr, hints)
            )
            log.debug(
                "fx graph cache key %s evaluating guards [%s] with values %s => hit=%s",
                key,
                candidate.guards_expr,
                hints,
                hit,
            )
            if hit:
                graph = candidate
                break

        if graph is None:
            return None, cache_info

        # See _save_graph(); we don't store the callable in the cache entry so
        # recreate it here from the PyCodeCache disk cache.
        artifact_path = get_path(graph.cache_key, "py")[2]
        code = graph.source_code
        if not os.path.exists(artifact_path):
            counters["inductor"]["fxgraph_lookup_write_file"] += 1
            Path(os.path.dirname(artifact_path)).mkdir(parents=True, exist_ok=True)
            cpp_pp = cpp_prefix_path()
            if os.path.basename(cpp_pp) in code:
                if cpp_pp in code:
                    # Great the name is correct
                    pass
                else:
                    # Old dir name is included, replace it
                    pattern = rf'#include\s*"[^"]+{os.path.basename(cpp_pp)}"'
                    code = re.sub(pattern, f'#include "{cpp_pp}"', code)

            write_atomic(artifact_path, code, make_dirs=True)

        if bundle := graph._triton_bundle:
            triton_bundler_meta = TritonBundler.read_and_emit(bundle)
            if (meta := triton_bundler_meta) is not None:
                cache_info["triton_bundler_meta"] = str(meta)
                get_chromium_event_logger().add_event_data(
                    "inductor_compile", cached_kernel_names=meta.cached_kernel_names
                )

        inductor_meta = autotune_cache.inductor_meta_from_config()
        AutotuneCacheBundler.begin_compile(inductor_meta, code=code)

        try:
            graph.current_callable = PyCodeCache.load_by_key_path(
                graph.cache_key,
                artifact_path,
                graph.cache_linemap,
                graph.constants,
            ).call
        except OSError:
            # Not expected, but in case the PyCodeCache entry is removed from
            # underneath us, treat it as a cache miss and recompile.
            log.error("Failed to load cached artifact: %s", artifact_path)
            return None, cache_info

        # Now re-evaluate with the symints to add any guards to the current env.
        if graph.guards_expr:
            check = bool(
                shape_env.evaluate_guards_expression(graph.guards_expr, symints)
            )
            assert check is True
            log.debug(
                "fx graph cache key %s post-load guards: %s", key, shape_env.guards
            )

        # Increment the cached metrics/counters by the amounts recorded when the FX
        # graph was compiled for this cache entry. Pretending these counters
        # were incremented normally is useful for testing with the cache enabled.
        metrics.CachedMetricsHelper.apply_deltas(graph.metrics_deltas)
        counters["inductor"] += graph.counter_deltas

        from .graph import GraphLowering

        GraphLowering.save_output_code(code)
        output_code_log.debug("Output code written to: %s", artifact_path)
        output_code_log.debug("Output code: \n%s", code)
        # On cache hit, use artifact path as filename
        trace_structured(
            "inductor_output_code",
            lambda: {"filename": artifact_path},
            payload_fn=lambda: code,
        )
        return graph, cache_info

    @staticmethod
    def post_compile(
        compiled_graph: CompiledFxGraph,
        example_inputs: Sequence[InputType],
        cudagraphs: BoxedBool,
    ) -> CompiledFxGraph:
        """
        Run a set of post processing steps after loading from the cache. These involve:
         - Setting the tracing context output strides
         - Running cudagraphs if enabled
         - Realigning inputs

        This runs whether or not we have a cache hit, and always runs directly after we get a CompiledFxGraph.
        The results of this function are *not* saved in the cache itself.
        """
        set_tracing_context_output_strides(example_inputs, compiled_graph)

        if cudagraphs:
            # It's possible that cudagraphs is enabled, but was disabled
            # during a previous compilation we're loading from the cache.
            # If so, we need to disable it on this new process too.
            if compiled_graph.disabled_cudagraphs_reason:
                if "cuda" in compiled_graph.device_types:
                    log_cudagraph_skip_and_bump_counter(
                        f"skipping cudagraphs due to {compiled_graph.disabled_cudagraphs_reason}"
                    )
                else:
                    counters["inductor"]["cudagraph_skips"] += 1
                BoxedBool.disable(cudagraphs)
            else:
                cudagraph_post_compile(
                    example_inputs,
                    compiled_graph,
                    cudagraphs,
                )
        inputs_to_check = compiled_graph.inputs_to_check
        # cudagraphs could have been disabled from the earlier conditions
        # so we still need to realign inputs if that happens
        maybe_realign_inputs(
            cudagraphs,
            compiled_graph,
            inputs_to_check,
        )

        return compiled_graph

    @staticmethod
    def _save_graph(
        key: str,
        compiled_graph: CompiledFxGraph,
        example_inputs: Sequence[InputType],
        local: bool,
        remote_cache: Optional[RemoteCache[JsonDataTy]],
    ) -> None:
        """
        Store a serialized CompiledFxGraph on disk.
        """
        disk_compiled_graph = copy(compiled_graph)
        # We can't really serialize callables that may be C++/Triton/etc.,
        # so we serialize their PyCodeCache disk cache location instead.
        # TODO: This could be better if we're ever able to serialize compiled
        # models to disk.
        disk_compiled_graph.current_callable = None

        # Before serializing, compute the guard expression that will be used to
        # ensure that a CompiledFxGraph is valid when loaded from the cache. It's
        # sufficient to consider only the SymInt args to the fx graph since the
        # Tensor shapes are already captured in the hash for the cache key. Any
        # Tensor arg with a symbolic shape will have a SymInt arg for the graph.
        shape_env = FxGraphCache._get_shape_env()
        assert shape_env is not None
        symints = FxGraphCache._filter_backed_symints(example_inputs)
        guards = shape_env.get_pruned_guards(symints)
        disk_compiled_graph.guards_expr = shape_env.produce_guards_expression(
            placeholders=symints, guards=guards
        )

        try:
            content = pickle.dumps(disk_compiled_graph)
        except Exception:
            log.warning(
                "fx graph cache unable to serialize compiled graph", exc_info=True
            )
            counters["inductor"]["fxgraph_cache_pickle_error"] += 1
            return

        try:
            if local:
                subdir = FxGraphCache._get_tmp_dir_for_key(key)
                if not os.path.exists(subdir):
                    os.makedirs(subdir, exist_ok=True)

                # Use a hash of the serialized CompiledFxGraph to get a unique file
                # name. The specific name doesn't matter since a lookup involves
                # iterating over all entries in the parent subdir.
                path = os.path.join(subdir, sha256_hash(content))
                write_atomic(path, content, make_dirs=True)

            if remote_cache:
                time_taken_ms = int((disk_compiled_graph._time_taken_ns or 0) // 1e6)
                cache_data: JsonDataTy = {
                    "data": base64.b64encode(content).decode("ascii"),
                    "time_taken_ms": time_taken_ms,
                }
                remote_cache.put(key, cache_data)
        except Exception:
            log.warning("fx graph unable to write to cache", exc_info=True)
            counters["inductor"]["fxgraph_cache_write_error"] += 1

    @staticmethod
    def _check_can_cache(gm: torch.fx.GraphModule) -> None:
        """
        Check some conditions that would preclude caching and raise BypassFxGraphCache
        to bypass in case caching is not possible.
        """
        # Post grad custom passes must implement the CustomGraphPass or we don't
        # know how to include them in the cache key calculation.
        for p in (config.post_grad_custom_pre_pass, config.post_grad_custom_post_pass):
            if p and (not isinstance(p, CustomGraphPass) or not p.uuid()):
                raise BypassFxGraphCache("Unsupported post grad custom pass")

        # Freezing can embed constants that wouldn't be static across runs.
        if config.freezing or config.aot_inductor.use_runtime_constant_folding:
            raise BypassFxGraphCache(
                "Freezing may introduce constants that aren't static across runs"
            )

        from torch._inductor.bisect_helper import BisectionManager

        if BisectionManager.bisection_enabled:
            log.debug("dont cache graph when bisect enabled")
            raise BypassFxGraphCache

        # The treatment of guards in the caching implementation requires that
        # we have a shape env.
        if FxGraphCache._get_shape_env() is None:
            log.debug("fx graph cache no shape env")
            raise BypassFxGraphCache("No shape env")

        # We skip caching if there are any torchbind objects.
        for module in gm.modules():
            if not isinstance(module, torch.fx.GraphModule):
                continue
            for node in module.graph.nodes:
                if (
                    isinstance(node.target, torch._ops.HigherOrderOperator)
                    and not node.target.cacheable()
                ):
                    raise BypassFxGraphCache(
                        f"Can't cache HigherOrderOperator: {node.target.name()}"
                    )
                if node.op == "getattr" and isinstance(
                    getattr(gm, node.target), torch._C.ScriptObject
                ):
                    raise BypassFxGraphCache("Can't cache torchbind objects")

    @staticmethod
    def prepare_key(
        gm: torch.fx.GraphModule,
        example_inputs: Sequence[InputType],
        fx_kwargs: _CompileFxKwargs,
        inputs_to_check: Sequence[int],
        remote: bool,
    ) -> Tuple[Optional[Tuple[str, List[str]]], Dict[str, Any]]:
        """
        Checks that the inductor input is cacheable, then computes
        and returns the cache key for the input.
        Returns (key_info, cache_info) where:
        - key_info is (hash_key, debug_lines), and
        - cache_info will contain debug info in the event of BypassFxGraphCache.

        NB: It is possible to have this function return a union instead. But
        I personally believe it is more annoying/difficult to read in that format.
        """
        try:
            FxGraphCache._check_can_cache(gm)
            key, debug_lines = compiled_fx_graph_hash(
                gm, example_inputs, fx_kwargs, inputs_to_check
            )
        except BypassFxGraphCache as e:
            counters["inductor"]["fxgraph_cache_bypass"] += 1
            log.info("Bypassing FX Graph Cache because '%s'", e)
            if remote:
                log_cache_bypass("bypass_fx_graph", str(e))
            cache_info = {
                "cache_state": "bypass",
                "cache_bypass_reason": str(e),
                "cache_event_time": time_ns(),
            }
            return None, cache_info
        # If key exists, then cache_info will come from load_with_key
        return (key, debug_lines), {}

    @staticmethod
    def get_remote_cache() -> Optional[RemoteCache[JsonDataTy]]:
        """
        Attempts to load the remote cache, returns None on error.
        """
        cache_id = "fx-graph-v1"
        return create_cache(
            cache_id,
            config.is_fbcode(),
            "FbRemoteFxGraphCache",
            "RemoteFxGraphCache",
        )

    @staticmethod
    def load_with_key(
        key: str,
        debug_lines: List[str],
        example_inputs: Sequence[InputType],
        local: bool,
        remote_cache: Optional[RemoteCache[JsonDataTy]],
        is_backward: bool,
    ) -> Tuple[Optional[CompiledFxGraph], Dict[str, Any]]:
        """
        Lookup the graph with the given key, and return results and metadata.
        Doesn't do any logging on its own, because AOTAutograd handles a cache miss
        differently from FXGraphCache.
        """
        compiled_graph, cache_info = FxGraphCache._lookup_graph(
            key, example_inputs, local, remote_cache
        )
        cache_info = {
            **cache_info,
            "key": key,
            "components": debug_lines,
            "cache_event_time": time_ns(),
        }
        if compiled_graph is not None:
            log.info("fx graph cache hit for key %s", key)
            counters["inductor"]["fxgraph_cache_hit"] += 1
            cache_info["cache_state"] = "hit"

            if (time_saved_ns := compiled_graph._time_taken_ns) is not None:
                cache_info["time_saved_ns"] = time_saved_ns
                add_remote_cache_time_saved(time_saved_ns, is_backward)
                if (
                    ephemeral_increase := add_ephemeral_timeout_increase_for_distributed(
                        time_saved_ns
                    )
                ) != 0:
                    cache_info["ephemeral_timeout_increase"] = ephemeral_increase
        else:
            log.info("fx graph cache miss for key %s", key)
            counters["inductor"]["fxgraph_cache_miss"] += 1
            cache_info["cache_state"] = "miss"

        return compiled_graph, cache_info

    @staticmethod
    def load(  # type: ignore[no-untyped-def]
        compile_fx_fn: Callable[..., Any],
        gm: torch.fx.GraphModule,
        example_inputs: Sequence[InputType],
        fx_kwargs: _CompileFxKwargs,
        inputs_to_check: Sequence[int],
        local: bool,
        remote: bool,
    ):
        """
        Load a compiled graph from the cache. If a cached entry does not exist,
        compile the graph and save it to the cache.
        """
        assert local or remote, "at least one of them needs to be enabled"
        compiled_graph = None
        remote_cache = None
        (key_info, cache_info) = FxGraphCache.prepare_key(
            gm, example_inputs, fx_kwargs, inputs_to_check, remote
        )
        if key_info is not None:
            key, debug_lines = key_info
            if remote:
                remote_cache = FxGraphCache.get_remote_cache()
            compiled_graph, cache_info = FxGraphCache.load_with_key(
                key,
                debug_lines,
                example_inputs,
                local,
                remote_cache,
                is_backward=fx_kwargs.get("is_backward", False),
            )

        # CACHE BYPASS: Compile the graph, don't save it to the cache
        if cache_info["cache_state"] == "bypass":
            assert compiled_graph is None
            compiled_graph = compile_fx_fn(
                gm, example_inputs, inputs_to_check, fx_kwargs
            )

        # CACHE MISS: Compile the graph and save to cache
        elif cache_info["cache_state"] == "miss":
            assert compiled_graph is None
            assert key_info is not None
            start_time = cache_info["cache_event_time"]
            compiled_graph = compile_fx_fn(
                gm, example_inputs, inputs_to_check, fx_kwargs
            )
            compiled_graph._time_taken_ns = time_ns() - start_time
            cache_key = key_info[0]
            compiled_graph._fx_graph_cache_key = cache_key
            compiled_graph._triton_bundle, triton_bundler_meta = TritonBundler.collect()
            if triton_bundler_meta is not None:
                cache_info["triton_bundler_meta"] = str(triton_bundler_meta)
            cache_info["time_taken_ns"] = compiled_graph._time_taken_ns
            FxGraphCache._save_graph(
                cache_key,
                compiled_graph,
                example_inputs,
                local,
                remote_cache,
            )
        # CACHE HIT: not much to really do, just make sure the cache key
        # is recorded on the graph
        else:
            assert cache_info["cache_state"] == "hit"
            assert compiled_graph is not None
            assert key_info is not None
            cache_key = key_info[0]
            compiled_graph._fx_graph_cache_key = cache_key

        assert compiled_graph is not None

        # Logging and observability: we log a single chromium event
        # and a tlparse log for every cache action.
        # In the event of a bypass, we also logged to the remote table earlier
        # with log_cache_bypass.
        chromium_log = get_chromium_event_logger()
        cache_state = cache_info["cache_state"]
        chromium_log.log_instant_event(
            f"fx_graph_cache_{cache_state}",
            cache_info["cache_event_time"],
            metadata=cache_info,
        )
        # Add event data about cache hits/miss
        # TODO: add remote cache get/put timings here too
        chromium_log.add_event_data(
            "inductor_compile",
            cache_state=cache_state,
            cache_event_time=cache_info["cache_event_time"],
            key=cache_info.get("key"),
            components=cache_info.get("components"),
            cache_bypass_reason=cache_info.get("cache_bypass_reason"),
            remote_cache_enabled=remote,
            local_cache_enabled=local,
        )
        torch._logging.trace_structured(
            "artifact",
            metadata_fn=lambda: {
                "name": f"fx_graph_cache_{cache_state}",
                "encoding": "json",
            },
            payload_fn=lambda: json.dumps(cache_info),
        )
        # Use the passed in cudagraphs so that we mutate the BoxedBool correctly
        FxGraphCache.post_compile(
            compiled_graph, example_inputs, fx_kwargs["cudagraphs"]  # type: ignore[arg-type]
        )
        return compiled_graph

    @staticmethod
    def clear() -> None:
        """
        Clear out the on-disk cache.
        """
        try:
            shutil.rmtree(FxGraphCache._get_tmp_dir())
        except FileNotFoundError:
            pass


_StrideExprStr: TypeAlias = str


@dataclasses.dataclass
class CompiledFxGraph:
    """
    Class holding a compiled FX graph. This is the object serialized on disk
    to support FxGraph caching.
    """

    current_callable: Optional[Callable[..., Any]]
    cache_key: str
    source_code: str = dataclasses.field(repr=False)  # Do not display source_code
    cache_linemap: Optional[List[Tuple[int, str]]]
    device_types: Set[str]
    device_idxs: Set[int]
    mutated_inputs: Set[str]
    mutated_input_idxs: Set[int]
    constants: Dict[str, torch.Tensor]
    torchbind_constants: Dict[str, torch._C.ScriptObject]
    output_strides: Optional[List[Optional[Tuple[_StrideExprStr, ...]]]]
    disabled_cudagraphs_reason: Optional[str]
    metrics_deltas: metrics.CachedMetricsDeltas
    counter_deltas: Counter[str]
    # This is a string representation of an expression we serialize
    # with the object so the guards can be evaluated in a different
    # context in order to verify the validity of serving a cached
    # fx graph. The expression must be generated by:
    # ShapeEnv.produce_guards_expression()
    guards_expr: Optional[str]

    cudagraph_info: Optional[CudagraphCachedInfo]
    fx_kwargs: _CompileFxKwargs
    inputs_to_check: Sequence[int]
    boxed_forward_device_index: Optional[BoxedDeviceIndex]

    _time_taken_ns: Optional[int] = None
    _boxed_call: Optional[bool] = None
    _fx_graph_cache_key: Optional[str] = None
    _triton_bundle: Optional[List[TritonKernelArtifacts]] = None

    def __init__(
        self,
        current_callable: Optional[Callable[..., Any]],
        graph: GraphLowering,
        output_strides: List[Optional[Tuple[_StrideExprStr, ...]]],
        disabled_cudagraphs_reason: Optional[str],
        metrics_deltas: metrics.CachedMetricsDeltas,
        counter_deltas: Counter[str],
    ) -> None:
        self.current_callable = current_callable
        self.cache_key = graph.cache_key
        if graph.cache_path:
            with open(graph.cache_path) as f:
                self.source_code = f.read()
        self.cache_linemap = graph.cache_linemap
        # TODO - ordered set
        self.device_types = set(graph.device_types)
        self.device_idxs = set(graph.device_idxs)
        self.mutated_inputs = set(graph.mutated_inputs)
        self.mutated_input_idxs = set(graph.mutated_input_idxs)
        self.constants = graph.constants
        self.torchbind_constants = graph.torchbind_constants
        self.output_strides = output_strides
        self.disabled_cudagraphs_reason = disabled_cudagraphs_reason
        self.metrics_deltas = metrics_deltas
        self.counter_deltas = counter_deltas
        self.guards_expr = None
        self.cudagraph_info = None
        self.fx_kwargs = {}
        self.inputs_to_check = ()
        self.boxed_forward_device_index = None

    def __call__(self, inputs: Sequence[Any]) -> Any:
        assert self.current_callable is not None
        try:
            return self.current_callable(inputs)
        finally:
            AutotuneCacheBundler.end_compile()


def run_command_and_check(cmd_: str) -> None:
    cmd = shlex.split(cmd_)
    try:
        subprocess.check_call(cmd)
    except subprocess.CalledProcessError as e:
        raise exc.CppCompileError(cmd, e.output) from e


@functools.lru_cache(None)
def split_aot_inductor_output_path(path: str) -> Tuple[str, str]:
    """Returns the path where the AOT Inductor compiled kernels are stored."""
    if path.endswith(".so"):
        return os.path.split(path)
    elif path.endswith(".pt2"):
        return os.path.split(path)
    else:
        return path, ""


@clear_on_fresh_inductor_cache
class CudaKernelParamCache:
    cache: Dict[str, Dict[str, str]] = {}
    cache_clear = staticmethod(cache.clear)

    @classmethod
    def set(cls, key: str, params: Dict[str, str], cubin: str, bin_type: str) -> None:
        _, path = write(
            cubin,
            bin_type,
            hash_type=bin_type,
            specified_dir=split_aot_inductor_output_path(
                config.aot_inductor.output_path
            )[0],
        )
        params[get_cpp_wrapper_cubin_path_name()] = path

        cls.cache[key] = params

    @classmethod
    def get(cls, key: str) -> Optional[Dict[str, str]]:
        return cls.cache.get(key, None)

    @classmethod
    def get_keys(cls) -> KeysView[str]:
        return cls.cache.keys()


class AotCodeCompiler:
    @classmethod
    def compile(
        cls,
        graph: GraphLowering,
        source_code: str,
        serialized_extern_kernel_nodes: Optional[str],
        device_type: str,
    ) -> str:
        if sys.platform == "win32":
            raise RuntimeError("AotCodeCompiler not yet supported for inductor")

        _set_gpu_runtime_env()  # cpp_extension consults the env

        picked_vec_isa = pick_vec_isa()
        vec_isa_cmd_gen = CppBuilder(
            name="o",
            sources="i",
            BuildOption=CppTorchDeviceOptions(
                vec_isa=picked_vec_isa,
                device_type=device_type,
                aot_mode=graph.aot_mode,
            ),
        )
        # write function will calc source_code hash, the same source code with different
        # ISA level should be generate different hash.
        # So we need get a command_line which contains isa related parameter as a part of hash key.
        # And then pass the command_line to below write function as extra parameter to
        # guarantee the source code hash contains ISA difference.
        cpp_command = repr(vec_isa_cmd_gen.get_command_line())

        fbcode_aot_cpu_re = False
        use_absolute_path = False
        if config.is_fbcode():
            ld_command = build_paths.ld
            if device_type == "cpu" and graph.aot_mode:  # Meta internal AOTInductor CPU
                objcopy_command = build_paths.objcopy_fallback
                fbcode_aot_cpu_re = True
                use_absolute_path = True
            else:
                objcopy_command = build_paths.objcopy
        else:
            ld_command = "ld -z noexecstack"
            objcopy_command = "objcopy"

        (
            specified_output_path,
            specified_so_name,
        ) = split_aot_inductor_output_path(config.aot_inductor.output_path)
        key, input_path = write(
            source_code,
            "cpp",
            extra=cpp_command,
            specified_dir=specified_output_path,
        )
        output_code_log.info("Output code written to: %s", input_path)
        trace_structured(
            "graph_dump",
            lambda: {
                "name": "inductor_aot_code",
                "type": "cpp",
                "filename": input_path,
            },
            payload_fn=lambda: source_code,
        )

        # We use a file lock below to protect FS operations. The lock file
        # is scoped to the 'key', so make sure the consts_path is protected
        # by the same lock:
        consts_specified_dir = os.path.join(os.path.split(input_path)[0], key)

        def _compile_consts_linux(consts: bytes) -> str:
            _, consts_path = write(
                consts,
                "bin",
                specified_dir=consts_specified_dir,
            )

            consts_o = os.path.splitext(consts_path)[0] + ".o"
            if fbcode_aot_cpu_re:
                cmd = f"{ld_command} -r -b binary -o {os.path.basename(consts_o)} {os.path.basename(consts_path)}"
                compile_file(consts_path, consts_o, cmd.split())
                os.chmod(consts_o, 0o644)
            else:
                cmd = f"{ld_command} -r -b binary -o {consts_o} {consts_path}"
                run_command_and_check(cmd)
            log.debug("aot constant binary command: %s", cmd)

            if graph.mutated_buffers & set(graph.constants.keys()):
                # .data section is between .text and .bss. When the size of .data is large,
                # during the linking, the relocation of .text against .bss may overflow.
                # Rename it to .ldata so that it won't be in between the .text and .bss section
                if len(consts) > 2_000_000_000:
                    raise ValueError(
                        "Models with buffer mutation included doesn't support constants greater than 2GB!"
                    )
                rename_data = " .data=.ldata"
            else:
                # if no buffer mutation is needed, we could instead set the data region
                # as read-only (i.e. .lrodata) which could accomodate larger size of data
                # to be linked.
                rename_data = " .data=.lrodata,alloc,load,readonly,data,contents"

            assert (
                ALIGN_BYTES & (ALIGN_BYTES - 1)
            ) == 0 and ALIGN_BYTES >= 64, "must be power of 2 and >= 64"
            cmd = (
                f"{objcopy_command} --rename-section"
                f"{rename_data}"
                f" --set-section-alignment .data={ALIGN_BYTES}"  # following the gAlignment of CPU in c10/core/alignment.h
                f" {consts_o} {consts_o}"
            )
            log.debug("aot constant rename section command: %s", cmd)
            run_command_and_check(cmd)

            cmd = f"rm {consts_path}"
            log.debug("aot constant bin removal command: %s", cmd)
            run_command_and_check(cmd)

            if fbcode_aot_cpu_re:
                body = re.sub(r"[\W]", "_", os.path.basename(consts_path))
            else:
                body = re.sub(r"[\W]", "_", consts_path)

            symbol_list = []
            symbol_list.append(
                f"{objcopy_command} --redefine-sym _binary_{body}_start=_binary_constants_bin_start {consts_o}"
            )
            symbol_list.append(
                f"{objcopy_command} --redefine-sym _binary_{body}_size=_binary_constants_bin_size {consts_o}"
            )
            symbol_list.append(
                f"{objcopy_command} --redefine-sym _binary_{body}_end=_binary_constants_bin_end {consts_o}"
            )
            log.debug("aot constant binary redefine symbol: %s", " ".join(symbol_list))
            for cmd in symbol_list:
                run_command_and_check(cmd)
            return consts_o

        def _compile_consts_darwin(consts: bytes) -> str:
            if config.aot_inductor.debug_dump_consts_bin:
                _, _binary_constants_path = write(
                    consts,
                    "bin",
                    specified_dir=consts_specified_dir,
                )
                log.debug("binary constants path: %s", _binary_constants_path)

            is_large_consts = len(consts) > 1024
            consts_asm = "\t.section\t__DATA,__data\n"
            consts_asm += "\t.globl\t__binary_constants_bin_start\n"
            consts_asm += "__binary_constants_bin_start:\n"
            if not is_large_consts:
                for c in consts:
                    consts_asm += f"\t.byte {c}\n"
                # Add one element even if constants are empty
                # Otherwise assembler will not put them in data section
                if not consts:
                    consts_asm += "\t.space 1\n"
            else:
                consts_asm += "\t.quad 0x1234567899abcdef\n"
                consts_asm += f"\t.space {len(consts) - 8}\n"
            consts_asm += ".globl\t__binary_constants_bin_end\n"
            consts_asm += "__binary_constants_bin_end:\n"
            _, consts_path = write(
                consts_asm,
                "S",
                specified_dir=consts_specified_dir,
            )
            consts_o = os.path.splitext(consts_path)[0] + ".o"
            cmd = f"{get_cpp_compiler()} -c -o {consts_o} {consts_path}"
            run_command_and_check(cmd)
            if is_large_consts:
                with open(consts_o, "r+b") as f:
                    f.seek(0)
                    hdr = f.read(1024)
                    # Search for magic number and write the actual data over it
                    start_idx = hdr.find(b"\xef\xcd\xab\x99\x78\x56\x34\x12")
                    assert start_idx != -1
                    f.seek(start_idx)
                    pos = 0
                    while pos < len(consts):
                        rc = f.write(consts[pos:])
                        pos += rc
            return consts_o

        from filelock import FileLock

        lock_dir = get_lock_dir()
        lock = FileLock(os.path.join(lock_dir, key + ".lock"), timeout=LOCK_TIMEOUT)
        with lock:
            # Currently, this only support serializing extern nodes in fbcode
            # Eventually, we should also have a serializer for OSS.
            if serialized_extern_kernel_nodes:
                extern_kernel_nodes_json = os.path.splitext(input_path)[0] + ".json"
                with open(extern_kernel_nodes_json, "w") as f:
                    f.write(serialized_extern_kernel_nodes)

            metadata = config.aot_inductor.metadata
            metadata["AOTI_DEVICE_KEY"] = device_type

            # Save user provided metadata
            meta_json = os.path.splitext(input_path)[0] + "_metadata.json"
            for k, v in config.aot_inductor.metadata.items():
                assert isinstance(k, str) and isinstance(
                    v, (str)
                ), "Metadata must only contain strings"

            with open(meta_json, "w") as f:
                f.write(json.dumps(config.aot_inductor.metadata))

            output_so = (
                config.aot_inductor.output_path
                if specified_so_name
                else os.path.splitext(input_path)[0] + ".so"
            )

            output_o = os.path.splitext(input_path)[0] + ".o"

            all_cuda = all(
                graph.get_original_value_of_constant(name).is_cuda
                for name in graph.constants.keys()
                if name not in graph.folded_constants
            )

            def _to_bytes(t: torch.Tensor, all_cuda: bool) -> bytes:
                def _pad_to_alignment(raw_bytes: bytes) -> bytes:
                    padded_bytes = raw_bytes.ljust(
                        (len(raw_bytes) + ALIGN_BYTES - 1) // ALIGN_BYTES * ALIGN_BYTES,
                        b"\x00",
                    )
                    return padded_bytes

                # This serializes the tensor's untyped_storage to bytes by accessing
                # the raw data of the underlying structure.
                import ctypes

                if t.numel() == 0:
                    return b""

                if t.is_mkldnn:
                    data_ptr = torch.ops.mkldnn.data_ptr(t)
                    nbytes = torch.ops.mkldnn._nbytes(t)
                else:
                    t_cpu = t.untyped_storage().cpu()
                    data_ptr = t_cpu.data_ptr()
                    nbytes = t_cpu.nbytes()

                raw_array = ctypes.cast(
                    data_ptr,
                    ctypes.POINTER(ctypes.c_ubyte * nbytes),
                )
                raw_bytes = bytes(raw_array.contents)
                return raw_bytes if all_cuda else _pad_to_alignment(raw_bytes)

            serialized_weights = b"".join(
                _to_bytes(graph.get_original_value_of_constant(name), all_cuda)
                for name in graph.constants.keys()
                if name not in graph.folded_constants
            )
            consts_size = len(serialized_weights)

            # TODO: Fix mmap weights with cuda
            use_mmap_weights = not config.is_fbcode() and consts_size > 2_000_000_000
            if config.aot_inductor.force_mmap_weights:
                use_mmap_weights = True

            (
                object_output_name,
                object_output_dir,
            ) = get_name_and_dir_from_output_file_path(input_path)
            object_build_options = CppTorchDeviceOptions(
                vec_isa=picked_vec_isa,
                device_type=device_type,
                aot_mode=graph.aot_mode,
                compile_only=True,
                use_absolute_path=use_absolute_path,
                use_mmap_weights=use_mmap_weights,
            )
            object_builder = CppBuilder(
                name=object_output_name,
                sources=input_path,
                output_dir=object_output_dir,
                BuildOption=object_build_options,
            )
            compile_cmd = object_builder.get_command_line()
            output_o = object_builder.get_target_file_path()

            log.debug("aot compilation command: %s", compile_cmd)
            if not config.aot_inductor.package_cpp_only:
                if fbcode_aot_cpu_re:
                    output_o = os.path.splitext(input_path)[0] + ".o"
                    compile_file(input_path, output_o, compile_cmd.split())
                    os.chmod(output_o, 0o644)
                else:
                    run_command_and_check(compile_cmd)

            if config.aot_inductor.package:
                compile_flags = os.path.splitext(input_path)[0] + "_compile_flags.json"
                object_build_options.save_flags_to_file(compile_flags)

            if not use_mmap_weights:
                aot_constants = serialized_weights
                magic_number = 0
            else:
                magic_number = cast(
                    int, torch.randint(0, torch.iinfo(torch.int64).max, (1,)).item()
                )
                aot_constants = struct.pack("qq", consts_size + 8, magic_number)

            consts_o = {
                "linux": _compile_consts_linux,
                "darwin": _compile_consts_darwin,
            }[sys.platform](aot_constants)

            kernels_o = []
            gpu_codecache: Union[ROCmCodeCache, CUDACodeCache] = (
                ROCmCodeCache() if torch.version.hip else CUDACodeCache()
            )
            for entry in gpu_codecache.cache.values():
                if entry.output_path.endswith(".o"):
                    kernels_o.append(entry.output_path)
            kernels_o = " ".join(kernels_o)

            output_name, output_dir = get_name_and_dir_from_output_file_path(output_so)
            so_build_options = CppTorchDeviceOptions(
                vec_isa=picked_vec_isa,
                device_type=device_type,
                aot_mode=graph.aot_mode,
                use_absolute_path=use_absolute_path,
            )
            so_builder = CppBuilder(
                name=output_name,
                sources=[output_o, consts_o, kernels_o],
                output_dir=output_dir,
                BuildOption=so_build_options,
            )
            link_cmd = so_builder.get_command_line()
            output_so = so_builder.get_target_file_path()

            log.debug("aot linkage command: %s", link_cmd)

            # Append cmds to the end of codegen-ed wrapper file
            with open(input_path, "a") as f:
                f.write("\n")
                f.write(f"// Compile cmd\n// {compile_cmd}\n")
                f.write(f"// Link cmd\n// {link_cmd}\n")

            if config.aot_inductor.package:
                linker_flags = os.path.splitext(input_path)[0] + "_linker_flags.json"
                so_build_options.save_flags_to_file(linker_flags)

            if config.aot_inductor.package_cpp_only:
                # If we only want to package the cpp, then we need to save the
                # weights separately into a bin, and we also need to prevent compiling the so

                if use_mmap_weights:
                    weight_file = (
                        os.path.splitext(input_path)[0] + "_serialized_weights.bin"
                    )
                    with open(weight_file, "wb") as f_weights:
                        f_weights.write(serialized_weights)
                        f_weights.write(struct.pack("q", magic_number))

            else:
                if fbcode_aot_cpu_re:
                    output_so = (
                        config.aot_inductor.output_path
                        if specified_so_name
                        else os.path.splitext(input_path)[0] + ".so"
                    )
                    compile_file([output_o, consts_o], output_so, link_cmd.split())
                    os.chmod(output_so, 0o755)
                else:
                    run_command_and_check(link_cmd)

                if use_mmap_weights:
                    import resource

                    page_size_ = resource.getpagesize()
                    page_size = max(16384, page_size_)

                    with open(output_so, "a+b") as f_so:
                        so_size = f_so.tell()
                        # Page align the weights
                        f_so.write(b" " * (page_size - so_size % page_size))
                        f_so.write(serialized_weights)
                        f_so.write(struct.pack("q", magic_number))

        if config.aot_inductor.package:
            # We want to return the directory that contains all the AOTI
            # generated files, not just the so
            return os.path.split(output_so)[0]

        return output_so


# Putting this fn in cpp.py (unfortunately) causes a deadlock, which is why it's in codecache.py.
# Why? importing from cpp.py invokes codecache.pick_vec_isa(), which takes out a lock.
# Cycle goes:
# - CppCodeCache.load()
# - pick_vec_isa()
# - valid_vec_isa_list()
# - VecISA.__bool__() <-- takes out a lock
# - compile_file() <-- imports cpp_prefix_path from cpp, which causes us to try to take out the same lock.
@clear_on_fresh_inductor_cache
@functools.lru_cache
def cpp_prefix_path() -> str:
    path = Path(__file__).parent / "codegen/cpp_prefix.h"
    with path.open() as f:
        content = f.read()
        _, filename = write(
            content,
            "h",
        )
    return normalize_path_separator(filename)


def cpp_prefix() -> str:
    filename = cpp_prefix_path()
    if config.is_fbcode():
        # We need relative paths, since we bundle up
        # everything that we compile into a folder for remote compilation.
        return f'#include "{os.path.basename(filename)}"'
    else:
        return f'#include "{filename}"'


# Given a path to an input cpp file and an output path,
# Attempts to compile the file, storing the output in "output_path"
def compile_file(
    input_path: Union[str, List[str]], output_path: str, cmd: List[str]
) -> None:
    with dynamo_timed("compile_file"):
        return _compile_file(input_path, output_path, cmd)


def _compile_file(
    input_path: Union[str, List[str]], output_path: str, cmd: List[str]
) -> None:
    input_paths = [input_path] if isinstance(input_path, str) else input_path
    input_files = [
        os.path.basename(ip) if config.is_fbcode() else ip for ip in input_paths
    ]
    try:
        if config.is_fbcode():
            # Need to copy our header into the same folder as the sourcecode.
            header_path = cpp_prefix_path()
            header_name = os.path.basename(header_path)
            output_name = os.path.basename(output_path)
            # When we build remotely, we need to make sure to carefully copy any files
            # that are required during the compilation process into our build directly.
            # This is where all of the ATen/c10/Torch includes come from.
            torch_includes_path = os.path.join(_TORCH_PATH, "include")
            with tempfile.TemporaryDirectory() as tmp_dir:
                # Copy everything to tmp compilation folder
                shutil.copy(header_path, os.path.join(tmp_dir, header_name))
                shutil.copy(_LINKER_SCRIPT, os.path.join(tmp_dir, "script.ld"))
                for p, f in zip(input_paths, input_files):
                    shutil.copy(p, os.path.join(tmp_dir, f))
                dest_include_path = os.path.join(tmp_dir, "include")
                shutil.copytree(torch_includes_path, dest_include_path)
                # Run the build
                output_file_path = _run_build_command(cmd, tmp_dir, output_name)
                # Copy output from the build
                if os.path.exists(output_path):
                    os.remove(output_path)
                shutil.copy(output_file_path, output_path)
        else:
            subprocess.check_output(cmd, stderr=subprocess.STDOUT)
    except subprocess.CalledProcessError as e:
        output = e.output.decode("utf-8")
        openmp_problem = "'omp.h' file not found" in output or "libomp" in output
        if openmp_problem and sys.platform == "darwin":
            instruction = (
                "\n\nOpenMP support not found. Please try one of the following solutions:\n"
                "(1) Set the `CXX` environment variable to a compiler other than Apple clang++/g++ "
                "that has builtin OpenMP support;\n"
                "(2) install OpenMP via conda: `conda install llvm-openmp`;\n"
                "(3) install libomp via brew: `brew install libomp`;\n"
                "(4) manually setup OpenMP and set the `OMP_PREFIX` environment variable to point to a path"
                " with `include/omp.h` under it."
            )
            output += instruction
        raise exc.CppCompileError(cmd, output) from e


_libgomp: Optional[CDLL] = None


def custom_op_wrapper(op: str, *args: Any) -> Union[list[c_void_p], c_void_p]:
    # This function will be called from generated cpp wrapper code in the JIT mode.
    # Because tensors will be passed in as AtenTensorHandle, we need to explicitly convert them.
    def convert_arg(arg: Any) -> Any:
        if str(type(arg)) == "<class 'PyCapsule'>":
            # No easy way to do isinstance check on PyCapsule
            return torch._C._aoti.alloc_tensor_by_stealing_from_void_ptr(arg)
        elif isinstance(arg, (list, tuple)):
            return type(arg)(convert_arg(a) for a in arg)
        else:
            return arg

    converted_args = [convert_arg(arg) for arg in args]

    assert op.startswith("torch.ops."), (
        op + " can not be called through custom_op_wrapper"
    )
    func = None
    for i, s in enumerate(op.split(".")):
        if i == 0:
            func = importlib.import_module(s)
        func = getattr(func, s)

    assert callable(func), op + " can not be loaded through custom_op_wrapper"
    result = func(*converted_args)
    if isinstance(result, (list, tuple)):
        # unsafe_alloc_void_ptrs_from_tensors expects result contains tensor only
        result = [torch.tensor([]) if r is None else r for r in result]
        for i, r in enumerate(result):
            assert isinstance(r, torch.Tensor), op + " returns a list of non-tensors"
        return torch._C._aoti.unsafe_alloc_void_ptrs_from_tensors(result)  # type: ignore[arg-type]
    else:
        assert isinstance(result, torch.Tensor), op + " returns a non-tensor"
        return torch._C._aoti.unsafe_alloc_void_ptr_from_tensor(result)


@clear_on_fresh_inductor_cache
class CppCodeCache:
    cache: Dict[str, Callable[[], Union[CDLL, ModuleType]]] = {}
    cache_clear = staticmethod(cache.clear)
    cpp_compile_command_flags: Dict[str, Any] = {}

    @staticmethod
    def _load_library_inner(path: str, key: str) -> Union[CDLL, ModuleType]:
        return cdll.LoadLibrary(path)

    @classmethod
    def _load_library(cls, path: str, key: str) -> Union[CDLL, ModuleType]:
        try:
            result = cls._load_library_inner(path, key)
            result.key = key  # type: ignore[union-attr]
            return result
        except (ImportError, OSError) as e:
            if "gomp" in str(e) and os.path.exists("/usr/lib64/libgomp.so.1"):
                # hacky workaround for fbcode/buck
                global _libgomp
                _libgomp = cdll.LoadLibrary("/usr/lib64/libgomp.so.1")
                result = cls._load_library_inner(path, key)
                result.key = key  # type: ignore[union-attr]
                return result
            if "failed to map segment from shared object" in str(e):
                raise OSError(
                    f"{e}.  The most common reason this may occur is if the {tempfile.gettempdir()} folder "
                    "is mounted with noexec (e.g., by default Docker mounts tmp file systems "
                    f"as noexec).  Please remount {tempfile.gettempdir()} with exec enabled, or set another "
                    "temporary directory with TORCHINDUCTOR_CACHE_DIR environment variable."
                ) from e
            raise

    @classmethod
    def load_async(
        cls,
        source_code: str,
        device_type: str = "cpu",
        submit_fn: Any = None,
        extra_flags: Sequence[str] = (),
    ) -> Any:
        compile_command = {
            **cls.cpp_compile_command_flags,
            "device_type": device_type,
            "vec_isa": pick_vec_isa(),
            "extra_flags": extra_flags,
        }

        _set_gpu_runtime_env()  # cpp_extension consults the env

        command_gen = CppBuilder(
            name="o", sources="i", BuildOption=CppTorchDeviceOptions(**compile_command)
        )
        # write function will calc source_code hash, the same source code with different
        # ISA level should be generate different hash.
        # So we need get a command_line which contains isa related parameter as a part of hash key.
        # And then pass the command_line to below write function as extra parameter to
        # guarantee the source code hash contains ISA difference.
        vec_isa_cmd = repr(command_gen.get_command_line())
        key, input_path = write(source_code, "cpp", extra=vec_isa_cmd)

        if key not in cls.cache:
            from filelock import FileLock

            lock_path = os.path.join(get_lock_dir(), key + ".lock")
            output_name, output_dir = get_name_and_dir_from_output_file_path(input_path)
            """
            If `fb_code` env, it need to be dispatched to original `compile_file` function.
            So, we still need to prepare parameters for the function: `input_path` and `fb_output_path`.
            """
            fb_output_path = input_path[:-3] + "so"
            future: Optional[Future[Any]] = None
            lib = None

            cpp_build_option = CppTorchDeviceOptions(**compile_command)
            cpp_builder = CppBuilder(
                name=output_name,
                sources=input_path,
                output_dir=output_dir,
                BuildOption=cpp_build_option,
            )

            worker_fn = functools.partial(
                _worker_compile_cpp,
                lock_path,
                cpp_builder,
                input_path,
                fb_output_path,
            )

            binary_path = normalize_path_separator(
                fb_output_path
                if config.is_fbcode()
                else cpp_builder.get_target_file_path()
            )

            def load_fn() -> Any:
                nonlocal lib
                if lib is None:
                    if future is not None:
                        future.result()
                    result = worker_fn()
                    assert result is None
                    lib = cls._load_library(binary_path, key)
                    assert lib is not None
                return lib

            if submit_fn is not None:
                with FileLock(lock_path, timeout=LOCK_TIMEOUT):
                    if not os.path.exists(binary_path):
                        future = submit_fn(worker_fn)

            cls.cache[key] = load_fn

        return cls.cache[key]

    @classmethod
    def load(cls, source_code: str, device_type: str = "cpu") -> Any:
        return cls.load_async(source_code, device_type)()


def _worker_compile_cpp(
    lock_path: str,
    cpp_builder: CppBuilder,
    fb_input_path: str,
    fb_output_path: str,
) -> None:
    from filelock import FileLock

    with FileLock(lock_path, timeout=LOCK_TIMEOUT):
        binary_path = (
            fb_output_path if config.is_fbcode() else cpp_builder.get_target_file_path()
        )
        if not os.path.exists(binary_path):
            if config.is_fbcode():
                compile_file(
                    fb_input_path,
                    fb_output_path,
                    shlex.split(cpp_builder.get_command_line()),
                )
            else:
                cpp_builder.build()


# Customized Python binding for cpp kernels
@clear_on_fresh_inductor_cache
class CppPythonBindingsCodeCache(CppCodeCache):
    cache: Dict[str, Callable[[], Union[CDLL, ModuleType]]] = {}
    cache_clear = staticmethod(cache.clear)
    cpp_compile_command_flags = {
        # kernels have no dependency on libtorch
        "include_pytorch": False,
        "shared": True,
    }
    entry_function = "kernel"
    call_entry_function = "kernel(%s);Py_RETURN_NONE;"
    extra_parse_arg = ""
    suffix_template = textwrap.dedent(
        """
        // Python bindings to call %s():
        #define PY_SSIZE_T_CLEAN
        #include <Python.h>
        #include <sstream>
        #include <cstdlib>

        #ifndef _MSC_VER
        #if __cplusplus < 202002L
        // C++20 (earlier) code
        // https://en.cppreference.com/w/cpp/language/attributes/likely
        #define likely(x)       __builtin_expect(!!(x), 1)
        #define unlikely(x)     __builtin_expect(!!(x), 0)
        #endif
        #else
        #define likely(x) (x)
        #define unlikely(x) (x)
        #endif

        // This is defined in guards.cpp so we don't need to import PyTorch headers that are slooow.
        // We manually link it below to workaround issues with fbcode build.
        static void* (*_torchinductor_pyobject_tensor_data_ptr)(PyObject* obj);

        template <typename T> static inline T parse_arg(PyObject* args, size_t n) {
            static_assert(std::is_pointer_v<T>, "arg type must be pointer or long");
            return static_cast<T>(_torchinductor_pyobject_tensor_data_ptr(PyTuple_GET_ITEM(args, n)));
        }
        template <> inline int64_t parse_arg<int64_t>(PyObject* args, size_t n) {
            auto result = PyLong_AsSsize_t(PyTuple_GET_ITEM(args, n));
            if(unlikely(result == -1 && PyErr_Occurred()))
                throw std::runtime_error("expected int arg");
            return result;
        }
        template <> inline uintptr_t parse_arg<uintptr_t>(PyObject* args, size_t n) {
            auto result = PyLong_AsVoidPtr(PyTuple_GET_ITEM(args, n));
            if(unlikely(result == reinterpret_cast<void*>(-1) && PyErr_Occurred()))
                throw std::runtime_error("expected int arg");
            return reinterpret_cast<uintptr_t>(result);
        }

        %s

        static PyObject* %s_py(PyObject* self, PyObject* args) {
            try {
                if(unlikely(!PyTuple_CheckExact(args)))
                    throw std::runtime_error("tuple args required");
                if(unlikely(PyTuple_GET_SIZE(args) != %s))
                    throw std::runtime_error("requires %s args");
                %s
            } catch(std::exception const& e) {
                PyErr_SetString(PyExc_RuntimeError, e.what());
                return nullptr;
            } catch(...) {
                PyErr_SetString(PyExc_RuntimeError, "unhandled error");
                return nullptr;
            }
        }

        static PyMethodDef py_methods[] = {
            {"%s", %s_py, METH_VARARGS, ""},
            {NULL, NULL, 0, NULL}};

        static struct PyModuleDef py_module =
            {PyModuleDef_HEAD_INIT, "%s", NULL, -1, py_methods};

        PyMODINIT_FUNC PyInit_%s(void) {
            const char* str_addr = std::getenv("_TORCHINDUCTOR_PYOBJECT_TENSOR_DATA_PTR");
            if(!str_addr) {
                PyErr_SetString(PyExc_RuntimeError, "_TORCHINDUCTOR_PYOBJECT_TENSOR_DATA_PTR must be set");
                return nullptr;
            }
            std::istringstream iss(str_addr);
            uintptr_t addr = 0;
            iss >> addr;
            _torchinductor_pyobject_tensor_data_ptr =
                reinterpret_cast<decltype(_torchinductor_pyobject_tensor_data_ptr)>(addr);
            PyObject* module = PyModule_Create(&py_module);
            if (module == NULL) {
                return NULL;
            }
            #ifdef Py_GIL_DISABLED
                PyUnstable_Module_SetGIL(mod, Py_MOD_GIL_NOT_USED);
            #endif
            return module;
        }
        """
    )

    @classmethod
    def _load_library_inner(cls, path: str, key: str) -> ModuleType:
        os.environ["_TORCHINDUCTOR_PYOBJECT_TENSOR_DATA_PTR"] = str(
            torch._C._dynamo.guards._torchinductor_pyobject_tensor_data_ptr  # type: ignore[attr-defined]
        )
        module_name = f"{key}.{cls.entry_function}"
        try:
            return sys.modules[module_name]
        except KeyError:
            pass
        spec = importlib.util.spec_from_file_location(module_name, path)
        assert spec is not None
        module = importlib.util.module_from_spec(spec)
        sys.modules[module_name] = module
        spec.loader.exec_module(module)  # type: ignore[union-attr]
        return module

    @classmethod
    def load_pybinding_async(
        cls,
        argtypes: List[str],
        source_code: str,
        device_type: str = "cpu",
        num_outputs: int = -1,
        submit_fn: Any = None,
        extra_flags: Sequence[str] = (),
    ) -> Any:
        """
        Wrap a C++ function in fast Python bindings.

        Args:
            argtypes: The types of args to ENTRY_FUNCTION(), e.g. ["float*", "long"]
            source_code: C++ source code containing a ENTRY_FUNCTION() function

        Returns:
            A python version of ENTRY_FUNCTION()
        """
        parseargs = ", ".join(
            f"parse_arg<{argtype.replace('const ', '')}>(args, {n})"
            for n, argtype in enumerate(argtypes)
        )
        suffix = cls.suffix_template % (
            cls.entry_function,
            cls.extra_parse_arg % num_outputs if cls.extra_parse_arg else "",
            cls.entry_function,
            len(argtypes),
            len(argtypes),
            cls.call_entry_function % parseargs,
            cls.entry_function,
            cls.entry_function,
            cls.entry_function,
            cls.entry_function,
        )
        get_result = cls.load_async(
            source_code + suffix,
            device_type,
            submit_fn=submit_fn,
            extra_flags=extra_flags,
        )
        result = None

        def future() -> Any:
            nonlocal result
            if result is None:
                result = get_result()
                assert isinstance(result, ModuleType)
            return getattr(result, cls.entry_function)

        return future

    @classmethod
    def load_pybinding(cls, *args: Any, **kwargs: Any) -> Any:
        return cls.load_pybinding_async(*args, **kwargs)()


@clear_on_fresh_inductor_cache
class CppWrapperCodeCache(CppPythonBindingsCodeCache):
    cache: Dict[str, Callable[[], Union[CDLL, ModuleType]]] = {}
    cache_clear = staticmethod(cache.clear)
    cpp_compile_command_flags = {
        "include_pytorch": True,
        "shared": True,
    }
    entry_function = "inductor_entry_cpp"
    call_entry_function = "return inductor_entry_cpp(%s);"
    extra_parse_arg = textwrap.dedent(
        """
        #include <torch/csrc/inductor/aoti_torch/c/shim.h>

        static inline std::vector<AtenTensorHandle> unpack_tensor_handle_list(PyObject* pyvec) {
            std::vector<AtenTensorHandle> result;
            size_t result_len = PyList_GET_SIZE(pyvec);
            result.reserve(result_len);
            for (size_t i = 0; i < result_len; i++) {
                // AtenTensorHandle is essentially a pointer
                void* elem = PyCapsule_GetPointer(PyList_GET_ITEM(pyvec, i), NULL);
                result.push_back(reinterpret_cast<AtenTensorHandle>(elem));
            }
            return result;
        }

        static inline PyObject* pack_tensor_handle_list(const std::vector<AtenTensorHandle>& cppvec) {
            size_t result_len = cppvec.size();
            PyObject* result = PyList_New(static_cast<Py_ssize_t>(result_len));
            for (size_t i = 0; i < result_len; i++) {
                PyObject *elem =
                    cppvec[i] == nullptr
                        ? Py_None
                        // Store AtenTensorHandle as PyCapsulate
                        : PyCapsule_New(reinterpret_cast<void*>(cppvec[i]), NULL, NULL);
                PyList_SET_ITEM(result, i, elem);
            }
            return result;
        }

        template <> inline std::vector<AtenTensorHandle> parse_arg<std::vector<AtenTensorHandle>>(PyObject* args, size_t n) {
            return unpack_tensor_handle_list(PyTuple_GET_ITEM(args, n));
        }

        PyObject* inductor_entry_cpp(std::vector<AtenTensorHandle>&& input_handles) {
            // For outputs, we only allocate a vector to hold returned tensor handles,
            // not allocating the actual output tensor storage here
            std::vector<AtenTensorHandle> output_handles(%s);
            try {
                inductor_entry_impl(input_handles.data(), output_handles.data());
                return pack_tensor_handle_list(output_handles);
            } catch(std::exception const& e) {
                PyErr_SetString(PyExc_RuntimeError, e.what());
                return {};
            } catch(...) {
                PyErr_SetString(PyExc_RuntimeError, "unhandled error");
                return {};
            }
        }
        """
    )


@clear_on_fresh_inductor_cache
class HalideCodeCache(CppPythonBindingsCodeCache):
    cache: Dict[str, Callable[[], Union[ModuleType, CDLL]]] = {}
    cache_clear = staticmethod(cache.clear)
    _standalone_runtime_path: Optional[str] = None
    prefix = textwrap.dedent(
        """
        #include "{halideruntime_h}"
        #include "{headerfile}"
        #include <stdexcept>
        #include <cmath>

        namespace c10 {{
            inline long div_floor_integer(long a, long b) {{
                if ((a<0) != (b<0)) {{
                    const auto quot = a / b;
                    const auto rem = a % b;
                    return rem ? quot - 1 : quot;
                }}
                return a / b;
            }}
        }}
        """
    )
    glue_template_cpp = prefix + textwrap.dedent(
        """
        void kernel({argdefs}) {{
            {buffers}
            int err = halide_kernel({buffer_names});
            if(err != 0) throw std::runtime_error("halide_kernel failed");
        }}
        """
    )
    glue_template_cuda = prefix + textwrap.dedent(
        """
        #include <cuda.h>
        static const halide_device_interface_t* cuda_interface = halide_cuda_device_interface();

        void kernel({argdefs}, uintptr_t stream) {{
            {buffers}
            int err = halide_kernel(reinterpret_cast<void*>(stream), {buffer_names});
            if(err != 0) throw std::runtime_error("halide_kernel failed");
        }}
        """
    )
    standalone_runtime_cuda_init = textwrap.dedent(
        """
        #include "{}"
        #include <cuda.h>

        static int acquire_context(void* user_context,
                                   void** cuda_context_out,
                                   bool create) {{
            return cuCtxGetCurrent(reinterpret_cast<CUcontext*>(cuda_context_out));
        }}

        static int release_context(void* user_context) {{
            return 0;
        }}

        static int get_stream(void* user_context,
                              void* cuda_context,
                              void** stream_out) {{
            *stream_out = user_context;
            return 0;
        }}

        static int register_halide_hooks() {{
            halide_set_cuda_acquire_context(&acquire_context);
            halide_set_cuda_release_context(&release_context);
            halide_set_cuda_get_stream(&get_stream);
            return 0;
        }}

        int inductor_register_halide_hooks_result = register_halide_hooks();
        """
    )

    @classmethod
    def _codegen_buffer(cls, name: str, arg: HalideInputSpec, cuda: bool) -> List[str]:
        assert arg.shape is not None
        assert arg.stride is not None and len(arg.shape) == len(arg.stride)
        assert arg.offset is not None
        data_ptr = f"{arg.alias_of or arg.name} + {arg.offset}"
        if cuda:
            device = f"reinterpret_cast<uint64_t>({data_ptr})"
            device_interface = "cuda_interface"
            host = "nullptr"
            flags = "halide_buffer_flag_device_dirty"
        else:
            device = "0"
            device_interface = "nullptr"
            host = f"reinterpret_cast<uint8_t*>({data_ptr})"
            flags = "halide_buffer_flag_host_dirty"

        dims = []
        for size, stride in zip(arg.shape, arg.stride):
            dims.append(f"halide_dimension_t(0, {size}, {stride})")

        return [
            f"halide_buffer_t {name};",
            f"halide_dimension_t {name}_dims[] = {{{', '.join(dims)}}};",
            f"{name}.device = {device};",
            f"{name}.device_interface = {device_interface};",
            f"{name}.host = {host};",
            f"{name}.flags = {flags};",
            f"{name}.type = {arg.halide_type()};",
            f"{name}.dimensions = {len(dims)};",
            f"{name}.dim = {name}_dims;",
            f"{name}.padding = nullptr;",
        ]

    @classmethod
    def _codegen_glue(cls, meta: HalideMeta, headerfile: object) -> str:
        is_cuda = meta.is_cuda()
        assert is_cuda is ("user_context" in meta.target)
        assert "no_runtime" in meta.target
        buffers = []
        buffer_names = []
        for i, arg in enumerate(meta.argtypes):
            if arg.is_buffer():
                buffer_names.append(f"&hl_buf_{i}")
                buffers.extend(cls._codegen_buffer(f"hl_buf_{i}", arg, is_cuda))
            else:
                assert "*" not in arg.ctype
                buffer_names.append(arg.name)
        buffers = "\n".join([f"    {line}" for line in buffers]).lstrip()

        glue_template = cls.glue_template_cuda if is_cuda else cls.glue_template_cpp
        glue_code = glue_template.format(
            halideruntime_h=cls.find_header(
                "HalideRuntimeCuda.h" if is_cuda else "HalideRuntime.h"
            ),
            headerfile=headerfile,
            argdefs=", ".join(
                f"{a.bindings_type()} {a.name}"
                for a in meta.argtypes
                if a.alias_of is None
            ),
            buffers=buffers,
            buffer_names=", ".join(buffer_names),
        )
        return glue_code

    @classmethod
    @functools.lru_cache(None)
    def config_hash(cls) -> str:
        command_gen = CppBuilder(
            name="O",
            sources="I",
            BuildOption=CppOptions(),
        )
        command_line = command_gen.get_command_line()
        return sha256_hash(
            "\n".join(
                [
                    cls.glue_template_cpp,
                    cls.glue_template_cuda,
                    cls.standalone_runtime_cuda_init,
                    command_line,
                ]
            ).encode("utf-8")
        )

    @staticmethod
    def _search_for_file(suffix: str, errmsg: str) -> str:
        spec = importlib.machinery.PathFinder.find_spec("halide")
        if spec is None or not spec.submodule_search_locations:
            raise RuntimeError("halide python bindings not installed")
        try:
            search = spec.submodule_search_locations[0]
            for file in os.listdir(search):
                if file.endswith(".so"):
                    try:
                        out = subprocess.check_output(
                            ["ldd", os.path.join(search, file)]
                        )
                    except subprocess.SubprocessError:
                        continue
                    m = re.search(r"(/.*)/libHalide.so", out.decode("utf-8"))
                    if m:
                        path = os.path.join(os.path.abspath(m.group(1)), suffix)
                        if os.path.exists(path):
                            return os.path.abspath(path)
        except Exception as e:
            raise RuntimeError(errmsg) from e
        raise RuntimeError(errmsg)

    @staticmethod
    @functools.lru_cache(None)
    def find_libautoschedule(name: str) -> str:
        sofile = f"libautoschedule_{name.lower()}.so"
        if "HALIDE_LIB" in os.environ:
            path = os.path.join(os.environ["HALIDE_LIB"], sofile)
            if os.path.exists(path):
                return path
        errmsg = (
            f"Can't find {sofile}, set env HALIDE_LIB to the directory containing it"
        )
        return HalideCodeCache._search_for_file(sofile, errmsg)

    @staticmethod
    @functools.lru_cache(None)
    def find_header(name: str) -> str:
        if "HALIDE_INCLUDE" in os.environ:
            path = os.path.join(os.environ["HALIDE_INCLUDE"], name)
            if os.path.exists(path):
                return path
        if "HALIDE_LIB" in os.environ:
            path = os.path.abspath(
                os.path.join(os.environ["HALIDE_LIB"], f"../include/{name}")
            )
            if os.path.exists(path):
                return path
        errmsg = (
            f"Can't find {name}, set env HALIDE_INCLUDE to the directory containing it"
        )
        return HalideCodeCache._search_for_file(f"../include/{name}", errmsg)

    @classmethod
    def generate_halide_async(
        cls, meta: HalideMeta, source_code: str, submit_fn: Any = None
    ) -> Callable[[], Any]:
        dirpath = Path(
            get_path(
                code_hash(
                    source_code,
                    extra=repr((cls.config_hash(), meta)),
                ),
                "halide",
            )[2]
        )
        os.makedirs(dirpath, exist_ok=True)
        wait_for_compile = None
        genfile = str(dirpath / "generate_kernel.py")
        libfile = str(dirpath / "halide_kernel.a")
        headerfile = str(dirpath / "halide_kernel.h")
        donefile = str(dirpath / "done")
        lockfile = str(dirpath / "lock")
        need_compile = not os.path.exists(donefile)
        jobs = []
        if need_compile:
            write_atomic(genfile, source_code)
            cmd = [
                sys.executable,
                genfile,
                "-g",
                "kernel",
                "-o",
                f"{dirpath}",
                "-f",
                "halide_kernel",
                "-e",
                "static_library,h,schedule",
            ]
            if meta.scheduler:
                cmd.extend(["-p", cls.find_libautoschedule(meta.scheduler)])
            cmd.extend(meta.args())
            jobs.append(functools.partial(subprocess.check_call, cmd))

        binding_types = [
            arg.bindings_type() for arg in meta.argtypes if arg.alias_of is None
        ]
        if meta.is_cuda():
            binding_types.append("uintptr_t")  # stream
        bindings_future = cls.load_pybinding_async(
            binding_types,
            cls._codegen_glue(meta, headerfile),
            extra_flags=(libfile, cls.build_standalone_runtime()),
            submit_fn=jobs.append if need_compile else None,
            device_type="cuda" if meta.is_cuda() else "cpu",
        )

        if need_compile:
            jobs.append(functools.partial(touch, donefile))
            task = functools.partial(_worker_task_halide, lockfile, jobs)
            if submit_fn:
                wait_for_compile = submit_fn(task).result
            else:
                task()

        def load() -> Callable[[], Any]:
            if wait_for_compile:
                wait_for_compile()
            return bindings_future()

        return load

    @classmethod
    def generate_halide(cls, *args: Any, **kwargs: Any) -> Callable[[], Any]:
        return cls.generate_halide_async(*args, **kwargs)()

    @classmethod
    def build_standalone_runtime(cls) -> str:
        if cls._standalone_runtime_path and os.path.exists(
            cls._standalone_runtime_path
        ):
            return cls._standalone_runtime_path
        device_type = "cuda" if torch.cuda.is_available() else "cpu"
        libname = "libStandaloneHalideRuntime.so"
        target = "host-cuda" if device_type == "cuda" else "host"
        if cls._standalone_runtime_path:
            assert not os.path.exists(cls._standalone_runtime_path)
            # We hit this case in unittests when we run with fresh_inductor_cache()
            # Generating a fresh runtime over and over causes errors because we initialize
            # cuda hundreds of times in the same process and run out of file descriptors.
            # Workaround by jail breaking the current fresh_inductor_cache().
            base = default_cache_dir()
        else:
            base = cache_dir()
        dirpath = Path(base) / f"halide-runtime-{target}-{cls.config_hash()}"
        os.makedirs(dirpath, exist_ok=True)
        donefile = str(dirpath / "done")
        lockfile = str(dirpath / "lock")
        hookfile = str(dirpath / "hooks.cpp")
        afile = str(dirpath / "standalone_halide_runtime.a")
        sofile = str(dirpath / libname)
        if not os.path.exists(donefile):
            import filelock
            import halide as hl  # type: ignore[import-untyped,import-not-found]

            with filelock.FileLock(lockfile, LOCK_TIMEOUT):
                if not os.path.exists(donefile):
                    with open(hookfile, "w") as f:
                        if device_type == "cuda":
                            f.write(
                                cls.standalone_runtime_cuda_init.format(
                                    cls.find_header("HalideRuntimeCuda.h")
                                )
                            )
                    hl.compile_standalone_runtime(afile, hl.Target(target))

                    name, output_dir = get_name_and_dir_from_output_file_path(sofile)
                    halide_cmd_gen = CppBuilder(
                        name=name,
                        sources=[hookfile, afile],
                        output_dir=output_dir,
                        BuildOption=CppTorchDeviceOptions(
                            device_type=device_type,
                        ),
                    )

                    subprocess.check_call(
                        shlex.split(halide_cmd_gen.get_command_line())
                    )
                    touch(donefile)
        assert os.path.exists(sofile)
        cls._standalone_runtime_path = sofile
        return sofile


def _worker_task_halide(lockfile: str, jobs: List[partial[Any]]) -> None:
    from filelock import FileLock

    try:
        with FileLock(lockfile, LOCK_TIMEOUT):
            for job in jobs:
                job()
    except subprocess.SubprocessError as e:
        if os.environ.get("HALIDE_REPRO") == "1":
            python, script, *cmd = getattr(e, "cmd", ("", "", ""))
            if os.path.basename(python).startswith("python"):
                code = open(script).read()
                main = "    hl.main()"
                assert code.count(main) == 1

                class Out:
                    def __repr__(self) -> str:
                        return "out"

                cmd[cmd.index("-o") + 1] = Out()  # type: ignore[call-overload]
                repl = textwrap.indent(
                    textwrap.dedent(
                        f"""\
                        import sys, tempfile
                        with tempfile.TemporaryDirectory() as out:
                            sys.argv = {["repro.py", *cmd]!r}
                            hl.main()
                        """
                    ),
                    "    ",
                )
                code = code.replace(main, repl)
                with open("repro.py", "w") as fd:
                    fd.write(code.lstrip())
                raise RuntimeError(f"wrote repro.py: {e}") from e
        raise


def touch(filename: str):  # type: ignore[no-untyped-def]
    open(filename, "a").close()


@clear_on_fresh_inductor_cache
class PyCodeCache:
    cache: Dict[str, ModuleType] = {}
    linemaps: Dict[str, List[Tuple[Any, ...]]] = {}
    cache_clear = staticmethod(cache.clear)

    @classmethod
    def write(cls, source_code: str, extra: str = "") -> Tuple[str, str]:
        return write(source_code, "py", extra=extra)

    @classmethod
    def load(
        cls,
        source_code: str,
        extra: str = "",
        linemap: Optional[List[Tuple[int, str]]] = None,
        attrs: Optional[Dict[str, Any]] = None,
    ) -> ModuleType:
        key, path = write(source_code, "py", extra=extra)
        return cls.load_by_key_path(key, path, linemap, attrs)

    @classmethod
    def load_by_key_path(
        cls,
        key: str,
        path: str,
        linemap: Optional[List[Tuple[int, str]]] = None,
        attrs: Optional[Dict[str, Any]] = None,
    ) -> ModuleType:
        if linemap is None:
            linemap = []
        if key not in cls.cache:
            mod = _reload_python_module(key, path)

            # another thread might set this first
            cls.cache.setdefault(key, mod)
            # unzip into separate lines/nodes lists
            cls.linemaps[path] = list(zip(*linemap))

            if attrs is not None:
                for k, v in attrs.items():
                    setattr(mod, k, v)

            if not (linemap or attrs):
                mod._reload_in_subproc = functools.partial(  # type: ignore[attr-defined]
                    _reload_python_module_in_subproc, key, path
                )

        return cls.cache[key]

    @classmethod
    @functools.lru_cache(None)
    def stack_frames_for_code(
        cls, path: str, lineno: int
    ) -> Optional[List[Dict[str, Any]]]:
        if path not in cls.linemaps:
            return None
        # [(starting_line, <fx node>), ...]
        lines, nodes = cls.linemaps[path]
        p = bisect_right(lines, lineno)
        if p == 0:
            return None
        entry = nodes[p - 1]
        if not entry:
            return None

        def parse_stack_trace(stack_trace: str) -> List[Dict[str, Any]]:
            # ideally fx stores stack traces as data rather than a string
            # but this is not along a performance critical path
            regex = r'File "(.+)", line (\d+), in (.+)\n'
            matches = re.findall(regex, stack_trace)
            return [
                {"filename": f, "line": int(l), "name": n}
                for f, l, n in reversed(matches)
            ]

        return parse_stack_trace(entry)


class TritonCodeCache:
    @classmethod
    def load(cls, kernel_name: str, source_code: str) -> ModuleType:
        return _module_to_triton_kernel(PyCodeCache.load(source_code), kernel_name)


def _cuda_compiler() -> Optional[str]:
    if cuda_env.nvcc_exist(config.cuda.cuda_cxx):
        return config.cuda.cuda_cxx
    if config.is_fbcode():
        return os.path.join(build_paths.sdk_home, "bin", "nvcc")
    if cuda_env.nvcc_exist(os.getenv("CUDACXX")):
        return os.getenv("CUDACXX", "")
    if cuda_env.nvcc_exist(os.getenv("CUDA_HOME")):
        return os.path.realpath(os.path.join(os.getenv("CUDA_HOME", ""), "bin/nvcc"))
    return "nvcc"


def _cutlass_include_paths() -> List[str]:
    if config.is_fbcode():
        from libfb.py import parutil

        cutlass_path = parutil.get_dir_path("cutlass-3-headers")
    else:
        cutlass_path = config.cuda.cutlass_dir
    return [
        # Use realpath to get canonical absolute paths, in order not to mess up cache keys
        os.path.realpath(os.path.join(cutlass_path, "include")),
        os.path.realpath(os.path.join(cutlass_path, "tools/library/include")),
        os.path.realpath(os.path.join(cutlass_path, "tools/library/src")),
        os.path.realpath(os.path.join(cutlass_path, "tools/util/include")),
    ]


def _cuda_lib_options() -> List[str]:
    _set_gpu_runtime_env()  # cpp_extension consults the env
    from torch.utils import cpp_extension

    lpaths = cpp_extension.library_paths(device_type="cuda") + [
        sysconfig.get_config_var("LIBDIR")
    ]
    extra_ldflags: List[str] = []
    if is_linux():
        _transform_cuda_paths(lpaths)
        for path in lpaths:
            # -rpath ensures the DLL can find its dependencies when loaded, even
            # if the library path is non-standard.
            extra_ldflags.extend([f"-L{path}", "-Xlinker", f"-rpath={path}"])
        extra_ldflags.append("-lcuda")
        extra_ldflags.append("-lcudart")
    else:
        raise NotImplementedError(
            "Unsupported env, failed to find cuda libs! Currently only Linux is supported."
        )
    return extra_ldflags


def _nvcc_host_compiler_options() -> List[str]:
    return [
        "-fPIC",
        "-fno-strict-aliasing",
        "-fvisibility=hidden",
        "-Wconversion",
    ]


def _nvcc_compiler_options() -> List[str]:
    arch = cuda_env.get_cuda_arch()
    if arch == "90":
        # Required by cutlass compilation.
        arch = "90a"
    code = [f"sm_{arch}", f"compute_{arch}"]
    if config.cuda.enable_cuda_lto:
        code += [f"lto_{arch}"]
    options = [
        "-t=0",
        "-DCUTLASS_ENABLE_TENSOR_CORE_MMA=1",
        "-DCUTLASS_ENABLE_SM90_EXTENDED_MMA_SHAPES=1",
        "-DCUTE_SM90_EXTENDED_MMA_SHAPES_ENABLED",
        "-w",
        f"-gencode=arch=compute_{arch},code=[{','.join(code)}]",
        config.cuda.compile_opt_level,
        "-std=c++17",
        "--expt-relaxed-constexpr",
        "-DNDEBUG",
    ]
    if config.is_fbcode():
        options.extend(["-ccbin", os.path.dirname(build_paths.gcc)])
    if config.cuda.enable_debug_info:
        options.extend(["-lineinfo", "-g", "-DCUTLASS_DEBUG_TRACE_LEVEL=1"])
    if config.cuda.enable_ptxas_info:
        options.extend(
            [
                "--keep",  # Keep the intermediate files for debugging (including ptx, sass, cubin etc.)
                "--ptxas-options=--warn-on-local-memory-usage",  # warn us if local memory is used in CUDA Kernels
                "--ptxas-options=--warn-on-spills",  # warn us if register spilling happens in CUDA Kernels
                "--resource-usage",  # Report on CUDA resource usage (shared mem, registers etc.)
                "--source-in-ptx",
            ]
        )  # Annotate the ptx file with source information
    if config.cuda.use_fast_math:
        options.extend(
            [
                "--use_fast_math",
                "-DCUTLASS_USE_TANH_FOR_SIGMOID=1",
            ]
        )
    return options


def cuda_compile_command(
    src_files: List[str],
    dst_file: str,
    dst_file_ext: str,
    extra_args: Optional[List[str]] = None,
) -> str:
    if extra_args is None:
        extra_args = []
    include_paths = _cutlass_include_paths()
    cuda_lib_options = _cuda_lib_options()
    nvcc_host_compiler_options = _nvcc_host_compiler_options()
    nvcc_compiler_options = _nvcc_compiler_options()
    options = (
        nvcc_compiler_options
        + extra_args
        + [
            f"-Xcompiler {opt}" if "=" in opt else f"-Xcompiler={opt}"
            for opt in nvcc_host_compiler_options
        ]
        + ["-I" + path for path in include_paths]
        + cuda_lib_options
    )
    src_file = " ".join(src_files)
    res = ""
    if dst_file_ext == "o":
        res = f"{_cuda_compiler()} {' '.join(options)} -c -o {dst_file} {src_file}"
    elif dst_file_ext == "so":
        options.append("-shared")
        res = f"{_cuda_compiler()} {' '.join(options)} -o {dst_file} {src_file}"
    elif dst_file_ext == "exe":
        res = f"{_cuda_compiler()} {' '.join(options)} -o {dst_file} {src_file}"
    else:
        raise NotImplementedError(f"Unsupported output file suffix {dst_file_ext}!")
    log.debug("CUDA command: %s", res)
    return res


class DLLWrapper:
    """A wrapper for a dynamic library."""

    def __init__(
        self,
        lib_path: str,
    ) -> None:
        self.lib_path = lib_path
        self.is_open = False
        self.DLL = cdll.LoadLibrary(lib_path)
        self.is_open = True

    def close(self) -> None:
        if self.is_open:
            self._dlclose()
            self.is_open = False

    def _dlclose(self) -> None:
        f_dlclose = None

        if is_linux():
            syms = CDLL(None)
            if not hasattr(syms, "dlclose"):
                # Apline Linux
                syms = CDLL("libc.so")

            if hasattr(syms, "dlclose"):
                f_dlclose = syms.dlclose
        elif is_windows():
            import ctypes

            kernel32 = ctypes.CDLL("kernel32", use_last_error=True)

            f_dlclose = kernel32.FreeLibrary
        else:
            raise NotImplementedError("Unsupported env, failed to do dlclose!")

        if f_dlclose is not None:
            if is_linux():
                f_dlclose.argtypes = [c_void_p]
                f_dlclose(self.DLL._handle)
            elif is_windows():
                import ctypes
                from ctypes import wintypes

                f_dlclose.argtypes = [wintypes.HMODULE]
                f_dlclose(self.DLL._handle)
        else:
            log.warning(
                "dll unloading function was not found, library may not be unloaded properly!"
            )

    def __getattr__(self, name: str) -> Callable[..., None]:
        if not self.is_open:
            raise RuntimeError(f"Cannot use closed DLL library: {self.lib_path}")

        method = getattr(self.DLL, name)

        def _wrapped_func(*args: Any) -> None:
            err = method(*args)
            if err:
                raise RuntimeError(f"Error in function: {method.__name__}")

        return _wrapped_func

    def __enter__(self) -> DLLWrapper:  # noqa: PYI034
        return self

    def __exit__(self, *args: Any) -> None:
        self.close()

    def __del__(self) -> None:
        self.close()


@clear_on_fresh_inductor_cache
class CUDACodeCache:
    @dataclasses.dataclass
    class CacheEntry:
        input_path: str
        output_path: str

    cache: Dict[str, CacheEntry] = {}
    cache_clear = staticmethod(cache.clear)
    _SOURCE_CODE_SUFFIX = "cu"

    @classmethod
    def write(cls, source_code: str, dst_file_ext: str) -> Tuple[str, str]:
        """
        Writes source code into a file with dst_file_ext as the file extension.
        Returns the hash key of source code, and the path to the file.
        """

        cuda_command = repr(
            cuda_compile_command(["dummy_input"], "dummy_output", dst_file_ext)
        )
        key, input_path = write(
            source_code, cls._SOURCE_CODE_SUFFIX, extra=cuda_command
        )
        return key, input_path

    @classmethod
    def compile(
        cls, source_code: str, dst_file_ext: str, extra_args: Optional[List[str]] = None
    ) -> Tuple[str, str, str]:
        """
        Compiles CUDA source_code into a file with dst_file_ext extension.
        Returns a tuple of dst_file_path, hash_key, source_code_path
        """
        key, input_path = cls.write(source_code, dst_file_ext)
        if key not in cls.cache:
            from filelock import FileLock

            lock_dir = get_lock_dir()
            lock = FileLock(os.path.join(lock_dir, key + ".lock"), timeout=LOCK_TIMEOUT)
            with lock:
                output_path = input_path[: -len(cls._SOURCE_CODE_SUFFIX)] + dst_file_ext
                if not os.path.exists(output_path):
                    cmd = cuda_compile_command(
                        [input_path], output_path, dst_file_ext, extra_args
                    )
                    start_time = time()
                    log.debug("CUDA Compilation: %s", cmd)
                    cmd_parts = cmd.split(" ")
                    try:
                        subprocess.check_output(
                            cmd_parts, stderr=subprocess.STDOUT, env=os.environ
                        )
                    except subprocess.CalledProcessError as error:
                        raise exc.CUDACompileError(cmd_parts, error.output) from error
                    end_time = time()
                    log_duration_msg = f"CUDA Compilation took {end_time - start_time} seconds. Compile command: {cmd}"
                    log.info(log_duration_msg)
                else:
                    log.debug(
                        "CUDA Compilation skipped: %s since output already exists",
                        input_path,
                    )
                cls.cache[key] = CUDACodeCache.CacheEntry(input_path, output_path)

        return (cls.cache[key].output_path, key, input_path)

    @classmethod
    def load(cls, source_code: str, dst_file_ext: str) -> Tuple[DLLWrapper, str, str]:
        """
        Compiles source code and loads the generated .so file.
        Returns a tuple of DLLWrapper, hash_key, source_code_path
        """

        if dst_file_ext != "so":
            raise RuntimeError(
                f"Only support loading a .so file for now. "
                f"Requested file extension: {dst_file_ext}. Source code: {source_code}"
            )
        dst_file_path, hash_key, source_code_path = cls.compile(
            source_code, dst_file_ext
        )
        return (DLLWrapper(dst_file_path), hash_key, source_code_path)


@clear_on_fresh_inductor_cache
class ROCmCodeCache:
    @dataclasses.dataclass
    class CacheEntry:
        input_path: str
        output_path: str

    cache: Dict[str, CacheEntry] = {}
    cache_clear = staticmethod(cache.clear)
    _SOURCE_CODE_SUFFIX = "cpp"
    _logged_compiler_version = False

    @classmethod
    def write(cls, source_code: str, dst_file_ext: str) -> Tuple[str, str]:
        """
        Writes source code into a file with dst_file_ext as the file extension.
        Returns the hash key of source code, and the path to the file.
        """

        cuda_command = repr(
            rocm_compile_command(["dummy_input"], "dummy_output", dst_file_ext)
        )
        key, input_path = write(
            source_code, cls._SOURCE_CODE_SUFFIX, extra=cuda_command
        )
        return key, input_path

    @classmethod
    def compile(
        cls, source_code: str, dst_file_ext: str, extra_args: Optional[List[str]] = None
    ) -> Tuple[str, str, str]:
        """
        Compiles source_code into a file with dst_file_ext extension,
        using the compile command specific for the ROCm platform.
        Returns a tuple of dst_file_path, hash_key, source_code_path
        """
        if not cls._logged_compiler_version:
            cls._logged_compiler_version = True
            log.debug(get_compiler_version_info(str(rocm_compiler())))

        key, input_path = cls.write(source_code, dst_file_ext)
        if key not in cls.cache:
            from filelock import FileLock

            lock_dir = get_lock_dir()
            lock = FileLock(os.path.join(lock_dir, key + ".lock"), timeout=LOCK_TIMEOUT)
            with lock:
                output_path = input_path[: -len(cls._SOURCE_CODE_SUFFIX)] + dst_file_ext
                if not os.path.exists(output_path):
                    cmd = rocm_compile_command(
                        [input_path], output_path, dst_file_ext, extra_args
                    )
                    start_time = time()
                    cmd_parts = cmd.split(" ")
                    try:
                        output = subprocess.check_output(
                            cmd_parts,
                            stderr=subprocess.STDOUT,
                            text=True,
                            env=os.environ,
                        )
                        log.debug("Compilation output: %s", output)
                    except subprocess.CalledProcessError as error:
                        raise exc.CUDACompileError(cmd_parts, error.output) from error
                    end_time = time()
                    log_duration_msg = f"Compilation took {end_time - start_time} seconds. Compile command: {cmd}"
                    log.info(log_duration_msg)
                else:
                    log.debug(
                        "Compilation skipped: %s since output already exists",
                        input_path,
                    )
                cls.cache[key] = ROCmCodeCache.CacheEntry(input_path, output_path)

        return (cls.cache[key].output_path, key, input_path)

    @classmethod
    def load(cls, source_code: str, dst_file_ext: str) -> Tuple[DLLWrapper, str, str]:
        """
        Compiles source code and loads the generated .so file.
        Returns a tuple of DLLWrapper, hash_key, source_code_path
        """

        if dst_file_ext != "so":
            raise RuntimeError(
                f"Only support loading a .so file for now. "
                f"Requested file extension: {dst_file_ext}. Source code: {source_code}"
            )
        dst_file_path, hash_key, source_code_path = cls.compile(
            source_code, dst_file_ext
        )
        return (DLLWrapper(dst_file_path), hash_key, source_code_path)


class CodeCacheFuture:
    def result(self) -> None:
        raise NotImplementedError


class TritonFuture(CodeCacheFuture):
    kernel: ModuleType

    def __init__(
        self,
        kernel: Any,
        future: Optional[Future[Any]],
    ) -> None:
        self.kernel = kernel
        self.future = future

    def result(self) -> ModuleType:  # type: ignore[override]
        if self.future is not None:
            # If the worker failed this will throw an exception.
            result = self.future.result()
            assert result is None
            self.future = None
            self.kernel.precompile()
        return self.kernel


class LambdaFuture(CodeCacheFuture):
    def __init__(self, result_fn: Callable[..., Any]) -> None:
        self.result_fn = result_fn

    def result(self) -> Callable[..., Any]:  # type: ignore[override]
        return self.result_fn()<|MERGE_RESOLUTION|>--- conflicted
+++ resolved
@@ -584,17 +584,10 @@
                 f"FX graph cache handling of a large constant took {elapsed:.1}s. "
                 "Please file an issue."
             )
-<<<<<<< HEAD
 
         metadata = extract_tensor_metadata_for_cache_key(t)
         return (_ident, (TensorMetadataAndValues(metadata, values),))
 
-=======
-
-        metadata = extract_tensor_metadata_for_cache_key(t)
-        return (_ident, (TensorMetadataAndValues(metadata, values),))
-
->>>>>>> c4d9428b
     def _reduce_symint(self, s: SymInt) -> Tuple[Callable[[T], T], Tuple[str]]:
         """
         Custom reducer to pickle SymInts.
