--- conflicted
+++ resolved
@@ -6,11 +6,6 @@
 import math
 import re
 import sys
-<<<<<<< HEAD
-from copy import copy, deepcopy
-=======
-import warnings
->>>>>>> 4718f59c
 from enum import Enum
 from typing import Callable, cast, Dict, List, Optional, Sequence, Set, Tuple, Union
 
