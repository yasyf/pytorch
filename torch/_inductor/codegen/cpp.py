--- conflicted
+++ resolved
@@ -5032,7 +5032,6 @@
         picked_vec_isa: cpu_vec_isa.VecISA = cpu_vec_isa.pick_vec_isa()
         self.simd_nelements: int = picked_vec_isa.nelements() if picked_vec_isa else 0
 
-<<<<<<< HEAD
     def tile(self, factor):
         sympy_factor = sympy.Integer(factor)
         loop = LoopLevel(self.var, self.size)
@@ -5042,100 +5041,6 @@
         loop.parallel = self.parallel
         loop.collapsed = False
         loop.is_reduction = self.is_reduction
-=======
-    def get_kernels(self) -> List[CppKernel]:
-        """Get all kernel objects under this loop level"""
-        if self.kernel:
-            return [self.kernel]
-        kernels = []
-        for loop in self.inner:
-            kernels += loop.get_kernels()
-        return kernels
-
-    def get_root(self):
-        """Get all kernel objects under this loop level"""
-        root = self
-        while root.parent:
-            root = root.parent
-        return root
-
-    def set_kernel(self, kernel: CppKernel):
-        """
-        Set the kernel under this loop level. No split is allowed under
-        this loop level.
-        """
-        if not self.inner:
-            self.kernel = kernel
-            loop: Optional[LoopLevel] = self
-            assert loop is not None
-            return
-        assert len(self.inner) == 1
-        self.inner[0].set_kernel(kernel)
-
-    def get_loops_at(self, depth) -> List["LoopLevel"]:
-        if depth == 0:
-            return [self]
-        else:
-            loops = []
-            for loop in self.inner:
-                loops += loop.get_loops_at(depth - 1)
-            return loops
-
-    def split_with_tiling(self, depth, factor):
-        def clone_inner():
-            inner: List[LoopLevel] = []
-            if self.inner:
-                inner.extend(loop.clone() for loop in self.inner)
-            return inner
-
-        def do_split_with_tiling():
-            sympy_factor = sympy.Integer(factor)
-
-            offset = FloorDiv(self.size, sympy_factor) * sympy_factor
-            main_loop = LoopLevel(self.var, offset)
-            main_loop.steps = sympy_factor
-            main_loop.parallel = self.parallel
-            main_loop.collapsed = False
-            main_loop.is_reduction = self.is_reduction
-            main_loop.inner = clone_inner()
-            if main_loop.inner:
-                for loop in main_loop.inner:
-                    loop.parent = main_loop
-
-            tail_loop = LoopLevel(self.var, self.size)
-            tail_loop.offset = offset
-            tail_loop.parallel = self.parallel
-            tail_loop.collapsed = False
-            tail_loop.is_reduction = self.is_reduction
-            tail_loop.inner = clone_inner()
-            if tail_loop.inner:
-                for loop in tail_loop.inner:
-                    loop.parent = tail_loop
-
-            return main_loop, tail_loop
-
-        if depth == 0:
-            main_loop, tail_loop = do_split_with_tiling()
-            parent = self.parent
-            if parent:
-                parent.inner = [main_loop, tail_loop]
-                main_loop.parent = parent
-                tail_loop.parent = parent
-            return main_loop, tail_loop
-        else:
-            assert len(self.inner) == 1
-            return self.inner[0].split_with_tiling(depth - 1, factor)
-
-    def clone(self):
-        loop = copy(self)
-        loop.inner = []
-        if self.inner:
-            for inner_loop in self.inner:
-                inner_loop_clone = inner_loop.clone()
-                inner_loop_clone.parent = loop
-                loop.inner.append(inner_loop_clone)
-        loop.kernel = deepcopy(self.kernel)
->>>>>>> 012b65cc
         return loop
 
     def lines(self):
