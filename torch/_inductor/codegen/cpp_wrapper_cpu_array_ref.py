--- conflicted
+++ resolved
@@ -54,7 +54,6 @@
         self.comment = "//"
         self.namespace = "at::"
         self.none_str = "nullptr"
-        self.extern_call_ops = set()
         self.size = "sizes()"
         self.stride = "strides()"
         self.supports_intermediate_hooks = False
@@ -121,6 +120,57 @@
                 continue
             numel = buf.get_numel()
             self.prefix.writeline(f"assert_numel({name}, {numel});")
+
+    def generate_kernel_call(
+        self,
+        kernel_name: str,
+        call_args,
+        grid=None,
+        device_index=None,
+        gpu=False,
+        triton=False,
+        arg_types=None,
+        raw_args=None,
+        grid_fn: str = "grid",
+        triton_meta=None,
+        autotune_configs=None,
+        grid_extra_kwargs="",
+    ):
+        """
+        Generates kernel call code.
+
+        gpu: Defines whether the backend is GPU. Otherwise the backend is CPU.
+
+        triton: Defines whether the GPU backend uses Triton for codegen.
+                Otherwise it uses the CUDA language for codegen.
+                Only valid when cuda == True.
+        """
+        assert (
+            not gpu
+        ), "CppWrapperCpuArrayRef.generate_kernel_call does not support GPU"
+        assert arg_types is not None and len(call_args) == len(
+            arg_types
+        ), "Mismatch call_args and arg_types in generate_kernel_call"
+        new_args = []
+        for idx, arg in enumerate(call_args):
+            if "*" in arg_types[idx]:
+                var_name = f"var_{next(self.arg_var_id)}"
+                self.writeline(f"auto* {var_name} = get_data_ptr_wrapper({arg});")
+                new_args.append(f"({arg_types[idx]})({var_name})")
+            else:
+                # arg is a scalar
+                new_args.append(arg)
+        # debug printer related logic for cpp kernel type.
+        debug_printer_manager = V.graph.wrapper_code.debug_printer
+        debug_printer_manager.set_printer_args(
+            call_args,
+            kernel_name,
+            None,
+            None,
+            "cpp",
+        )
+        with debug_printer_manager:
+            self.writeline(self.wrap_kernel_call(kernel_name, new_args))
 
     def write_wrapper_decl(self):
         inputs_len = len(V.graph.graph_inputs.keys())
@@ -708,9 +758,6 @@
         python_kernel_name: str,
         cpp_kernel_name: str,
         codegen_args: List[str],
-        cpp_op_schema: str,
-        cpp_kernel_key: str,
-        cpp_kernel_overload_name: str = "",
         op_overload: Optional[torch._ops.OpOverload] = None,
         raw_args=None,
         outputs=None,
@@ -743,12 +790,7 @@
             assert raw_args is not None
             assert outputs is not None
 
-<<<<<<< HEAD
-            return self.generate_extern_kernel_alloc_and_find_schema_if_needed_with_proxy_executor(
-                cpp_kernel_key,
-=======
             return self.generate_fallback_kernel_with_runtime_lookup_aot(
->>>>>>> 1c1d06a2
                 op_overload,
                 raw_args,
                 output_args,
@@ -760,9 +802,6 @@
                 python_kernel_name,
                 cpp_kernel_name,
                 codegen_args,
-                cpp_op_schema,
-                cpp_kernel_key,
-                cpp_kernel_overload_name,
                 op_overload,
                 raw_args,
                 output_args,
