--- conflicted
+++ resolved
@@ -465,15 +465,8 @@
 
     @staticmethod
     def create_triton_kernel(
-<<<<<<< HEAD
         tiling: Dict[str, sympy.Expr],
-        index_dtype: str,
-        mutations: OrderedSet[str],
-        reduction_hint: ReductionHint,
-=======
-        *groups: Any,
         features: SIMDKernelFeatures,
->>>>>>> 52446d7f
         optimize_mask: bool,
     ) -> TritonKernel:
         """
@@ -481,14 +474,8 @@
         2) numels except x dimension are the same for each sub kernel.
         """
         return TritonKernel(
-<<<<<<< HEAD
             tiling,
-            index_dtype=index_dtype,
-            mutations=mutations,
-=======
-            *groups,
             features=features,
->>>>>>> 52446d7f
             pid_cache={"tl.program_id(0)": "pid_offset"},
             optimize_mask=optimize_mask,
             # foreach kernels don't work with cooperative reductions
