--- conflicted
+++ resolved
@@ -4131,11 +4131,7 @@
 
 @ir_dataclass(frozen=False)
 class InputsKernel(OperationBuffer):
-<<<<<<< HEAD
-    inputs: List[Buffer] 
-=======
     inputs: List[TensorBox]
->>>>>>> 59191c3b
 
     def get_read_writes(self):
         reads: OrderedSet[dependencies.Dep] = OrderedSet()
