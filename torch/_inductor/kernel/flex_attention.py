# mypy: allow-untyped-defs
""" Triton Implementation of the flex_attention Kernel"""

import logging
import math
from dataclasses import dataclass
from typing import Any, List, Optional, Sequence, Tuple, Union

import sympy

import torch
from torch._inductor.virtualized import V
from torch.utils._pytree import tree_map

from .. import config
from ..ir import (
    ComputedBuffer,
    ExternKernel,
    FixedLayout,
    FlexibleLayout,
    get_fill_order,
    InputBuffer,
    IRNode,
    MutationLayoutSHOULDREMOVE,
    Scatter,
    StorageBox,
    Subgraph,
    TensorBox,
)
from ..lowering import (
    _full,
    check_and_broadcast_indices,
    empty,
    empty_strided,
    expand,
    index_output_size_and_inner_fn,
    lowerings,
    register_lowering,
    to_dtype,
)
from ..select_algorithm import autotune_select_algorithm, realize_inputs, TritonTemplate


log = logging.getLogger(__name__)
aten = torch.ops.aten
Expr = sympy.Expr


def construct_strides(
    sizes: Sequence[int],
    fill_order: Sequence[int],
) -> Sequence[int]:
    """From a list of sizes and a fill order, construct the strides of the permuted tensor."""
    # Initialize strides
    assert len(sizes) == len(
        fill_order
    ), "Length of sizes must match the length of the fill order"
    strides = [0] * len(sizes)

    # Start with stride 1 for the innermost dimension
    current_stride = 1

    # Iterate through the fill order populating strides
    for dim in fill_order:
        strides[dim] = current_stride
        current_stride *= sizes[dim]

    return strides


def flex_attention_grid(batch_size, q_heads, num_queries, d_model, meta):
    """How is this kernel parallelized?
    We create a grid of (batch_size * num_heads, ceil_div(n_queries, query_block_size), 1)
    Each block is responsible for iterating over blocks of keys and values calculating
    the final attention output.
    """
    import triton

    return (triton.cdiv(num_queries, meta["BLOCK_M"]), batch_size * q_heads, 1)


def create_placeholder(
    name: str, dtype: torch.dtype, device: torch.device
) -> TensorBox:
    """Creates a placeholder input buffers for producing subgraph_output."""
    input_buffer = InputBuffer(name=name, layout=FixedLayout(device, dtype, [], []))
    return TensorBox.create(input_buffer)


def maybe_realize(args: List[Optional[IRNode]]):
    """Accepts a list of optional IRNodes and returns a list of realized IRNodes"""
    return tree_map(
        lambda x: (
            realize_inputs(x)
            if x is not None and not isinstance(x, sympy.Symbol)
            else x
        ),
        args,
    )


def get_float32_precision():
    if torch.get_float32_matmul_precision() == "highest" or torch.version.hip:
        return "'ieee'"
    else:
        return "'tf32'"


def zeros_and_scatter_lowering(shape: List[int], indices, values):
    # Always accumulate into fp32 then cast
    grad = _full(0, values.get_device(), torch.float32, shape)
    assert isinstance(grad, TensorBox)
    grad.realize()
    x_size = grad.get_size()
    values = to_dtype(values, grad.get_dtype())
    indices_loaders = [i.make_loader() if i is not None else None for i in indices]
    indices, tensor_indices = check_and_broadcast_indices(indices, grad.get_device())
    # We can use the first one since they are all required to be the same size
    tensor_size = list(indices[tensor_indices[0]].get_size())
    indexed_size = [x_size[i] for i in range(len(indices))]

    expected_vals_size, inner_fn = index_output_size_and_inner_fn(
        x_size,
        indices,
        tensor_indices,
        tensor_size,
        indices_loaders,
        indexed_size,
        None,
        check=True,
    )

    values = expand(values, expected_vals_size)
    device = grad.get_device()
    assert device is not None
    scatter = Scatter(
        device=device,
        dtype=grad.get_dtype(),
        inner_fn=values.make_loader(),
        ranges=expected_vals_size,  # iter_ranges,
        output_indexer=inner_fn,
        scatter_mode="atomic_add",
    )

    buffer = ComputedBuffer(
        name=grad.data.data.name,  # type: ignore[attr-defined]
        layout=MutationLayoutSHOULDREMOVE(grad),
        data=scatter,
    )
    return buffer


SubgraphResults = Union[List[Optional[ComputedBuffer]], Optional[ComputedBuffer]]


def build_subgraph_buffer(args: List[TensorBox], subgraph: Subgraph) -> SubgraphResults:
    """This function's goal is to take in the required args and produce the subgraph buffer
    The subgraph buffer is a ComputedBuffer that will be inlined into the triton template

    Args:
        args: The args that are passed into the subgraph. Contains both fixed and lifted inputs.
        subgraph: The Subgraph ir for which to produce the output node
    """
    from ..subgraph_lowering import PointwiseSubgraphLowering

    pw_subgraph = PointwiseSubgraphLowering(
<<<<<<< HEAD
        subgraph.graph_module, root_graph_lowering=V.graph
=======
        subgraph.graph_module,
        root_graph_lowering=V.graph,
        allowed_mutations={torch.ops.flex_lib.zeros_and_scatter.default},
        additional_lowerings={
            torch.ops.flex_lib.zeros_and_scatter.default: zeros_and_scatter_lowering
        },
>>>>>>> 78491d6a
    )
    with V.set_graph_handler(pw_subgraph):  # type: ignore[arg-type]
        pw_subgraph.run(*args)

<<<<<<< HEAD
    def convert_output_node_to_buffer(output):
        if output is None:
            return None
        output_buffer = output
        assert isinstance(output_buffer, TensorBox), (
            "The output node  for flex attention's subgraph must be a TensorBox, but got: ",
=======
    # Since we are allowing mutations/buffer creation, we need to register any fresh buffers
    # creating during the pointwise subgraph lowering
    if len(pw_subgraph.buffers) > 0:
        for buffer in pw_subgraph.buffers:
            V.graph.register_buffer(buffer)

    def convert_output_node_to_buffer(output_buffer) -> Optional[ComputedBuffer]:
        if output_buffer is None:
            return None
        if isinstance(output_buffer, ComputedBuffer):
            # These nodes are coming from the output of zeros_and_scatter
            return output_buffer
        assert isinstance(output_buffer, TensorBox), (
            "The output node for flex attention's subgraph must be a TensorBox, but got: ",
>>>>>>> 78491d6a
            type(output_buffer),
        )
        assert isinstance(output_buffer.data, StorageBox), (
            "The output node for the flex attention subgraph must be a StorageBox, but got: ",
            type(output_buffer),
        )
        subgraph_buffer = ComputedBuffer(
            name=None,
            layout=FlexibleLayout(
                device=output_buffer.data.get_device(),
                dtype=output_buffer.data.get_dtype(),
                size=output_buffer.data.get_size(),
            ),
            data=output_buffer.data.data,  # type: ignore[arg-type]
        )
        return subgraph_buffer

<<<<<<< HEAD
    # node.args[0] is either a single element or a list of elements
    # representing all outputs of the function.
=======
>>>>>>> 78491d6a
    return tree_map(convert_output_node_to_buffer, pw_subgraph.graph_outputs)


# Inner Triton functions shared by flex_attention & split-k decoding kernels.
compute_next_offset_func = r"""
@triton.jit
def get_offset_for_next_block(
    loop_iter, col_indices, total_blocks,
    SPARSE_BLOCK, SPARSE_BLOCK_MULTIPLE, BLOCK,
    BLOCKS_ARE_CONTIGUOUS: tl.constexpr
):
    if BLOCKS_ARE_CONTIGUOUS:
        return BLOCK
    cur_block_idx = loop_iter // SPARSE_BLOCK_MULTIPLE
    cur_block = tl.load(col_indices + cur_block_idx, eviction_policy="evict_last")
    next_block = tl.load(col_indices + cur_block_idx + 1, eviction_policy="evict_last", mask=cur_block_idx + 1 < total_blocks)
    needs_jump = (loop_iter + 1) % SPARSE_BLOCK_MULTIPLE == 0
    jump_to_block = (next_block - cur_block ) * SPARSE_BLOCK - (SPARSE_BLOCK_MULTIPLE - 1) * BLOCK
    offset = jump_to_block * needs_jump + (1 - needs_jump) * BLOCK
    return offset
"""

get_bounded_indices_func = r"""
@triton.jit
def get_bounded_indices(indices, max_len=None):
    return indices % max_len if max_len is not None else indices
"""

compute_flex_attention = r"""
{{def_kernel("Q", "K", "V", "LSE", "KV_NUM_BLKS", "KV_IDX", "FULL_KV_NUM_BLKS", "FULL_KV_IDX")}}
    # Sub notation for this kernel:
    #
    # Q: Query, K: Key, V: Value
    # M: Number of queries, N: Number of keys/values, D: Model dimension
    # QK_HEAD_DIM: The dimension of the query and key embeddings
    # V_HEAD_DIM: The dimension of the value embeddings
    # z: Batch size, h: Number of heads, m: Number of queries per head, k: Number of keys per head
    # GQA_SHARED_HEADS: number of query heads sharing one kv head in GQA setups.
    #
    # The following FULL_* and PARTIAL_* is defined in the block sparse mask grid, rather than the thread block grid.
    # KV_NUM_BLKS: The number of KV blocks (that may or may not require masking) for each query.
    # KV_IDX: The indices of KV blocks (that may or may not require masking) for each query.
    # FULL_KV_NUM_BLKS: The number of fully unmasked KV blocks (so we don't need masking) for each query.
    # FULL_KV_IDX: The indices of fully unmasked KV blocks (so we don't need masking) for each query.
    #
    # OUTPUT_LOGSUMEXP: We only need to store the logsumexp if we require grad
    #
    # (Modifiable) Performance tuning options
    # BLOCK_M: The thread block size across the seqlen dim of Q.
    # BLOCK_N: Iterate over BLOCK_N across the seqlen dim of K/V in each thread block.

    # The below are kernel options that can be applied for certain score_mods,
    # or involve a numerics vs. perf tradeoff
    # PRESCALE_QK: Whether to pre-scale QK by 1/sqrt(d) and change of base. Has
    # about 20% more numerical error, but slightly faster.
    # ROWS_GUARANTEED_SAFE: Is it guaranteed that at least one value in each row
    # is not masked out? If so, we can skip an extra safety check
    # BLOCKS_ARE_CONTIGUOUS: Is it guaranteed that all blocks in the mask are
    # contiguous? If so, we don't need to do an indirect jump for every block

    tl.static_assert(SPARSE_Q_BLOCK_SIZE >= BLOCK_M and SPARSE_Q_BLOCK_SIZE % BLOCK_M == 0)
    tl.static_assert(SPARSE_KV_BLOCK_SIZE >= BLOCK_N and SPARSE_KV_BLOCK_SIZE % BLOCK_N == 0)

    # Define strides of inputs
    stride_qz, stride_qh, stride_qm, stride_qk = {{stride("Q")}}
    stride_kz, stride_kh, stride_kn, stride_kk = {{stride("K")}}
    stride_vz, stride_vh, stride_vn, stride_vk = {{stride("V")}}

    ZQ = {{size("Q", 0)}}
    HQ = {{size("Q", 1)}}
    Q_LEN = {{size("Q", 2)}}
    ZKV = {{size("K", 0)}}
    KV_LEN = {{size("K", 2)}}

    MATMUL_PRECISION = Q.dtype.element_ty

    q_start = tl.program_id(0)
    off_zq = tl.program_id(1) // HQ
    off_hq = tl.program_id(1) % HQ

    # We support two cases for batch dimension. a) (ZKV == ZQ) where off_zkv = off_zq.
    # b) (ZKV == 1 and ZQ > 1) where KV is broadcasted along the batch dimension and off_zkv=0.
    off_zkv = off_zq % ZKV
    off_hkv = off_hq // GQA_SHARED_HEADS
    off_g = off_hq % GQA_SHARED_HEADS

    q_offset = off_zq * stride_qz + off_hq * stride_qh
    k_offset = off_zkv * stride_kz + off_hkv * stride_kh
    v_offset = off_zkv * stride_vz + off_hkv * stride_vh

    Q = Q + q_offset
    K = K + k_offset
    V = V + v_offset

    SPARSE_Z = {{size("KV_NUM_BLKS", 0)}}
    SPARSE_HQ = {{size("KV_NUM_BLKS", 1)}}

    sparse_idx_z = off_zq % SPARSE_Z
    sparse_idx_hq = off_hq % SPARSE_HQ

    SPARSE_Q_MULTIPLE: tl.constexpr = (SPARSE_Q_BLOCK_SIZE // BLOCK_M)
    SPARSE_KV_MULTIPLE: tl.constexpr = (SPARSE_KV_BLOCK_SIZE // BLOCK_N)

    stride_kv_num_blks_h = {{stride("KV_NUM_BLKS", 1)}}
    stride_kv_idx_h = {{stride("KV_IDX", 1)}}
    stride_kv_idx_m = {{stride("KV_IDX", 2)}}

    # initialize pointer to m and l
    m_i = tl.zeros([BLOCK_M], dtype=tl.float32) - float("inf")
    l_i = tl.zeros([BLOCK_M], dtype=tl.float32)
    acc = tl.zeros([BLOCK_M, V_HEAD_DIM], dtype=tl.float32)

    offs_m = q_start * BLOCK_M + tl.arange(0, BLOCK_M)

    # KV_IDX and KV_NUM_BLKS are always contiguous.
    sparse_hz_offset = sparse_idx_z * SPARSE_HQ + sparse_idx_hq
    sparse_kv_num_blks_offset = sparse_hz_offset * stride_kv_num_blks_h + q_start // SPARSE_Q_MULTIPLE
    sparse_kv_idx_offset = sparse_hz_offset * stride_kv_idx_h + (q_start // SPARSE_Q_MULTIPLE) * stride_kv_idx_m  # noqa: B950

    Q_block_ptr = tl.make_block_ptr(
        base=Q,
        shape=(Q_LEN, QK_HEAD_DIM),
        strides=(stride_qm, stride_qk),
        offsets=(q_start * BLOCK_M, 0),
        block_shape=(BLOCK_M, QK_HEAD_DIM),
        order=(1, 0)
    )

    # load q: it stays in SRAM throughout the inner loop.
    if IS_DIVISIBLE:
        q = tl.load(Q_block_ptr)
    else:
        # boundary check is not free, so we only do it when necessary.
        q = tl.load(Q_block_ptr, boundary_check=(0,), padding_option = "zero")

    # ~~~~~~~~~~~~~~ normal blocks ~~~~~~~~~~~~~~~~~~~~~~~~~~~~~~~~~~~
    # We don't know anything "special" about these blocks, so we need to apply
    # both score_mod and mask_mod to it
    kv_indices = KV_IDX + sparse_kv_idx_offset
    kv_start = tl.load(kv_indices) * SPARSE_KV_BLOCK_SIZE # first kv block we're loading
    kv_num_blocks = tl.load(KV_NUM_BLKS + sparse_kv_num_blks_offset)
    block_n_end = tl.minimum(kv_num_blocks * SPARSE_KV_MULTIPLE, tl.maximum(tl.cdiv(KV_LEN, BLOCK_N), 1))

    K_block_ptr = tl.make_block_ptr(
        base=K,
        shape=(QK_HEAD_DIM, KV_LEN),
        strides=(stride_kk, stride_kn),
        offsets=(0, kv_start),
        block_shape=(QK_HEAD_DIM, BLOCK_N),
        order=(0, 1)
    )
    V_block_ptr = tl.make_block_ptr(
        base=V,
        shape=(KV_LEN, V_HEAD_DIM),
        strides=(stride_vn, stride_vk),
        offsets=(kv_start, 0),
        block_shape=(BLOCK_N, V_HEAD_DIM),
        order=(1, 0)
    )
    offs_n = kv_start + tl.arange(0, BLOCK_N)

    acc, l_i, m_i = forward_inner(
        {{gen_argdefs()}},
        q, K_block_ptr, V_block_ptr, Q_LEN, KV_LEN,
        acc, l_i, m_i,
        off_zq, off_hq, offs_m[:, None], offs_n[None, :],
        kv_indices, kv_num_blocks,
        0, block_n_end,
        MATMUL_PRECISION,
        IS_FULL_BLOCKS=False,
    )

    # ~~~~~~~~~~~~~~ "full" blocks ~~~~~~~~~~~~~~~~~~~~~~~~~~~~~~~~~~~
    # We know these blocks are guaranteed to be "full", so we don't need to
    # apply mask_mod to them - only score_mod
    if HAS_FULL_BLOCKS:
        # FULL_KV_IDX and FULL_KV_NUM_BLKS are always contiguous.
        kv_indices = FULL_KV_IDX + sparse_kv_idx_offset
        kv_start = tl.load(kv_indices) * SPARSE_KV_BLOCK_SIZE # first kv block we're loading
        kv_num_blocks = tl.load(FULL_KV_NUM_BLKS + sparse_kv_num_blks_offset)
        block_n_end = tl.minimum(kv_num_blocks * SPARSE_KV_MULTIPLE, tl.maximum(tl.cdiv(KV_LEN, BLOCK_N), 1))

        K_block_ptr = tl.make_block_ptr(
            base=K,
            shape=(QK_HEAD_DIM, KV_LEN),
            strides=(stride_kk, stride_kn),
            offsets=(0, kv_start),
            block_shape=(QK_HEAD_DIM, BLOCK_N),
            order=(0, 1)
        )
        V_block_ptr = tl.make_block_ptr(
            base=V,
            shape=(KV_LEN, V_HEAD_DIM),
            strides=(stride_vn, stride_vk),
            offsets=(kv_start, 0),
            block_shape=(BLOCK_N, V_HEAD_DIM),
            order=(1, 0)
        )
        offs_n = kv_start + tl.arange(0, BLOCK_N)

        acc, l_i, m_i = forward_inner(
            {{gen_argdefs()}},
            q, K_block_ptr, V_block_ptr, Q_LEN, KV_LEN,
            acc, l_i, m_i,
            off_zq, off_hq, offs_m[:, None], offs_n[None, :],
            kv_indices, kv_num_blocks,
            0, block_n_end,
            MATMUL_PRECISION,
            IS_FULL_BLOCKS=True,
        )


    # [Note] Handle fully masked out rows:
    # Li will be the sum(e^(-inf)) == 0.0 for masked out rows, mi will be -inf.
    # We set Li to 1.0 which will result in lse/out = 0.0 | after the log(li) + mi(0.0) step
    l_i = tl.where(l_i == 0.0, 1, l_i)

    acc = acc / l_i[:, None]
    idx_zq = tl.program_id(1) // HQ
    idx_hq = tl.program_id(1) % HQ
    idx_m = offs_m[:, None]
    idx_d = tl.arange(0, V_HEAD_DIM)[None, :]

    mask = idx_m < Q_LEN

    {{store_output(("idx_zq", "idx_hq", "idx_m", "idx_d"), "acc", "mask")}}

    if OUTPUT_LOGSUMEXP:
        off_hz = tl.program_id(1)
        l_ptrs = LSE + off_hz * Q_LEN + offs_m
        lse = m_i + tl.math.log2(l_i)
        if IS_DIVISIBLE:
            tl.store(l_ptrs, lse)
        else:
            tl.store(l_ptrs, lse, mask=offs_m < Q_LEN)
 """


compute_forward_inner = r"""
@triton.jit
def forward_inner(
    {{gen_argdefs()}},
    q, K_block_ptr, V_block_ptr, Q_LEN, KV_LEN,
    # accumulated values
    acc, l_i, m_i,
    # Offsets used as inputs to score_mod & mask_mod
    # of size [BLOCK_M, BLOCK_N] or scalar.
    off_z, off_h, offs_m, offs_n,
    # blocksparse data
    kv_indices, kv_num_blocks,
    # start kv and end kv block
    block_n_start, block_n_end,
    MATMUL_PRECISION,
    IS_FULL_BLOCKS,
):
    # Redefines all kernel parameters (BLOCK_M, etc.) so we don't need to plumb them all through
    {{gen_defines() | indent_except_first(1)}}

    SPARSE_KV_MULTIPLE: tl.constexpr = (SPARSE_KV_BLOCK_SIZE // BLOCK_N)
    RCP_LN2: tl.constexpr = 1.44269504

    if PRESCALE_QK:
        q = (q * SM_SCALE * RCP_LN2).to(MATMUL_PRECISION)

    # loop over k, v and update accumulator until block_n_end
    for start_n in range(block_n_start, block_n_end):
        if IS_DIVISIBLE:
            acc, l_i, m_i = forward_block_mn(
                {{gen_argdefs()}},
                q, K_block_ptr, V_block_ptr, Q_LEN, KV_LEN,
                # accumulated values
                acc, l_i, m_i,
                # Offsets
                off_z, off_h, offs_m, offs_n,
                MATMUL_PRECISION, RCP_LN2,
                IS_FULL_BLOCKS,
            )
        else:
            # Benchmark shows even we applied mod & mask to each block for non divisible seqlen,
            # it's on par or slightly faster than only applying to the last block in fwd.
            # However, we choose different strategy for bwd, where we only apply mod & mask
            # to the last block because it's faster a lot.
            acc, l_i, m_i = forward_block_mn(
                {{gen_argdefs()}},
                q, K_block_ptr, V_block_ptr, Q_LEN, KV_LEN,
                # accumulated values
                acc, l_i, m_i,
                # Offsets
                off_z, off_h, offs_m, offs_n,
                MATMUL_PRECISION, RCP_LN2,
                IS_FULL_BLOCKS, CHECK_BLOCK_BOUNDARY=True,
            )

        # update pointers
        offset = get_offset_for_next_block(
            start_n, kv_indices, kv_num_blocks,
            SPARSE_KV_BLOCK_SIZE, SPARSE_KV_MULTIPLE, BLOCK_N, BLOCKS_ARE_CONTIGUOUS
        )

        V_block_ptr = tl.advance(V_block_ptr, (offset, 0))
        K_block_ptr = tl.advance(K_block_ptr, (0, offset))

        offs_n = offs_n + offset

    return acc, l_i, m_i

"""


compute_forward_block_mn = r"""
@triton.jit
def forward_block_mn(
    {{gen_argdefs()}},
    q, K_block_ptr, V_block_ptr, Q_LEN, KV_LEN,
    # accumulated values
    acc, l_i, m_i,
    # Offsets
    off_z, off_h, offs_m, offs_n,
    MATMUL_PRECISION, RCP_LN2,
    IS_FULL_BLOCKS, CHECK_BLOCK_BOUNDARY=False,
):
    # Redefines all kernel parameters (BLOCK_M, etc.) so we don't need to plumb them all through
    {{gen_defines() | indent_except_first(1)}}

    # -- load k --
    if IS_DIVISIBLE:
        k = tl.load(K_block_ptr)
    else:
        k = tl.load(K_block_ptr, boundary_check=(1,), padding_option = "zero")
    # -- compute qk ---
    qk = tl.dot(q, k, input_precision=FLOAT32_PRECISION) # TODO: use cuda matmul when q_len <= 2.
    if not PRESCALE_QK:
        qk *= SM_SCALE
    # ~~~~~~~~~~~~~~~~~~~ Apply score modification  ~~~~~~~~~~~~~~~~~~~
    if CHECK_BLOCK_BOUNDARY:
        # If this is the last block of a non divisible seqlen, we still need to load [BLOCK_M, BLOCK_N] elements,
        # which is larger than the actual number of elements. To avoid access memory out of bound,
        # we need to mask out the elements that are out of Q_LEN & KV_LEN.
        m = offs_m % Q_LEN
        n = offs_n % KV_LEN
    else:
        m = offs_m
        n = offs_n

    {{ modification(
        subgraph_number=0,
        output_name="post_mod_scores",
        score="qk",
        b="off_z",
        h="off_h",
        m="m",
        n="n",
        out="qk"
    ) | indent_except_first(1) }}

    if CHECK_BLOCK_BOUNDARY:
        # Mask out the elements that are out of the KV_LEN for non divisible seqlen.
        post_mod_scores = tl.where(offs_n < KV_LEN, post_mod_scores, float("-inf"))

    if not IS_FULL_BLOCKS:
        {{ modification(
            subgraph_number=1,
            output_name="mask_mod_output",
            score="qk",
            b="off_z",
            h="off_h",
            m="m",
            n="n",
        ) | indent_except_first(2) }}

        if CHECK_BLOCK_BOUNDARY:
            mask_mod_output = tl.where(offs_n < KV_LEN, mask_mod_output, False)
        # apply mask for partially unmasked blocks
        post_mod_scores = tl.where(mask_mod_output, post_mod_scores, float("-inf"))

    # TODO: In the case that score_mod is linear, this can be LICMed
    if not PRESCALE_QK:
        post_mod_scores *= RCP_LN2
    # ~~~~~~~~~~~~~~~~~~~~~~~~~~~~~~~~~~~~~~~~~~~~~~~~~~~~~~~~~~~~~~~~

    # -- compute scaling constant ---
    m_ij = tl.maximum(m_i, tl.max(post_mod_scores, 1))
    if not ROWS_GUARANTEED_SAFE:
        masked_out_rows = (m_ij == float("-inf"))
        m_ij_masked = tl.where(masked_out_rows, 0, m_ij)
    else:
        m_ij_masked = m_ij

    alpha = tl.math.exp2(m_i - m_ij_masked)
    p = tl.math.exp2(post_mod_scores - m_ij_masked[:, None])

    # NB: l_i update is pulled up here since it's a bit faster
    # NB: For headdim=256, it's faster to move it back down to after m_i =
    # m_ij
    l_i = l_i * alpha + tl.sum(p, 1)
    # # -- scale and update acc --
    acc = acc * alpha[:, None]

    if IS_DIVISIBLE:
        v = tl.load(V_block_ptr)
    else:
        v = tl.load(V_block_ptr, boundary_check=(0,), padding_option = "zero")
    acc = tl.dot(p.to(MATMUL_PRECISION), v, acc, input_precision=FLOAT32_PRECISION)

    # -- update m_i
    m_i = m_ij

    return acc, l_i, m_i

"""


flex_attention_template = TritonTemplate(
    name="flex_attention",
    grid=flex_attention_grid,
    source=compute_flex_attention
    + compute_forward_inner
    + compute_next_offset_func
    + compute_forward_block_mn,
)


def _use_flex_decoding(query, kernel_options):
    # Decide which kernel to use, return true if use flex decoding kernel.
    return (
        not kernel_options.get("FORCE_USE_FLEX_ATTENTION", False)
    ) and V.graph.sizevars.evaluate_expr(sympy.Lt(query.get_size()[-2], 128))


_h100_default_config = {
    (torch.float32, 64): (128, 32, 4, 3),
    (torch.float32, 128): (32, 64, 4, 3),
    (torch.float32, 256): (32, 32, 4, 3),
    (torch.bfloat16, 64): (128, 128, 4, 3),
    (torch.bfloat16, 128): (128, 64, 8, 3),
    (torch.bfloat16, 256): (64, 32, 4, 3),
    (torch.float16, 64): (128, 128, 4, 3),
    (torch.float16, 128): (128, 128, 8, 3),
    (torch.float16, 256): (64, 32, 4, 3),
}

_a100_default_config = {
    (torch.float32, 64): (128, 32, 4, 3),
    (torch.float32, 128): (128, 32, 4, 3),
    (torch.float32, 256): (64, 16, 4, 3),
    (torch.bfloat16, 64): (128, 64, 4, 3),
    (torch.bfloat16, 128): (128, 64, 8, 3),
    (torch.bfloat16, 256): (32, 64, 4, 3),
    (torch.float16, 64): (128, 64, 4, 3),
    (torch.float16, 128): (128, 64, 8, 3),
    (torch.float16, 256): (32, 64, 4, 3),
}

_rocm_default_config = {
    (torch.float32, 64): (128, 32, 4, 1),
    (torch.float32, 128): (128, 32, 4, 1),
    (torch.float32, 256): (64, 16, 4, 1),
    (torch.bfloat16, 64): (128, 64, 8, 1),
    (torch.bfloat16, 128): (128, 64, 8, 1),
    (torch.bfloat16, 256): (32, 64, 8, 1),
    (torch.float16, 64): (128, 64, 8, 1),
    (torch.float16, 128): (128, 64, 8, 1),
    (torch.float16, 256): (32, 64, 4, 1),
}


def _get_rocm_config(query, mode: str) -> Tuple[int, int, int, int]:
    dtype = query.get_dtype()
    head_dim = query.get_size()[-1]
    fwd_config = None

    if mode == "fwd":
        if head_dim <= 256:
            if dtype == torch.float32:
                fwd_config = (64, 64, 4, 1)
            else:
                fwd_config = (128, 64, 8, 1)
            fwd_config = _rocm_default_config.get((dtype, head_dim), fwd_config)
        else:  # modest hardware or extremely large head_dim
            if dtype == torch.float32:
                fwd_config = (32, 16, 4, 1)
            else:
                fwd_config = (64, 32, 4, 1)
        return fwd_config
    else:  # bwd
        if dtype == torch.float32:
            return (16, 16, 4, 1)
        elif head_dim <= 256:
            if head_dim == 64:
                return (64, 64, 4, 1)
            elif head_dim == 128:
                return (64, 128, 8, 1)
            else:
                return (64, 64, 4, 1)
        else:  # modest hardware or extremely large head_dim
            return (16, 16, 4, 1)


def _get_nv_config(query, mode: str) -> Tuple[int, int, int, int]:
    dtype = query.get_dtype()
    head_dim = query.get_size()[-1]
    fwd_config = None

    capability = torch.cuda.get_device_capability()

    if mode == "fwd":
        if head_dim <= 256:
            if dtype == torch.float32:
                fwd_config = (64, 64, 4, 3)
            else:
                fwd_config = (128, 64, 4, 3)
            if capability >= (9, 0):
                fwd_config = _h100_default_config.get((dtype, head_dim), fwd_config)
            elif capability >= (8, 0):
                fwd_config = _a100_default_config.get((dtype, head_dim), fwd_config)
        else:  # modest hardware or extremely large head_dim
            if dtype == torch.float32:
                fwd_config = (32, 16, 4, 3)
            else:
                fwd_config = (64, 32, 4, 3)
        return fwd_config

    else:  # bwd
        if dtype == torch.float32:
            return (16, 16, 4, 1)
        elif head_dim <= 256 and capability >= (9, 0):  # H100
            if head_dim == 64:
                return (64, 64, 4, 3)
            elif head_dim == 128:
                return (64, 128, 8, 3)
            else:
                return (64, 64, 4, 2)
        elif capability >= (8, 0):  # A100
            if head_dim == 64:
                return (32, 128, 4, 3)
            elif head_dim == 128:
                return (64, 128, 8, 3)
            else:
                return (64, 64, 4, 2)
        else:  # modest hardware or extremely large head_dim
            return (16, 16, 4, 1)


def _get_default_config_fwd(query) -> Tuple[int, int, int, int]:
    if torch.version.hip is None:
        return _get_nv_config(query, "fwd")
    else:
        return _get_rocm_config(query, "fwd")


def _get_default_config_bwd(query) -> Tuple[int, int, int, int]:
    if torch.version.hip is None:
        return _get_nv_config(query, "bwd")
    else:
        return _get_rocm_config(query, "bwd")


def create_num_blocks_fake_generator(sparse_indices):
    # The idea here is that we need to create a real tensor with real data
    # that's representative for benchmarking.
    # For example, returning all zeros for the `kv_num_blocks` input would mean
    # that we are computing 0 blocks for each row, which would provide bogus
    # autotuning results.
    #
    # In this case, we choose to use min(16, max_block) blocks, because I
    # (Horace) think it'll probably result in pretty representative performance.
    # If it's too short then prefetching won't help. If it's too long then
    # autotuning will take longer for no good reason.
    def create_num_blocks_fake(x) -> torch.Tensor:
        num_blocks_for_autotuning = min(16, sparse_indices.shape[-1])
        return torch.full(
            x.get_size(),
            int(num_blocks_for_autotuning),
            dtype=x.get_dtype(),
            device=x.get_device(),
        )

    return create_num_blocks_fake


def create_indices_fake(x) -> torch.Tensor:
    indices = torch.arange(
        0, int(x.get_size()[-1]), dtype=x.get_dtype(), device=x.get_device()
    )
    indices = indices.expand(x.get_size()).contiguous()
    return indices


from torch._inductor.kernel.flex_decoding import create_flex_decoding_kernel


# TODO: We probably also need a layout constraint?
@register_lowering(torch.ops.higher_order.flex_attention, type_promotion_kind=None)
def flex_attention(
    query,
    key,
    value,
    subgraph,
    block_mask,
    scale,
    kernel_options,
    score_mod_other_buffers,
    mask_mod_other_buffers,
):
    (
        kv_num_blocks,
        kv_indices,
        full_kv_num_blocks,
        full_kv_indices,
        q_num_blocks,
        q_indices,
        full_q_num_blocks,
        full_q_indices,
        SPARSE_Q_BLOCK_SIZE,
        SPARSE_KV_BLOCK_SIZE,
        mask_graph,
    ) = block_mask
    placeholder_inps = [
        create_placeholder(name, dtype, query.get_device())
        for name, dtype in [
            ("score", query.get_dtype()),
            ("b", torch.int32),
            ("h", torch.int32),
            ("m", torch.int32),
            ("n", torch.int32),
        ]
    ]
    subgraph_buffer = build_subgraph_buffer(
        placeholder_inps + list(score_mod_other_buffers), subgraph
    )

    mask_graph_placeholder_inps = [
        create_placeholder(name, dtype, query.get_device())
        for name, dtype in [
            ("b", torch.int32),
            ("h", torch.int32),
            ("m", torch.int32),
            ("n", torch.int32),
        ]
    ]
    mask_graph_buffer = build_subgraph_buffer(
        mask_graph_placeholder_inps + list(mask_mod_other_buffers), mask_graph
    )

    kernel_options = dict(kernel_options)
    kernel_options.setdefault("FLOAT32_PRECISION", get_float32_precision())
    if _use_flex_decoding(query, kernel_options):
        return create_flex_decoding_kernel(
            query,
            key,
            value,
            block_mask,
            scale,
            kernel_options,
            subgraph_buffer,
            mask_graph_buffer,
            score_mod_other_buffers,
            mask_mod_other_buffers,
        )

    (
        query,
        key,
        value,
        kv_num_blocks,
        kv_indices,
        full_kv_num_blocks,
        full_kv_indices,
        q_num_blocks,
        q_indices,
        full_q_num_blocks,
        full_q_indices,
    ) = maybe_realize(
        [
            query,
            key,
            value,
            kv_num_blocks,
            kv_indices,
            full_kv_num_blocks,
            full_kv_indices,
            q_num_blocks,
            q_indices,
            full_q_num_blocks,
            full_q_indices,
        ]
    )

    score_mod_other_buffers = maybe_realize(score_mod_other_buffers)
    mask_mod_other_buffers = maybe_realize(mask_mod_other_buffers)

    Bq, Hq, seq_len_q, qk_head_dim = query.get_size()
    Bkv, Hkv, seq_len_kv, v_head_dim = value.get_size()
    assert V.graph.sizevars.evaluate_expr(
        sympy.Eq(Bq, Bkv) | sympy.Eq(Bkv, 1)
    ), f"Bq and Bkv must broadcastable. Got Bq={Bq} and Bkv={Bkv}"
    B = Bq

    if seq_len_q % 128 != 0 or seq_len_kv % 128 != 0:
        kernel_options.setdefault("IS_DIVISIBLE", False)
    else:
        kernel_options.setdefault("IS_DIVISIBLE", True)

    # Reuse query strides for output layout despite different last dimension.
    # This works because only the last dim differs and we check it is contiguous.
    q_strides = query.get_stride()
    assert q_strides[-1] == 1, "Query must be contiguous in the last dimension"

    # Construct output layout with strides matching the query.
    out_size = [B, Hq, seq_len_q, v_head_dim]
    fill_order = get_fill_order(query.get_stride())
    out_strides = construct_strides(out_size, fill_order)

    layout = FixedLayout(
        query.get_device(),
        query.get_dtype(),
        [B, Hq, seq_len_q, v_head_dim],
        stride=[sympy.sympify(s) for s in out_strides],
    )
    # see NOTE:[TritonTemplates with multiple outputs]
    logsumexp_shape = [B, Hq, seq_len_q]
    logsumexp = empty_strided(
        logsumexp_shape,
        None,
        dtype=torch.float32,  # The logsumexp is always stored in fp32 regardless of the input dtype
        device=query.get_device(),
    )
    kernel_options.setdefault("SM_SCALE", scale)

    # Determine GQA broadcast factor.
    gqa_shared_heads = Hq // Hkv
    kernel_options.setdefault("GQA_SHARED_HEADS", gqa_shared_heads)

    # Inside of Triton kernel, only apply partial masking if partial blocks are computed.
    # full_kv_num_blocks is None if partial blocks are not computed
    has_full_blocks = full_kv_num_blocks is not None
    kernel_options.setdefault("HAS_FULL_BLOCKS", has_full_blocks)
    if not has_full_blocks:
        full_kv_num_blocks, full_kv_indices = (
            empty(0, device=query.get_device()) for _ in range(2)
        )
    kernel_options.setdefault("QK_HEAD_DIM", qk_head_dim)
    kernel_options.setdefault("V_HEAD_DIM", v_head_dim)

    choices: List[Any] = []
    configs: List[Tuple[int, int, int, int]] = []
    configs.append(_get_default_config_fwd(query))
    if config.max_autotune:
        configs += [
            (128, 64, 4, 3),
            (128, 128, 4, 3),
            (128, 128, 8, 2),
            (64, 128, 4, 3),
            (64, 64, 4, 3),
        ]

        # On ROCm convert num_stages to 1 to avoid shmem issues
        if torch.version.hip:
            configs = [(c[0], c[1], c[2], 1) for c in configs]

    # Mark SPARSE_KV_BLOCK_SIZE & SPARSE_Q_BLOCK_SIZE as static shapes and add guards.
    SPARSE_KV_BLOCK_SIZE = V.graph.sizevars.evaluate_static_shape(SPARSE_KV_BLOCK_SIZE)
    SPARSE_Q_BLOCK_SIZE = V.graph.sizevars.evaluate_static_shape(SPARSE_Q_BLOCK_SIZE)
    assert V.graph.sizevars.evaluate_expr(
        sympy.Le(seq_len_q, sympy.Mul(kv_indices.get_size()[-2], SPARSE_Q_BLOCK_SIZE))
    ), "Q seqlen must be smaller than the block_mask size in the Q dimension, considering pass a larger block_mask."
    assert V.graph.sizevars.evaluate_expr(
        sympy.Le(seq_len_kv, sympy.Mul(kv_indices.get_size()[-1], SPARSE_KV_BLOCK_SIZE))
    ), "KV seqlen must be smaller than the block_mask size in the KV dimension, considering pass a larger block_mask."

    # Note, we don't need to pass in the captured buffers explicitly
    # because they're implicitly added by the score_mod function
    # We do need to explicitly pass it in for autotuning though.
    original_kernel_options = kernel_options.copy()
    for BLOCK_M, BLOCK_N, num_warps, num_stages in configs:
        if SPARSE_KV_BLOCK_SIZE % BLOCK_N != 0 or SPARSE_Q_BLOCK_SIZE % BLOCK_M != 0:
            if len(configs) == 1:
                raise ValueError(
                    f"Q and KV block size must be divisible by BLOCK_M and BLOCK_N. We"
                    f"got Q_BLOCK_SIZE={SPARSE_Q_BLOCK_SIZE} and KV_BLOCK_SIZE={SPARSE_KV_BLOCK_SIZE}."
                )
            continue
        # Work around https://github.com/pytorch/pytorch/issues/129625
        if num_stages == 2:
            continue

        cur_kernel_options = original_kernel_options.copy()
        # Performance tuning
        cur_kernel_options.setdefault("BLOCK_M", BLOCK_M)
        cur_kernel_options.setdefault("BLOCK_N", BLOCK_N)
        # Blocksparse options
        cur_kernel_options.setdefault("SPARSE_Q_BLOCK_SIZE", SPARSE_Q_BLOCK_SIZE)
        cur_kernel_options.setdefault("SPARSE_KV_BLOCK_SIZE", SPARSE_KV_BLOCK_SIZE)

        error = flex_attention_template.maybe_append_choice(
            choices=choices,
            input_nodes=[
                query,
                key,
                value,
                logsumexp,
                kv_num_blocks,
                kv_indices,
                full_kv_num_blocks,
                full_kv_indices,
            ],
            layout=layout,
            subgraphs=[
                subgraph_buffer,
                mask_graph_buffer,
            ],
            mutated_inputs=[
                logsumexp,
            ],
            num_stages=num_stages,
            num_warps=num_warps,
            call_sizes=query.get_size(),
            **cur_kernel_options,
        )
        if error is not None and len(configs) == 1:
            raise error
    inputs_for_autotuning = (
        [
            query,
            key,
            value,
            logsumexp,
            kv_num_blocks,
            kv_indices,
            full_kv_num_blocks,
            full_kv_indices,
        ]
        + list(score_mod_other_buffers)
        + list(mask_mod_other_buffers)
    )
    input_gen_fns = {
        4: create_num_blocks_fake_generator(kv_indices),
        5: create_indices_fake,
        6: create_num_blocks_fake_generator(full_kv_indices),
        7: create_indices_fake,
    }
    return (
        autotune_select_algorithm(
            "flex_attention",
            choices,
            inputs_for_autotuning,
            layout,
            input_gen_fns=input_gen_fns,
        ),
        logsumexp,
    )


# ---------------------------- Backward HOP Implementation ----------------------------


def flex_attention_backward_grid(
    batch_size, q_heads, num_queries, d_model, kv_heads, num_key_value, meta
):
    """How is this kernel parallelized?
    Currently this is only parallelizing over batch* kv_heads, but we can, and want to
    parallelize over ceil_div(q_heads//kv_heads * num_key_value, key_value_block_size).
    To do this will either require atomic updates to some grad values or to have a two pass kernel design.
    """
    import triton

    return (
        triton.cdiv(num_queries, meta["BLOCK_M2"]) * (q_heads // kv_heads)
        + triton.cdiv(num_key_value, meta["BLOCK_N1"]),
        1,
        batch_size * kv_heads,
    )


flex_attention_backward_template = TritonTemplate(
    name="flex_attention_backward",
    grid=flex_attention_backward_grid,
    source=r"""
{{def_kernel("Q", "K", "V", "LSE", "DELTA", "DO", "DQ", "DV", "KV_NUM_BLKS", "KV_IDX", "Q_NUM_BLKS", "Q_IDX", "FULL_KV_NUM_BLKS", "FULL_KV_IDX", "FULL_Q_NUM_BLKS", "FULL_Q_IDX")}}
    # Sub notation for this kernel:
    #
    # Q: Query, K: Key, V: Value
    # LSE: logsumexp (logsumexp is always stored in fp32 regardless of the input dtype)
    # DELTA: Precomputed sum(OUT*DO, axis=-1)
    # DO: Derivative of Output, DQ: Derivative of Query, DV: Derivative of Value
    # DK: Derivative of Key, is the written to via the store_output call due to some limitations with
    # inductor codegen
    # M: Number of queries, N: Number of keys/values
    # QK_HEAD_DIM: The dimension of the query and key embeddings
    # V_HEAD_DIM: The dimension of the value embeddings
    # z: Batch size, h: Number of heads, m: Number of queries or keys/values, d: Head dim
    # GQA_SHARED_HEADS: number of query heads sharing one kv head in GQA setups.
    # (Modifiable) Performance tuning options
    # BLOCK_M1: when calculating DK & DV, iterate over BLOCK_M1 across the seqlen dim of Q in each thread block.
    # BLOCK_N1: when calculating DK & DV, the thread block size across the seqlen dim of K/V.
    # BLOCK_M2: when calculating DQ, the thread block size across the seqlen dim of Q.
    # BLOCK_N2: when calculating DQ, iterate over BLOCK_N2 across the seqlen dim of K/V in each thread block.
    #
    # The following FULL_* and PARTIAL_* is defined in the block sparse mask grid, rather than the thread block grid.
    # KV_NUM_BLKS: The number of KV blocks (that may or may not require masking) for each query.
    # KV_IDX: The indices of KV blocks (that may or may not require masking) for each query.
    # Q_NUM_BLKS: The number of Q blocks (that may or may not require masking) for each query.
    # Q_IDX: The indices of Q blocks (that may or may not require masking) for each query.
    # FULL_KV_NUM_BLKS: The number of fully unmasked KV blocks (so we don't need masking) for each query.
    # FULL_KV_IDX: The indices of fully unmasked KV blocks (so we don't need masking) for each query.
    # FULL_Q_NUM_BLKS: The number of fully unmasked Q blocks (so we don't need masking) for each query.
    # FULL_Q_IDX: The indices of fully unmasked Q blocks (so we don't need masking) for each query.

    # The below are kernel options that can be applied for certain score_mods,
    # or involve a numerics vs. perf tradeoff
    # PRESCALE_QK: Whether to pre-scale QK by 1/sqrt(d) and change of base. Has
    # about 20% more numerical error, but slightly faster.

    # Define strides of inputs
    stride_qz, stride_qh, stride_qm, stride_qd = {{stride("Q")}}
    stride_kz, stride_kh, stride_kn, stride_kd = {{stride("K")}}
    stride_vz, stride_vh, stride_vn, stride_vd = {{stride("V")}}
    stride_doz, stride_doh, stride_dom, stride_dod = {{stride("DO")}}

    stride_dqz, stride_dqh, stride_dqm, stride_dqd = {{stride("DQ")}}
    stride_dvz, stride_dvh, stride_dvm, stride_dvd = {{stride("DV")}}

    ZQ = {{size("Q", 0)}}
    HQ = {{size("Q", 1)}}
    HKV = {{size("K", 1)}}
    Q_LEN = {{size("Q", 2)}}
    ZKV = {{size("K", 0)}}
    KV_LEN = {{size("K", 2)}}

    MATMUL_PRECISION = Q.dtype.element_ty

    pid = tl.program_id(0)
    NUM_KV_BLOCKS = tl.cdiv(KV_LEN, BLOCK_N1)
    NUM_Q_BLOCKS = tl.cdiv(Q_LEN, BLOCK_M2)

    off_hz = tl.program_id(2)
    off_zq = off_hz // HKV # q batch idx
    off_hkv = off_hz % HKV # kv head idx
    off_zkv = off_zq % ZKV # kv batch idx

    SPARSE_Z = {{size("KV_NUM_BLKS", 0)}}
    SPARSE_HQ = {{size("KV_NUM_BLKS", 1)}}

    sparse_idx_z = off_zq % SPARSE_Z

    k_adj = (stride_kh * off_hkv + stride_kz * off_zkv).to(tl.int64)
    v_adj = (stride_vh * off_hkv + stride_vz * off_zkv).to(tl.int64)
    # first compute broadcasted dv of shape [Bq, Hkv, KV_LEN, V_HEAD_DIM]
    # then reduce to dv of shape [Bkv, Hkv, KV_LEN, V_HEAD_DIM]
    dv_adj = (stride_dvh * off_hkv + stride_dvz * off_zq).to(tl.int64)

    # offset K, V, DV pointers for batch/kv-head
    K += k_adj
    V += v_adj
    DV += dv_adj

    RCP_LN2 = 1.44269504
    offs_k = tl.arange(0, QK_HEAD_DIM)
    offs_v = tl.arange(0, V_HEAD_DIM)

    if pid >= NUM_KV_BLOCKS:
        off_pid = pid - NUM_KV_BLOCKS
        # THIS BLOCK DOES DQ
        SPARSE_Q_MULTIPLE = (SPARSE_Q_BLOCK_SIZE // BLOCK_M2)
        SPARSE_KV_MULTIPLE = (SPARSE_KV_BLOCK_SIZE // BLOCK_N2)
        off_hq2 = off_pid // NUM_Q_BLOCKS + off_hkv * GQA_SHARED_HEADS
        start_m2_block = off_pid % NUM_Q_BLOCKS
        off_pid_mask = start_m2_block // SPARSE_Q_MULTIPLE
        stride_kv_num_blks_h = {{stride("KV_NUM_BLKS", 1)}}
        stride_kv_idx_h = {{stride("KV_IDX", 1)}}
        stride_kv_idx_m = {{stride("KV_IDX", 2)}}

        sparse_idx_hq2 = off_hq2 % SPARSE_HQ
        sparse_hz_offset = sparse_idx_z * SPARSE_HQ + sparse_idx_hq2

        sparse_kv_num_blks_offset = sparse_hz_offset * stride_kv_num_blks_h + off_pid_mask
        sparse_kv_idx_offset = sparse_hz_offset * stride_kv_idx_h + off_pid_mask * stride_kv_idx_m  # noqa: B950

        # Offset Q, DQ, DO, DELTA & LSE. These inputs are offseted by query heads.
        q_adj2 = (stride_qh * off_hq2 + stride_qz * off_zq).to(tl.int64)
        do_adj2 = (stride_doh * off_hq2 + stride_doz * off_zq).to(tl.int64)
        dq_adj2 = (stride_dqh * off_hq2 + stride_dqz * off_zq).to(tl.int64)
        off_chz2 = ((off_zq * HQ + off_hq2) * Q_LEN).to(tl.int64)

        Q2 = Q + q_adj2
        DO2 = DO + do_adj2
        # TODO: This does not work if DQ is not the same layout as Q (for example,
        # if Q is broadcasted)
        DQ2 = DQ + dq_adj2
        LSE2 = LSE + off_chz2
        DELTA2 = DELTA + off_chz2

        dq = tl.zeros([BLOCK_M2, QK_HEAD_DIM], dtype=tl.float32)

        start_m2 = start_m2_block * BLOCK_M2
        offs_m2 = start_m2 + tl.arange(0, BLOCK_M2)

        # load Q and do: they stay in SRAM throughout the inner loop.
        if IS_DIVISIBLE:
            q = tl.load(Q2 + offs_m2[:, None] * stride_qm + offs_k[None, :] * stride_qd)
            do = tl.load(DO2 + offs_m2[:, None] * stride_dom + offs_v[None, :] * stride_dod)
        else:
            q = tl.load(Q2 + offs_m2[:, None] * stride_qm + offs_k[None, :] * stride_qd, mask=offs_m2[:, None] < Q_LEN)
            do = tl.load(DO2 + offs_m2[:, None] * stride_dom + offs_v[None, :] * stride_dod, mask=offs_m2[:, None] < Q_LEN)

        if PRESCALE_QK:
            q = (q * SM_SCALE * RCP_LN2).to(MATMUL_PRECISION)

        if IS_DIVISIBLE:
            Di = tl.load(DELTA2 + offs_m2)
            lse = tl.load(LSE2 + offs_m2)
        else:
            Di = tl.load(DELTA2 + offs_m2, mask=offs_m2 < Q_LEN)
            lse = tl.load(LSE2 + offs_m2, mask=offs_m2 < Q_LEN)
        lse = tl.where(lse == -float("inf"), 0.0, lse)
        lse = lse[:, None]

        # ~~~~~~~~~~~ fully unmasked blocks ~~~~~~~~~~~~~~~~~~~~~~~~~~~~~~
        # KV_IDX and KV_NUM_BLKS are always contiguous.
        kv_indices = KV_IDX + sparse_kv_idx_offset
        kv_start = tl.load(kv_indices) * SPARSE_KV_BLOCK_SIZE # first kv block we're loading
        sparse_kv_num_blocks = tl.load(KV_NUM_BLKS + sparse_kv_num_blks_offset)

        offs_n2 = kv_start + tl.arange(0, BLOCK_N2)
        dq = bwd_dq_inner(
            {{gen_argdefs()}},
            K, V,
            dq, q, do, Di, lse,
            off_zq, off_hq2, offs_m2, offs_n2,
            stride_kn, stride_kd, stride_vn, stride_vd,
            kv_indices, sparse_kv_num_blocks,
            MATMUL_PRECISION,
            IS_FULL_BLOCKS=False,
        )

        if HAS_FULL_BLOCKS:
            # ~~~~~~~~~~~ partial unmasked blocks ~~~~~~~~~~~~~~~~~~~~~~~~~~~~~~
            # FULL_KV_IDX and FULL_KV_NUM_BLKS are always contiguous.
            kv_indices = FULL_KV_IDX + sparse_kv_idx_offset
            kv_start = tl.load(kv_indices) * SPARSE_KV_BLOCK_SIZE # first kv block we're loading
            sparse_kv_num_blocks = tl.load(FULL_KV_NUM_BLKS + sparse_kv_num_blks_offset)

            offs_n2 = kv_start + tl.arange(0, BLOCK_N2)
            dq = bwd_dq_inner(
                {{gen_argdefs()}},
                K, V,
                dq, q, do, Di, lse,
                off_zq, off_hq2, offs_m2, offs_n2,
                stride_kn, stride_kd, stride_vn, stride_vd,
                kv_indices, sparse_kv_num_blocks,
                MATMUL_PRECISION,
                IS_FULL_BLOCKS=True,
            )

        # Write back dQ.
        dq_ptrs = DQ2 + offs_m2[:, None] * stride_dqm + offs_k[None, :] * stride_dqd
        dq *= SM_SCALE
        if IS_DIVISIBLE:
            tl.store(dq_ptrs, dq)
        else:
            tl.store(dq_ptrs, dq, mask=offs_m2[:, None] < Q_LEN)
    else:
        # THIS BLOCK DOES DK & DV
        SPARSE_Q_MULTIPLE = (SPARSE_Q_BLOCK_SIZE // BLOCK_M1)
        SPARSE_KV_MULTIPLE = (SPARSE_KV_BLOCK_SIZE // BLOCK_N1)

        pid_mask = pid // SPARSE_KV_MULTIPLE

        stride_q_num_blks_h = {{stride("Q_NUM_BLKS", 1)}}
        stride_q_idx_h = {{stride("Q_IDX", 1)}}
        stride_q_idx_n = {{stride("Q_IDX", 2)}}

        dv = tl.zeros([BLOCK_N1, V_HEAD_DIM], dtype=tl.float32)
        dk = tl.zeros([BLOCK_N1, QK_HEAD_DIM], dtype=tl.float32)

        start_n1 = pid * BLOCK_N1
        offs_n1 = start_n1 + tl.arange(0, BLOCK_N1)

        # load K and V: they stay in SRAM throughout the inner loop.
        if IS_DIVISIBLE:
            k = tl.load(K + offs_n1[:, None] * stride_kn + offs_k[None, :] * stride_kd)
            v = tl.load(V + offs_n1[:, None] * stride_vn + offs_v[None, :] * stride_vd)
        else:
            k = tl.load(K + offs_n1[:, None] * stride_kn + offs_k[None, :] * stride_kd, mask=offs_n1[:, None] < KV_LEN)
            v = tl.load(V + offs_n1[:, None] * stride_vn + offs_v[None, :] * stride_vd, mask=offs_n1[:, None] < KV_LEN)
        if PRESCALE_QK:
            k = (k * SM_SCALE * RCP_LN2).to(MATMUL_PRECISION)

        for off_g in range(0, GQA_SHARED_HEADS):
            off_hq1 = off_hkv * GQA_SHARED_HEADS + off_g

            # Offset Q, DQ, DO, DELTA & LSE. These inputs are offseted by query heads.
            q_adj1 = (stride_qh * off_hq1 + stride_qz * off_zq).to(tl.int64)
            do_adj1 = (stride_doh * off_hq1 + stride_doz * off_zq).to(tl.int64)
            dq_adj1 = (stride_dqh * off_hq1 + stride_dqz * off_zq).to(tl.int64)
            off_chz1 = ((off_zq * HQ + off_hq1) * Q_LEN).to(tl.int64)

            Q1 = Q + q_adj1
            DO1 = DO + do_adj1
            # TODO: This does not work if DQ is not the same layout as Q (for example,
            # if Q is broadcasted)
            LSE1 = LSE + off_chz1
            DELTA1 = DELTA + off_chz1

            sparse_idx_hq1 = off_hq1 % SPARSE_HQ
            sparse_hz_offset = sparse_idx_z * SPARSE_HQ + sparse_idx_hq1

            sparse_q_num_blks_offset = sparse_hz_offset * stride_q_num_blks_h + pid_mask
            sparse_q_idx_offset = sparse_hz_offset * stride_q_idx_h + pid_mask * stride_q_idx_n  # noqa: B950

            # ~~~~~~~~~~~~~~~ fully unmasked blocks ~~~~~~~~~~~~~~~~~~~~~~~~~~~~~~~~
            # Q_IDX and Q_NUM_BLKS are always contiguous.
            q_indices = Q_IDX + sparse_q_idx_offset
            q_start = tl.load(q_indices) * SPARSE_Q_BLOCK_SIZE # first q block we're loading
            sparse_q_num_blocks = tl.load(Q_NUM_BLKS + sparse_q_num_blks_offset)

            offs_m1 = q_start + tl.arange(0, BLOCK_M1)
            dk, dv = bwd_dkdv_inner(
                {{gen_argdefs()}},
                Q1, DO1, DELTA1, LSE1,
                dk, dv, k, v,
                off_zq, off_hq1, offs_n1, offs_m1,
                stride_qm, stride_qd, stride_dom, stride_dod,
                q_indices, sparse_q_num_blocks,
                MATMUL_PRECISION,
                IS_FULL_BLOCKS=False,
            )


            if HAS_FULL_BLOCKS:
                # ~~~~~~~~~~~~~~~ fully unmasked blocks ~~~~~~~~~~~~~~~~~~~~~~~~~~~~~~~~
                # FULL_Q_IDX and FULL_Q_NUM_BLKS are always contiguous.
                q_indices = FULL_Q_IDX + sparse_q_idx_offset
                q_start = tl.load(q_indices) * SPARSE_Q_BLOCK_SIZE # first q block we're loading
                sparse_q_num_blocks = tl.load(FULL_Q_NUM_BLKS + sparse_q_num_blks_offset)

                offs_m1 = q_start + tl.arange(0, BLOCK_M1)
                dk, dv = bwd_dkdv_inner(
                    {{gen_argdefs()}},
                    Q1, DO1, DELTA1, LSE1,
                    dk, dv, k, v,
                    off_zq, off_hq1, offs_n1, offs_m1,
                    stride_qm, stride_qd, stride_dom, stride_dod,
                    q_indices, sparse_q_num_blocks,
                    MATMUL_PRECISION,
                    IS_FULL_BLOCKS=True,
                )

        # Write back dV and dK.
        dv_ptrs = DV + offs_n1[:, None] * stride_dvm + offs_v[None, :] * stride_dvd

        index_n = offs_n1[:, None]
        index_k = offs_k[None, :]

        if IS_DIVISIBLE:
            tl.store(dv_ptrs, dv)
        else:
            tl.store(dv_ptrs, dv, mask=index_n < KV_LEN)

        dk *= SM_SCALE
        mask = index_n < KV_LEN

        # first compute broadcasted dk of shape [Bq, Hkv, KV_LEN, V_HEAD_DIM]
        # then reduce to dk of shape [Bkv, Hkv, KV_LEN, V_HEAD_DIM]
        {{store_output(("off_zq", "off_hkv", "index_n", "index_k"), "dk", "mask", indent_width=8)}}

@triton.jit
def bwd_dq_inner(
    {{gen_argdefs()}},
    K, V,  # pointers
    dq, q, do, Di, lse,
    off_z, off_hq, offs_m2, offs_n2,
    stride_kn, stride_kd, stride_vn, stride_vd,
    kv_indices, sparse_kv_num_blocks,
    MATMUL_PRECISION,
    IS_FULL_BLOCKS,
):
    {{gen_defines() | indent_except_first(1) }}
    SPARSE_KV_MULTIPLE: tl.constexpr = (SPARSE_KV_BLOCK_SIZE // BLOCK_N2)
    RCP_LN2: tl.constexpr = 1.44269504
    Q_LEN = {{size("Q", 2)}}
    KV_LEN = {{size("K", 2)}}

    offs_k = tl.arange(0, QK_HEAD_DIM)
    offs_v = tl.arange(0, V_HEAD_DIM)

    kT_ptrs = K + offs_n2[None, :] * stride_kn + offs_k[:, None] * stride_kd
    vT_ptrs = V + offs_n2[None, :] * stride_vn + offs_v[:, None] * stride_vd
    # BLOCK_M2 must be a multiple of BLOCK_N2, otherwise the code wouldn't work.
    tl.static_assert(BLOCK_M2 % BLOCK_N2 == 0)

    hi = tl.minimum(sparse_kv_num_blocks * SPARSE_KV_MULTIPLE, tl.maximum(tl.cdiv(KV_LEN, BLOCK_N2), 1))
    if not IS_DIVISIBLE:
        if hi >= 1:
            for start_n in range(0, hi - 1):
                dq = bwd_dq_block_mn(
                    {{gen_argdefs()}},
                    dq, q, kT_ptrs, vT_ptrs, do, Di, lse, Q_LEN, KV_LEN,
                    off_z, off_hq, offs_m2, offs_n2,
                    stride_kn, stride_kd, stride_vn, stride_vd,
                    kv_indices, sparse_kv_num_blocks,
                    MATMUL_PRECISION, RCP_LN2,
                    IS_FULL_BLOCKS,
                )

                # Increment pointers.
                offset = get_offset_for_next_block(
                    start_n, kv_indices, sparse_kv_num_blocks,
                    SPARSE_KV_BLOCK_SIZE, SPARSE_KV_MULTIPLE, BLOCK_N2, BLOCKS_ARE_CONTIGUOUS
                )

                kT_ptrs += offset * stride_kn
                vT_ptrs += offset * stride_vn

                offs_n2 += offset

            dq = bwd_dq_block_mn(
                {{gen_argdefs()}},
                dq, q, kT_ptrs, vT_ptrs, do, Di, lse, Q_LEN, KV_LEN,
                off_z, off_hq, offs_m2, offs_n2,
                stride_kn, stride_kd, stride_vn, stride_vd,
                kv_indices, sparse_kv_num_blocks,
                MATMUL_PRECISION, RCP_LN2,
                IS_FULL_BLOCKS, CHECK_BLOCK_BOUNDARY=True,
            )
    else:
        for start_n in range(0, hi):
            dq = bwd_dq_block_mn(
                {{gen_argdefs()}},
                dq, q, kT_ptrs, vT_ptrs, do, Di, lse, Q_LEN, KV_LEN,
                off_z, off_hq, offs_m2, offs_n2,
                stride_kn, stride_kd, stride_vn, stride_vd,
                kv_indices, sparse_kv_num_blocks,
                MATMUL_PRECISION, RCP_LN2,
                IS_FULL_BLOCKS,
            )

            # Increment pointers.
            offset = get_offset_for_next_block(
                start_n, kv_indices, sparse_kv_num_blocks,
                SPARSE_KV_BLOCK_SIZE, SPARSE_KV_MULTIPLE, BLOCK_N2, BLOCKS_ARE_CONTIGUOUS
            )

            kT_ptrs += offset * stride_kn
            vT_ptrs += offset * stride_vn

            offs_n2 += offset

    return dq


@triton.jit
def bwd_dq_block_mn(
    {{gen_argdefs()}},
    dq, q, kT_ptrs, vT_ptrs, do, Di, lse, Q_LEN, KV_LEN,
    off_z, off_hq, offs_m2, offs_n2,
    stride_kn, stride_kd, stride_vn, stride_vd,
    kv_indices, sparse_kv_num_blocks,
    MATMUL_PRECISION, RCP_LN2,
    IS_FULL_BLOCKS, CHECK_BLOCK_BOUNDARY=False,
):
    {{gen_defines() | indent_except_first(1)}}

    if IS_DIVISIBLE:
        kT = tl.load(kT_ptrs)
    else:
        kT = tl.load(kT_ptrs, mask=offs_n2[None, :] < KV_LEN)
    qk = tl.dot(q, kT, input_precision=FLOAT32_PRECISION)
    if not PRESCALE_QK:
        qk *= SM_SCALE
    # ~~~~~~~~~~~~~~~~~~~ Apply score modification  ~~~~~~~~~~~~~~~~~~~
    pre_mod_scores = qk
    n = get_bounded_indices(offs_n2[None, :], KV_LEN if CHECK_BLOCK_BOUNDARY else None)
    # The boundary check is done for the outer loop, but here it's possible since we're iterating across N dim
    # that the M reads out of bounds prior to the last loop
    m = get_bounded_indices(offs_m2[:, None], Q_LEN if (not IS_DIVISIBLE or CHECK_BLOCK_BOUNDARY) else None)

    {{ modification(
        subgraph_number=0,
        output_name="post_mod_scores",
        score="qk",
        b="off_z",
        h="off_hq",
        m="m",
        n="n",
        out="qk"
    ) | indent_except_first(1) }}

    if CHECK_BLOCK_BOUNDARY:
        # Mask out the elements that are out of the KV_LEN for non divisible seqlen.
        post_mod_scores = tl.where(offs_n2[None, :] < KV_LEN, post_mod_scores, float("-inf"))

    if not IS_FULL_BLOCKS:
        {{ modification(
            subgraph_number=2,
            output_name="mask_mod_output",
            score="qk",
            b="off_z",
            h="off_hq",
            m="m",
            n="n",
        ) | indent_except_first(2) }}

        if CHECK_BLOCK_BOUNDARY:
            mask_mod_output = tl.where(offs_n2[None, :] < KV_LEN, mask_mod_output, float("-inf"))
        # apply mask for partial masked block
        post_mod_scores = tl.where(mask_mod_output, post_mod_scores, float("-inf"))
    # ~~~~~~~~~~~~~~~~~~~~~~~~~~~~~~~~~~~~~~~~~~~~~~~~~~~~~~~~~~~~~~~~
    if not PRESCALE_QK:
        post_mod_scores *= RCP_LN2
    p = tl.math.exp2(post_mod_scores - lse)
    # Compute dP and dS.
    if IS_DIVISIBLE:
        vT = tl.load(vT_ptrs)
    else:
        vT = tl.load(vT_ptrs, mask=offs_n2[None, :] < KV_LEN)
    dp = tl.dot(do, vT, input_precision=FLOAT32_PRECISION)
    ds = p * (dp - Di[:, None])
    # ~~~~~~~~~~~~~~~~~~~ Apply joint modification  ~~~~~~~~~~~~~~~~~~~
    {{ modification(
        subgraph_number=1,
        output_name = "grad_scores",
        score="pre_mod_scores",
        b="off_z",
        h="off_hq",
        m="m",
        n="n",
        grad_score_mod="ds"
    ) | indent_except_first(1) }}
    if CHECK_BLOCK_BOUNDARY:
        grad_scores = tl.where(offs_n2[None, :] < KV_LEN, grad_scores, 0.0)

    ds = grad_scores

    if not IS_FULL_BLOCKS:
        if CHECK_BLOCK_BOUNDARY:
            mask_mod_output = tl.where(offs_n2[None, :] < KV_LEN, mask_mod_output, float("-inf"))
        # (grads) apply mask for partially unmasked block
        ds = tl.where(mask_mod_output, ds, 0.0)
    # ~~~~~~~~~~~~~~~~~~~~~~~~~~~~~~~~~~~~~~~~~~~~~~~~~~~~~~~~~~~~~~~~
    ds = ds.to(MATMUL_PRECISION)
    # Compute dQ.
    dq += tl.dot(ds, tl.trans(kT), input_precision=FLOAT32_PRECISION)

    return dq


@triton.jit
def bwd_dkdv_inner(
    {{gen_argdefs()}},
    Q, DO, DELTA, LSE, # pointers
    dk, dv, k, v,
    off_z, off_hq, offs_n1, offs_m1,
    stride_qm, stride_qd, stride_dom, stride_dod,
    q_indices, sparse_q_num_blocks,
    MATMUL_PRECISION,
    IS_FULL_BLOCKS,
):
    {{gen_defines() | indent_except_first(1) }}
    SPARSE_Q_MULTIPLE: tl.constexpr = (SPARSE_Q_BLOCK_SIZE // BLOCK_M1)
    RCP_LN2: tl.constexpr = 1.44269504
    Q_LEN = {{size("Q", 2)}}
    KV_LEN = {{size("K", 2)}}

    offs_k = tl.arange(0, QK_HEAD_DIM)
    offs_v = tl.arange(0, V_HEAD_DIM)

    qT_ptrs = Q + offs_m1[None, :] * stride_qm + offs_k[:, None] * stride_qd
    do_ptrs = DO + offs_m1[:, None] * stride_dom + offs_v[None, :] * stride_dod
    # BLOCK_N1 must be a multiple of BLOCK_M1, otherwise the code wouldn't work.
    tl.static_assert(BLOCK_N1 % BLOCK_M1 == 0)
    hi = tl.minimum(sparse_q_num_blocks * SPARSE_Q_MULTIPLE, tl.maximum(tl.cdiv(Q_LEN, BLOCK_M1), 1))

    if not IS_DIVISIBLE:
        if hi >= 1:
            for start_m in range(0, hi - 1):
                dk, dv = bwd_dkdv_block_mn(
                    {{gen_argdefs()}},
                    dk, dv, qT_ptrs, k, v, do_ptrs, DELTA, LSE, Q_LEN, KV_LEN,
                    off_z, off_hq, offs_n1, offs_m1,
                    stride_qm, stride_qd, stride_dom, stride_dod,
                    q_indices, sparse_q_num_blocks,
                    MATMUL_PRECISION, RCP_LN2,
                    IS_FULL_BLOCKS,
                )
                # Increment pointers.
                offset = get_offset_for_next_block(
                    start_m, q_indices, sparse_q_num_blocks,
                    SPARSE_Q_BLOCK_SIZE, SPARSE_Q_MULTIPLE, BLOCK_M1, BLOCKS_ARE_CONTIGUOUS
                )

                qT_ptrs += offset * stride_qm
                do_ptrs += offset * stride_dom

                offs_m1 += offset

            dk, dv = bwd_dkdv_block_mn(
                {{gen_argdefs()}},
                dk, dv, qT_ptrs, k, v, do_ptrs, DELTA, LSE, Q_LEN, KV_LEN,
                off_z, off_hq, offs_n1, offs_m1,
                stride_qm, stride_qd, stride_dom, stride_dod,
                q_indices, sparse_q_num_blocks,
                MATMUL_PRECISION, RCP_LN2,
                IS_FULL_BLOCKS, CHECK_BLOCK_BOUNDARY=True,
            )
    else:
        for start_m in range(0, hi):
            dk, dv = bwd_dkdv_block_mn(
                {{gen_argdefs()}},
                dk, dv, qT_ptrs, k, v, do_ptrs, DELTA, LSE, Q_LEN, KV_LEN,
                off_z, off_hq, offs_n1, offs_m1,
                stride_qm, stride_qd, stride_dom, stride_dod,
                q_indices, sparse_q_num_blocks,
                MATMUL_PRECISION, RCP_LN2,
                IS_FULL_BLOCKS,
            )
            # Increment pointers.
            offset = get_offset_for_next_block(
                start_m, q_indices, sparse_q_num_blocks,
                SPARSE_Q_BLOCK_SIZE, SPARSE_Q_MULTIPLE, BLOCK_M1, BLOCKS_ARE_CONTIGUOUS
            )

            qT_ptrs += offset * stride_qm
            do_ptrs += offset * stride_dom

            offs_m1 += offset

    return dk, dv


@triton.jit
def bwd_dkdv_block_mn(
    {{gen_argdefs()}},
    dk, dv, qT_ptrs, k, v, do_ptrs, DELTA, LSE, Q_LEN, KV_LEN,
    off_z, off_hq, offs_n1, offs_m1,
    stride_qm, stride_qd, stride_dom, stride_dod,
    q_indices, sparse_q_num_blocks,
    MATMUL_PRECISION, RCP_LN2,
    IS_FULL_BLOCKS, CHECK_BLOCK_BOUNDARY=False,
):
    {{gen_defines() | indent_except_first(1) }}

    # Load LSE before computing qk to reduce pipeline stall.
    if IS_DIVISIBLE:
        qT = tl.load(qT_ptrs)
        lse = tl.load(LSE + offs_m1)
    else:
        qT = tl.load(qT_ptrs, mask=offs_m1[None, :] < Q_LEN)
        lse = tl.load(LSE + offs_m1, mask=offs_m1 < Q_LEN)
    lse = tl.where(lse == -float("inf"), 0.0, lse)
    qkT = tl.dot(k, qT, input_precision=FLOAT32_PRECISION)
    if not PRESCALE_QK:
        qkT *= SM_SCALE
    # ~~~~~~~~~~~~~~~~~~~ Apply score modification  ~~~~~~~~~~~~~~~~~~~
    m = get_bounded_indices(offs_m1[None, :], Q_LEN if CHECK_BLOCK_BOUNDARY else None)
    # The boundary check is done for the outer loop, but here it's possible since we're iterating across M dim
    # that the n reads out of bounds prior to the last loop
    n = get_bounded_indices(offs_n1[:, None], KV_LEN if (not IS_DIVISIBLE or CHECK_BLOCK_BOUNDARY) else None)

    pre_mod_scores = qkT
    {{ modification(
        subgraph_number=0,
        output_name="post_mod_scores",
        score="qkT",
        b="off_z",
        h="off_hq",
        m="m",
        n="n",
        out="qkT"
    ) | indent_except_first(1) }}

    if CHECK_BLOCK_BOUNDARY:
        # Mask out the elements that are out of the KV_LEN for non divisible seqlen.
        post_mod_scores = tl.where(offs_n1[:, None] < KV_LEN, post_mod_scores, float("-inf"))

    if not IS_FULL_BLOCKS:
        {{ modification(
            subgraph_number=2,
            output_name="mask_mod_output",
            score="qkT",
            b="off_z",
            h="off_hq",
            m="m",
            n="n",
        ) | indent_except_first(2) }}
        if CHECK_BLOCK_BOUNDARY:
            mask_mod_output = tl.where(offs_n1[:, None] < KV_LEN, mask_mod_output, float("-inf"))
        # (grads) apply mask for fully masked block
        post_mod_scores = tl.where(mask_mod_output, post_mod_scores, float("-inf"))
    # ~~~~~~~~~~~~~~~~~~~~~~~~~~~~~~~~~~~~~~~~~~~~~~~~~~~~~~~~~~~~~~~~
    if not PRESCALE_QK:
        post_mod_scores *= RCP_LN2
    pT = tl.math.exp2(post_mod_scores - lse[None, :])
    if IS_DIVISIBLE:
        do = tl.load(do_ptrs)
    else:
        do = tl.load(do_ptrs, mask=offs_m1[:, None] < Q_LEN)
    # Compute dV.
    ppT = pT
    dv += tl.dot(ppT.to(MATMUL_PRECISION), do, input_precision=FLOAT32_PRECISION)
    if IS_DIVISIBLE:
        Di = tl.load(DELTA + offs_m1)
    else:
        Di = tl.load(DELTA + offs_m1, mask=offs_m1 < Q_LEN)
    # Compute dP and dS.
    dpT = tl.dot(v, tl.trans(do), input_precision=FLOAT32_PRECISION)
    dsT = pT * (dpT - Di[None, :])
    # ~~~~~~~~~~~~~~~~~~~ Apply joint modification  ~~~~~~~~~~~~~~~~~~~
    {{ modification(
        subgraph_number=1,
        output_name = "grad_scores",
        score="pre_mod_scores",
        b="off_z",
        h="off_hq",
        m="m",
        n="n",
        grad_score_mod="dsT"
    ) | indent_except_first(1) }}

    # ~~~~~~~~~~~~~~~~~~~ Apply other buffer grad writes ~~~~~~~~~~~~~
    idx_b = off_z
    idx_h = off_hq
    idx_m = m
    idx_n = n
    scatter_mask = offs_m1[None, :] < Q_LEN and offs_n1[:, None] < KV_LEN
    {{ modification(
        subgraph_number=3,
        output_name=None,
        mask="scatter_mask",
        score="pre_mod_scores",
        b="idx_b",
        h="idx_h",
        m="idx_m",
        n="idx_n",
        grad_score_mod="dsT"
    ) | indent_except_first(1) }}
    # ~~~~~~~~~~~~~~~~~~~~~~~~~~~~~~~~~~~~~~~~~~~~~~~~~~~~~~~~~~~~~~~~

    if CHECK_BLOCK_BOUNDARY:
        grad_scores = tl.where(offs_n1[:, None] < KV_LEN, grad_scores, 0.0)

    dsT = grad_scores
    if not IS_FULL_BLOCKS:
        if CHECK_BLOCK_BOUNDARY:
            mask_mod_output = tl.where(offs_n1[:, None] < KV_LEN, mask_mod_output, float("-inf"))
        # (grads) apply mask for partially unmasked block
        dsT = tl.where(mask_mod_output, dsT, 0.0)
    # ~~~~~~~~~~~~~~~~~~~~~~~~~~~~~~~~~~~~~~~~~~~~~~~~~~~~~~~~~~~~~~~~
    dk += tl.dot(dsT.to(MATMUL_PRECISION), tl.trans(qT), input_precision=FLOAT32_PRECISION)

    return dk, dv
 """
    + compute_next_offset_func
    + get_bounded_indices_func,
)


def validate_joint_graph(joint_graph: torch.fx.Graph):
    """We do some pre lowering graph checks in order to raise nicer error messages"""
    for node in joint_graph.nodes:
        if (
            node.op == "call_function"
            and node.target == torch.ops.flex_lib.zeros_and_scatter.default
        ):
            for user in node.users:
                if user.op != "output":
                    raise NotImplementedError(
                        "Using multiple indexing operations on the same tensor that requires gradients "
                        "in a score_mod function is not currently supported. "
                        "This typically happens when indexing the same tensor multiple times, like:\n\n"
                        "    def score_mod(score, b, h, q_idx, kv_idx):\n"
                        "        return score + bias[q_idx] + bias[kv_idx]  # bias used twice!\n\n"
                        "A valid workaround is to clone() the tensors that will be indexed multiple times. For example:\n\n"
                        "    bias1 = bias.clone()\n"
                        "    def score_mod(score, b, h, q_idx, kv_idx):\n"
                        "        return score + bias[q_idx] + bias1[kv_idx]\n\n"
                        "Note that this solution will use additional memory."
                    )
    return


@dataclass(frozen=True)
class JointOutputResult:
    """Results from processing joint outputs."""

    grad_input: ComputedBuffer
    captured_grads_compute: List[ComputedBuffer]
    captured_grads: List[Optional[TensorBox]]
    mutated_grads: List[TensorBox]


def process_joint_outputs(
    all_joint_outputs: SubgraphResults, num_placeholders: int
) -> JointOutputResult:
    """Process joint outputs and extract various buffers needed for lowering

    Args:
        all_joint_outputs: List of all the outputs from build_subgraphs
        num_placeholders: The number of placeholder inputs, used to skip over unused backward compute buffers

    Returns:
        JointOutputResult containing processed buffers and gradients
    """
    assert isinstance(all_joint_outputs, List)
    assert (
        all_joint_outputs[0] is not None
    ), "joint_subgraph_buffer is None this is a bug!"

    joint_buffer = all_joint_outputs[0]
    other_grads = all_joint_outputs[num_placeholders - 1 :]

    # outer_grads has the structure: Len(other_buffer_grads) if buffer doesn't require grad than it will be None
    # We only grab the buffers that require grad for inlining into kernel
    grads_compute = [buf for buf in other_grads if buf is not None]

    def get_out(buf):
        if buf is None:
            return None
        assert isinstance(buf, ComputedBuffer)
        assert buf.name is not None
        return TensorBox.create(V.graph.get_buffer(buf.name))

    grads_out = [get_out(x) for x in other_grads]
    mutated_grads = [buf for buf in grads_out if buf is not None]

    return JointOutputResult(
        grad_input=joint_buffer,
        captured_grads_compute=grads_compute,
        captured_grads=grads_out,
        mutated_grads=mutated_grads,
    )


# TODO: We probably also need a layout constraint?
@register_lowering(
    torch.ops.higher_order.flex_attention_backward, type_promotion_kind=None
)
def flex_attention_backward(*args, **kwargs):
    (
        query,
        key,
        value,
        out,
        logsumexp,
        grad_out,
        grad_logsumexp,
        fw_graph,
        joint_graph,
        block_mask,
        scale,
        kernel_options,
        score_mod_other_buffers,
        mask_mod_other_buffers,
    ) = args
    (
        kv_num_blocks,
        kv_indices,
        full_kv_num_blocks,
        full_kv_indices,
        q_num_blocks,
        q_indices,
        full_q_num_blocks,
        full_q_indices,
        SPARSE_Q_BLOCK_SIZE,
        SPARSE_KV_BLOCK_SIZE,
        mask_graph,
    ) = block_mask

    (
        query,
        key,
        value,
        grad_out,
        kv_num_blocks,
        kv_indices,
        full_kv_num_blocks,
        full_kv_indices,
        q_num_blocks,
        q_indices,
        full_q_num_blocks,
        full_q_indices,
    ) = maybe_realize(
        [
            query,
            key,
            value,
            grad_out,
            kv_num_blocks,
            kv_indices,
            full_kv_num_blocks,
            full_kv_indices,
            q_num_blocks,
            q_indices,
            full_q_num_blocks,
            full_q_indices,
        ]
    )

    device = query.get_device()
    dtype = query.get_dtype()
    Bq, Hq, seq_len_q, qk_head_dim = query.get_size()
    Bkv, Hkv, seq_len_kv, v_head_dim = value.get_size()

    assert V.graph.sizevars.evaluate_expr(
        sympy.Eq(Bq, Bkv) | sympy.Eq(Bkv, 1)
    ), f"Bq and Bkv must broadcastable. Got Bq={Bq} and Bkv={Bkv}"
    B = Bq

    kernel_options = dict(kernel_options)
    kernel_options.setdefault("FLOAT32_PRECISION", get_float32_precision())
    if seq_len_q % 128 != 0 or seq_len_kv % 128 != 0:
        kernel_options.setdefault("IS_DIVISIBLE", False)
    else:
        kernel_options.setdefault("IS_DIVISIBLE", True)

    fwd_placeholder_inps = [
        create_placeholder(name, dtype, device)
        for name, dtype in [
            ("score", dtype),
            ("b", torch.int32),
            ("h", torch.int32),
            ("m", torch.int32),
            ("n", torch.int32),
        ]
    ]
    fw_subgraph_buffer = build_subgraph_buffer(
        fwd_placeholder_inps + list(score_mod_other_buffers), fw_graph
    )

    joint_placeholder_inps = fwd_placeholder_inps + [
        create_placeholder("grad_score_mod", dtype, device)
    ]
    # Sometimes we have weird unused nodes here
    joint_graph.graph_module.graph.eliminate_dead_code()
<<<<<<< HEAD
    joint_subgraph_buffer, *_ = build_subgraph_buffer(
        joint_placeholder_inps + list(score_mod_other_buffers), joint_graph
=======

    # It is hard to raise nice errors for some joint graphs during subgraph lowering
    # This lets us do some checks before attempting to lower
    validate_joint_graph(joint_graph.graph_module.graph)

    all_joint_outputs = build_subgraph_buffer(
        joint_placeholder_inps + list(score_mod_other_buffers),
        joint_graph,
    )

    joint_outputs = process_joint_outputs(
        all_joint_outputs, len(joint_placeholder_inps)
>>>>>>> 78491d6a
    )

    mask_graph_placeholder_inps = [
        create_placeholder(name, dtype, query.get_device())
        for name, dtype in [
            ("b", torch.int32),
            ("h", torch.int32),
            ("m", torch.int32),
            ("n", torch.int32),
        ]
    ]
    mask_graph_buffer = build_subgraph_buffer(
        mask_graph_placeholder_inps + list(mask_mod_other_buffers), mask_graph
    )

    mask_graph_buffer = mask_graph_buffer

    layout_broadcasted_k = FixedLayout(
        key.get_device(),
        key.get_dtype(),
        [Bq, Hkv, seq_len_kv, qk_head_dim],
        key.get_stride(),
    )

    # Create delta which will is needed for the bwd's kernel
    grad_lse_exp2 = lowerings[aten.mul](grad_logsumexp, 1 / math.log(2))
    mul_delta = lowerings[aten.mul](out, grad_out)
    delta = lowerings[aten.sum](mul_delta, axis=-1)
    delta = lowerings[aten.sub](delta, grad_lse_exp2)
    delta = ExternKernel.require_contiguous(delta)

    grad_lse_exp2, delta = maybe_realize([grad_lse_exp2, delta])

    # see NOTE:[TritonTemplates with multiple outputs]
    grad_query = empty_strided(
        query.get_size(), query.get_stride(), dtype=dtype, device=device
    )
    broadcasted_grad_value = empty_strided(
        (Bq, *value.get_size()[1:]),
        value.get_stride(),
        dtype=dtype,
        device=device,
    )

    kernel_options.setdefault("SM_SCALE", scale)

    # Determine GQA factor
    gqa_shared_heads = Hq // Hkv
    kernel_options.setdefault("GQA_SHARED_HEADS", gqa_shared_heads)

    # Inside of Triton kernel, only apply partial masking if partial blocks are computed.
    # full_kv_num_blocks is torch.zeros([1, 1, 1]) if partial blocks are not computed.
    has_full_blocks = full_kv_num_blocks is not None
    kernel_options.setdefault("HAS_FULL_BLOCKS", has_full_blocks)
    if not has_full_blocks:
        full_kv_num_blocks, full_kv_indices, full_q_num_blocks, full_q_indices = (
            empty(0, device=query.get_device()) for _ in range(4)
        )
    kernel_options.setdefault("QK_HEAD_DIM", qk_head_dim)
    kernel_options.setdefault("V_HEAD_DIM", v_head_dim)

    choices: List[Any] = []
    configs: List[Tuple[int, int, int, int]] = []
    configs.append(_get_default_config_bwd(query))
    if config.max_autotune:
        num_stages_list = [1, 3, 4, 5] if torch.version.hip is None else [1]
        configs.extend(
            [
                (BLOCK1, BLOCK2, w, s)
                for BLOCK1 in [32, 64]
                for BLOCK2 in [32, 64, 128]
                for w in [4, 8]
                for s in num_stages_list
                if BLOCK2 % BLOCK1 == 0
            ]
        )
    original_kernel_options = kernel_options.copy()
    for BLOCK1, BLOCK2, num_warps, num_stages in configs:
        if (
            SPARSE_KV_BLOCK_SIZE % BLOCK1 != 0
            or SPARSE_Q_BLOCK_SIZE % BLOCK1 != 0
            or SPARSE_KV_BLOCK_SIZE % BLOCK2 != 0
            or SPARSE_Q_BLOCK_SIZE % BLOCK2 != 0
        ):
            continue

        # Performance tuning
        cur_kernel_options = original_kernel_options.copy()
        cur_kernel_options.setdefault("BLOCK_M1", BLOCK1)
        cur_kernel_options.setdefault("BLOCK_N1", BLOCK2)
        cur_kernel_options.setdefault("BLOCK_M2", BLOCK2)
        cur_kernel_options.setdefault("BLOCK_N2", BLOCK1)
        # Blocksparse options
        cur_kernel_options.setdefault("SPARSE_Q_BLOCK_SIZE", SPARSE_Q_BLOCK_SIZE)
        cur_kernel_options.setdefault("SPARSE_KV_BLOCK_SIZE", SPARSE_KV_BLOCK_SIZE)

        flex_attention_backward_template.maybe_append_choice(
            choices=choices,
            input_nodes=[
                query,
                key,
                value,
                logsumexp,
                delta,
                grad_out,
                grad_query,
                broadcasted_grad_value,
                kv_num_blocks,
                kv_indices,
                q_num_blocks,
                q_indices,
                full_kv_num_blocks,
                full_kv_indices,
                full_q_num_blocks,
                full_q_indices,
            ],
            layout=layout_broadcasted_k,  # We use store_output only for grad_key
            subgraphs=[
                fw_subgraph_buffer,
                joint_outputs.grad_input,
                mask_graph_buffer,
                joint_outputs.captured_grads_compute,
            ],
            mutated_inputs=[
                grad_query,
                broadcasted_grad_value,
                *joint_outputs.mutated_grads,
            ],
            call_sizes=query.get_size() + key.get_size()[1:3],
            num_stages=num_stages,
            num_warps=num_warps,
            **cur_kernel_options,
        )
    inputs_for_autotuning = (
        [
            query,
            key,
            value,
            logsumexp,
            delta,
            grad_out,
            grad_query,
            broadcasted_grad_value,
            kv_num_blocks,
            kv_indices,
            q_num_blocks,
            q_indices,
            full_kv_num_blocks,
            full_kv_indices,
            full_q_num_blocks,
            full_q_indices,
        ]
        + list(score_mod_other_buffers)
        + list(mask_mod_other_buffers)
    )
    input_gen_fns = {
        8: create_num_blocks_fake_generator(kv_indices),  # kv_num_blocks
        9: create_indices_fake,
        10: create_num_blocks_fake_generator(q_indices),  # q_num_blocks
        11: create_indices_fake,
        12: create_num_blocks_fake_generator(full_kv_indices),  # full_kv_num_blocks
        13: create_indices_fake,
        14: create_num_blocks_fake_generator(full_q_indices),  # full_q_num_blocks
        15: create_indices_fake,
    }

    broadcasted_grad_key = autotune_select_algorithm(
        "flex_attention_backward",
        choices,
        inputs_for_autotuning,
        layout_broadcasted_k,
        input_gen_fns=input_gen_fns,
    )  # [Bq, Hkv, seq_len_kv, k_head_dim]

    if V.graph.sizevars.evaluate_expr(sympy.Eq(Bq, Bkv)):
        grad_key = broadcasted_grad_key
        grad_value = broadcasted_grad_value
    else:
        assert V.graph.sizevars.evaluate_expr(
            sympy.Gt(Bq, 1) & sympy.Eq(Bkv, 1)
        ), f"Bq and Bkv must broadcastable. Got Bq={V.graph.sizevars.evaluate_expr(Bq)} and Bkv={V.graph.sizevars.evaluate_expr(Bkv)}"  # noqa: B950
        grad_key = lowerings[aten.sum](broadcasted_grad_key, axis=0, keepdims=True)
        grad_value = lowerings[aten.sum](broadcasted_grad_value, axis=0, keepdims=True)

    return (grad_query, grad_key, grad_value, tuple(joint_outputs.captured_grads))<|MERGE_RESOLUTION|>--- conflicted
+++ resolved
@@ -164,28 +164,16 @@
     from ..subgraph_lowering import PointwiseSubgraphLowering
 
     pw_subgraph = PointwiseSubgraphLowering(
-<<<<<<< HEAD
-        subgraph.graph_module, root_graph_lowering=V.graph
-=======
         subgraph.graph_module,
         root_graph_lowering=V.graph,
         allowed_mutations={torch.ops.flex_lib.zeros_and_scatter.default},
         additional_lowerings={
             torch.ops.flex_lib.zeros_and_scatter.default: zeros_and_scatter_lowering
         },
->>>>>>> 78491d6a
     )
     with V.set_graph_handler(pw_subgraph):  # type: ignore[arg-type]
         pw_subgraph.run(*args)
 
-<<<<<<< HEAD
-    def convert_output_node_to_buffer(output):
-        if output is None:
-            return None
-        output_buffer = output
-        assert isinstance(output_buffer, TensorBox), (
-            "The output node  for flex attention's subgraph must be a TensorBox, but got: ",
-=======
     # Since we are allowing mutations/buffer creation, we need to register any fresh buffers
     # creating during the pointwise subgraph lowering
     if len(pw_subgraph.buffers) > 0:
@@ -200,7 +188,6 @@
             return output_buffer
         assert isinstance(output_buffer, TensorBox), (
             "The output node for flex attention's subgraph must be a TensorBox, but got: ",
->>>>>>> 78491d6a
             type(output_buffer),
         )
         assert isinstance(output_buffer.data, StorageBox), (
@@ -218,11 +205,6 @@
         )
         return subgraph_buffer
 
-<<<<<<< HEAD
-    # node.args[0] is either a single element or a list of elements
-    # representing all outputs of the function.
-=======
->>>>>>> 78491d6a
     return tree_map(convert_output_node_to_buffer, pw_subgraph.graph_outputs)
 
 
@@ -1957,10 +1939,6 @@
     ]
     # Sometimes we have weird unused nodes here
     joint_graph.graph_module.graph.eliminate_dead_code()
-<<<<<<< HEAD
-    joint_subgraph_buffer, *_ = build_subgraph_buffer(
-        joint_placeholder_inps + list(score_mod_other_buffers), joint_graph
-=======
 
     # It is hard to raise nice errors for some joint graphs during subgraph lowering
     # This lets us do some checks before attempting to lower
@@ -1973,7 +1951,6 @@
 
     joint_outputs = process_joint_outputs(
         all_joint_outputs, len(joint_placeholder_inps)
->>>>>>> 78491d6a
     )
 
     mask_graph_placeholder_inps = [
