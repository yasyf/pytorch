--- conflicted
+++ resolved
@@ -13,11 +13,7 @@
  public:
   ParamCommsDebugInfo() = default;
   ParamCommsDebugInfo(
-<<<<<<< HEAD
-      int pgId,
-=======
       std::tuple<std::string, std::string> pgName,
->>>>>>> f34905f6
       int rank,
       std::string&& collName,
       int inNelems,
@@ -31,17 +27,12 @@
 
   ~ParamCommsDebugInfo() override = default;
 
-<<<<<<< HEAD
-  int getProcessGroupId() const {
-    return pgId_;
-=======
   const std::string getProcessGroupName() const {
     return std::get<0>(pgName_);
   }
 
   const std::string getProcessGroupDesc() const {
     return std::get<1>(pgName_);
->>>>>>> f34905f6
   }
 
   int getRank() const {
@@ -89,11 +80,7 @@
   }
 
  private:
-<<<<<<< HEAD
-  int pgId_{};
-=======
   std::tuple<std::string, std::string> pgName_; // <group_name, group_desc>
->>>>>>> f34905f6
   int rank_{};
   int worldSize_{};
   std::string collectiveName_;
@@ -102,23 +89,14 @@
   at::ScalarType dType_ = at::kByte;
   std::vector<int64_t> inputSplitSizes_;
   std::vector<int64_t> outputSplitSizes_;
-<<<<<<< HEAD
-  int globalRankStart_;
-  int globalRankStride_;
-=======
   int globalRankStart_{};
   int globalRankStride_{};
->>>>>>> f34905f6
   std::vector<int64_t> groupRanks_{};
 };
 
 #define RECORD_PARAM_COMMS(                                                    \
     seq,                                                                       \
-<<<<<<< HEAD
-    pgId,                                                                      \
-=======
     pgName,                                                                    \
->>>>>>> f34905f6
     rank,                                                                      \
     collName,                                                                  \
     inNelems,                                                                  \
@@ -130,11 +108,7 @@
     globalRankStride,                                                          \
     worldSize)                                                                 \
   auto paramCommsInfo = std::make_shared<torch::ParamCommsDebugInfo>(          \
-<<<<<<< HEAD
-      pgId,                                                                    \
-=======
       pgName,                                                                  \
->>>>>>> f34905f6
       rank,                                                                    \
       collName,                                                                \
       inNelems,                                                                \
@@ -148,11 +122,7 @@
   c10::DebugInfoGuard g(c10::DebugInfoKind::PARAM_COMMS_INFO, paramCommsInfo); \
   std::initializer_list<const c10::IValue> paramList = {                       \
       c10::IValue(seq),                                                        \
-<<<<<<< HEAD
-      pgId,                                                                    \
-=======
       pgName,                                                                  \
->>>>>>> f34905f6
       rank,                                                                    \
       collName,                                                                \
       inSplitSizes,                                                            \
@@ -165,11 +135,7 @@
 
 #define RECORD_PARAM_COMMS_DATA(                                               \
     seq,                                                                       \
-<<<<<<< HEAD
-    pgId,                                                                      \
-=======
     pgName,                                                                    \
->>>>>>> f34905f6
     InputTensors,                                                              \
     OutputTensors,                                                             \
     rank,                                                                      \
@@ -183,11 +149,7 @@
     globalRankStride,                                                          \
     worldSize)                                                                 \
   auto paramCommsInfo = std::make_shared<torch::ParamCommsDebugInfo>(          \
-<<<<<<< HEAD
-      pgId,                                                                    \
-=======
       pgName,                                                                  \
->>>>>>> f34905f6
       rank,                                                                    \
       collName,                                                                \
       inNelems,                                                                \
@@ -202,11 +164,7 @@
   std::initializer_list<const c10::IValue> paramList = {                       \
       c10::IValue(InputTensors),                                               \
       c10::IValue(seq),                                                        \
-<<<<<<< HEAD
-      pgId,                                                                    \
-=======
       pgName,                                                                  \
->>>>>>> f34905f6
       rank,                                                                    \
       collName,                                                                \
       inSplitSizes,                                                            \
