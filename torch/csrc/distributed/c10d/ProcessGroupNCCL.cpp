--- conflicted
+++ resolved
@@ -87,6 +87,7 @@
 
 bool complexViewAsRealAllowed(const ReduceOp& reduceOp) {
   switch (reduceOp) {
+    // NOLINTNEXTLINE(bugprone-branch-clone)
     case ReduceOp::SUM:
       return true;
     case ReduceOp::AVG:
@@ -119,6 +120,7 @@
       &preMulSum,
       // https://docs.nvidia.com/deeplearning/nccl/user-guide/docs/api/ops.html#ncclredopcreatepremulsum
       // tells us that the scalar input is strictly a multiplier.
+      // NOLINTNEXTLINE(cppcoreguidelines-pro-type-const-cast)
       /*scalar=*/has_tensor ? const_cast<T*>(ptr_factor) : &scalar_factor,
       dataType,
       residence,
@@ -305,7 +307,7 @@
 
 std::atomic<bool> ProcessGroupNCCL::shouldDump_(false);
 
-void cacheAllocatorRegisterHook(
+static void cacheAllocatorRegisterHook(
     const c10::cuda::CUDACachingAllocator::TraceEntry& te) {
   // Register after SEGMENT_ALLOC
   if (te.action_ !=
@@ -318,12 +320,13 @@
     auto& ncclComm = it.first;
     auto& devIdx = it.second;
     if (te.device_ == devIdx) {
+      // NOLINTNEXTLINE(performance-no-int-to-ptr)
       ncclComm->registerSegment(reinterpret_cast<void*>(te.addr_), te.size_);
     }
   }
 }
 
-void cacheAllocatorDeregisterHook(
+static void cacheAllocatorDeregisterHook(
     const c10::cuda::CUDACachingAllocator::TraceEntry& te) {
   // deregister before SEGMENT_FREE
   if (te.action_ !=
@@ -336,13 +339,15 @@
     auto& ncclComm = it.first;
     auto& devIdx = it.second;
     if (te.device_ == devIdx) {
+      // NOLINTNEXTLINE(performance-no-int-to-ptr)
       ncclComm->deregisterSegment(reinterpret_cast<void*>(te.addr_));
     }
   }
 }
 
-std::unordered_map<std::string, std::unordered_map<std::string, std::string>>
-getNCCLCommDumpMap() {
+static std::
+    unordered_map<std::string, std::unordered_map<std::string, std::string>>
+    getNCCLCommDumpMap() {
 #if defined(IS_NCCLX) && defined(NCCL_COMM_DUMP)
   std::unordered_map<
       std::string /* ncclUniqueID */,
@@ -464,7 +469,7 @@
   return gil_checker;
 }
 
-std::future<bool> launchAsyncGilCheck() {
+static std::future<bool> launchAsyncGilCheck() {
   std::promise<bool> resultPromise;
   std::future<bool> resultFuture = resultPromise.get_future();
   TORCH_CHECK(get_gil_checker(), "Can't check GIL with null GIL checker");
@@ -720,6 +725,11 @@
 
 void ProcessGroupNCCL::WorkNCCL::synchronize() {
   synchronizeStream();
+  if (c10d::allow_inflight_collective_as_graph_input()) {
+    c10d::unregister_work(
+        c10::intrusive_ptr<
+            ProcessGroupNCCL::WorkNCCL>::unsafe_reclaim_from_nonowning(this));
+  }
 }
 
 void ProcessGroupNCCL::WorkNCCL::synchronizeStream() {
@@ -821,27 +831,32 @@
 // This is to avoid the potential deadlock caused by CudaEventDestroy.
 std::shared_ptr<at::cuda::CUDAEvent> ProcessGroupNCCL::CUDAEventCache::create(
     bool timing) {
+  // register the deleter as a callback when the WorkNCCL object is destroyed.
   auto deleter = [this, timing](at::cuda::CUDAEvent* event) {
     std::lock_guard<std::mutex> lock(this->cacheMutex_);
+    // We put the event back to the cache deque once the WorkNCCL object is
+    // destroyed.
     this->eventsArray_[timing ? 1 : 0].push_back(event);
   };
   at::cuda::CUDAEvent* event = nullptr;
   {
     std::lock_guard<std::mutex> lock(cacheMutex_);
     auto& events = eventsArray_[timing ? 1 : 0];
+    // If we still have events in the cache, we reuse it. Otherwise, we create a
+    // new one.
     if (!events.empty()) {
-      event = events.back();
-      events.pop_back();
-    }
-  }
-  if (!event) {
-    event = new at::cuda::CUDAEvent(
-        timing ? cudaEventDefault : cudaEventDisableTiming);
+      event = events.front();
+      events.pop_front();
+    } else {
+      event = new at::cuda::CUDAEvent(
+          timing ? cudaEventDefault : cudaEventDisableTiming);
+    }
   }
   return std::shared_ptr<at::cuda::CUDAEvent>(event, std::move(deleter));
 }
 
 ProcessGroupNCCL::CUDAEventCache& ProcessGroupNCCL::CUDAEventCache::get() {
+  // Return a singleton instance of CUDAEventCache.
   static ProcessGroupNCCL::CUDAEventCache cache;
   return cache;
 }
@@ -856,14 +871,13 @@
     "ProcessGroupNCCL continues supporting multi-process and multi-thread modes.";
 
 ProcessGroupNCCL::ProcessGroupNCCL(
-    const c10::intrusive_ptr<Store>& store,
+    c10::intrusive_ptr<Store> store,
     int rank,
     int size,
     c10::intrusive_ptr<Options> options)
     : Backend(rank, size),
-      store_(store),
+      store_(std::move(store)),
       options_(std::move(options)),
-
       traceKeyStart_(getTraceStartKey("NCCL", rank)),
       traceKeyEnd_(getTraceEndKey("NCCL", rank)),
       terminateProcessGroup_(false),
@@ -882,7 +896,7 @@
   // other threads and cause segfaults.
   const auto ncclVersion = getNcclVersion();
   this->setGroupUid(options_->group_name);
-  this->localDeviceCount_ = at::cuda::getNumGPUs();
+  this->localDeviceCount_ = static_cast<int>(at::cuda::getNumGPUs());
   logPrefix_ = createLogPrefix();
   blockingWait_ = getCvarBool(TORCH_NCCL_BLOCKING_WAIT, false);
   asyncErrorHandling_ = static_cast<ErrorHandlingMode>(
@@ -895,7 +909,6 @@
   // both timeout and other errors.
   dumpOnTimeoutOrEx_ = getCvarBool(TORCH_NCCL_DUMP_ON_TIMEOUT, false) ||
       (dist_debug_level_ >= DebugLevel::Detail);
-  sleepAfterException_ = getCvarBool(TORCH_NCCL_SLEEP_AFTER_EXCEPTION, false);
   // logging C++ stack isn't safe. Introduce a variable to control it.
   logCppStackOnUncleanShutdown_ =
       getCvarBool(TORCH_NCCL_LOG_CPP_STACK_ON_UNCLEAN_SHUTDOWN, true);
@@ -1008,8 +1021,8 @@
     this->globalRankStride = 0;
   } else {
     bool ranksAreStrided = true;
-    int startRank = options_->global_ranks_in_group[0];
-    int stride =
+    auto startRank = options_->global_ranks_in_group[0];
+    auto stride =
         options_->global_ranks_in_group[1] - options_->global_ranks_in_group[0];
     for (std::vector<uint64_t>::size_type i = 0;
          i < options_->global_ranks_in_group.size();
@@ -1034,9 +1047,10 @@
   // SEGMENT_FREE action occurs.
   // We attach hooks only once at the first PG creation.
   // Attaching hooks fails if CUDACachingAllocator is not initialized, so
-  // lazyInitCUDA is called (and is a no-op if CUDA is already initialized).
+  // Init for CUDA is called (and is a no-op if CUDA is already
+  // initialized).
   if (useTensorRegisterAllocatorHook_ && !allocatorHooksAttached) {
-    at::globalContext().lazyInitCUDA();
+    at::globalContext().lazyInitDevice(c10::DeviceType::CUDA);
     c10::cuda::CUDACachingAllocator::attachAllocatorTraceTracker(
         &cacheAllocatorRegisterHook);
     c10::cuda::CUDACachingAllocator::attachAllocatorTraceTracker(
@@ -1050,6 +1064,39 @@
   LOG(INFO) << logPrefix() << "Eagerly connecting nccl backend with device "
             << device;
   initNCCLComm(key, device, OpType::ALLREDUCE);
+}
+
+bool ProcessGroupNCCL::useNonblocking() {
+#ifndef NCCL_HAS_COMM_NONBLOCKING
+  return false;
+#endif
+  // Already parsed, return the cached value
+  if (useNonblocking_.has_value()) {
+    return useNonblocking_.value();
+  }
+  // Get environment variable.
+  auto nbEnv = c10::utils::check_env("TORCH_NCCL_USE_COMM_NONBLOCKING");
+
+  // 1st priority: Respect the user's setting
+  if (options_->config.blocking != NCCL_CONFIG_UNDEF_INT) {
+    useNonblocking_ = options_->config.blocking == 0;
+  }
+  // 2nd priority: Respect the environment variable
+  else if (nbEnv.has_value()) {
+    useNonblocking_ = nbEnv.value();
+  }
+  // 3rd priority: automatically use nonblocking if we are in eager init mode
+  else if (getBoundDeviceId()) {
+    useNonblocking_ = true;
+  }
+  // 4th priority: otherwise, nonblocking = false to preserve old behavior
+  else {
+    useNonblocking_ = false;
+  }
+
+  LOG(INFO) << logPrefix()
+            << "Using non-blocking mode: " << useNonblocking_.value();
+  return useNonblocking_.value();
 }
 
 void ProcessGroupNCCL::performNocolorSplit(at::Device device) {
@@ -1060,9 +1107,6 @@
   const auto key = getKeyFromDevice(device);
   LOG(INFO) << logPrefix() << "Performing nocolor split on backend device "
             << device << ", key " << key << ", i am " << this;
-<<<<<<< HEAD
-  auto comm = getNCCLComm(key, device, OpType::ALLREDUCE);
-=======
   bool useNb = useNonblocking();
   options_->config.blocking = useNb ? 0 : 1;
   auto comm = getNCCLComm(key);
@@ -1070,7 +1114,6 @@
     LOG(ERROR) << logPrefix()
                << "No parent communicator exists for nocolor split";
   }
->>>>>>> 2ce2e4df
   NCCLComm::split(
       comm.get(),
       NCCL_SPLIT_NOCOLOR,
@@ -1078,6 +1121,21 @@
       options_->config,
       options_->global_ranks_in_group);
 #endif
+}
+
+bool ProcessGroupNCCL::isInitialized() {
+  if (devNCCLCommMap_.empty()) {
+    return false;
+  }
+  std::lock_guard<std::mutex> lock(mutex_);
+  bool initialized = true;
+  for (const auto& [_, comm] : devNCCLCommMap_) {
+    if (!comm->isInitialized()) {
+      initialized = false;
+      break;
+    }
+  }
+  return initialized;
 }
 
 c10::intrusive_ptr<intra_node_comm::IntraNodeComm> ProcessGroupNCCL::
@@ -1173,6 +1231,7 @@
     data.integers["pg_id"] = static_cast<int64_t>(local_id_);
     data.integers["rank"] = rank_;
     data.integers["global_rank"] = globalRank();
+    data.integers["world_size"] = getSize();
     data.strings["flight_recorder_version"] = c10d::version_val_str;
   }
 
@@ -1275,7 +1334,8 @@
 // Note: original name of this method is `abort`. It was renamed to
 // `abortComms` to distinguish from the `abort` method below. The `abort`
 // method calls `abortComms` but does more destruction than the latter.
-bool ProcessGroupNCCL::abortComms(std::optional<std::string> abortReason) {
+bool ProcessGroupNCCL::abortComms(
+    const std::optional<std::string>& abortReason) {
   // Remove record from global ncclCommDevIdxMapMutex before aboarting,
   // so that a new cache segment would not register to already aborded
   // communicators. Note that ncclCommDevIdxMap is a global container which may
@@ -1330,6 +1390,7 @@
   this->abort();
 }
 
+// NOLINTNEXTLINE(bugprone-exception-escape)
 ProcessGroupNCCL::~ProcessGroupNCCL() {
   VLOG(2) << logPrefix() << "ProcessGroupNCCL destructor entered.";
 
@@ -1396,7 +1457,7 @@
   LOG(FATAL) << logPrefix() << errMsg;
 }
 
-long computeDeltaMS(
+static long computeDeltaMS(
     std::chrono::time_point<std::chrono::steady_clock> start,
     std::chrono::time_point<std::chrono::steady_clock> end) {
   return std::chrono::duration_cast<std::chrono::milliseconds>(end - start)
@@ -1573,12 +1634,15 @@
   }
   LOG(ERROR) << errorMsg;
 
-  auto& cpp_dumper = get_cpp_trace_dumper();
-  if (logCppStackOnUncleanShutdown_ && cpp_dumper.has_value()) {
-    LOG(INFO) << "Dumping c++ stacktraces:";
-    cpp_dumper.value()([](const std::string& line) { LOG(INFO) << line; });
-  }
-
+  // We perform some checks to help users debug the timeout/hang issue:
+  // 1. Dump the nccl trace (flight recorder) to help debug the issue
+  //    (timeout after waitTimeoutDumpInMilSec_, which is one minute).
+  // 2. Check if there is a GIL deadlock (timeout after 300ms).
+  // 3. Try to dump the c++ stacktraces (blocking and would hang,
+  //    users can turn this off by set
+  //    TORCH_NCCL_LOG_CPP_STACK_ON_UNCLEAN_SHUTDOWN=0).
+
+  // Dump the nccl trace (flight recorder).
   if (checkDumpSignal && shouldDump_.load()) {
     // Store debug info to storage if no other thread does it. (By default to
     // local disk)
@@ -1592,8 +1656,11 @@
         "Flight recorder dump in heartbeatMonitor",
         false,
         true);
-  }
-
+    // Indicate to watchdog thread that we have finished dumping.
+    promiseFlightRecorderDump_.set_value();
+  }
+
+  // GIL deadlock check.
   if (get_gil_checker() != nullptr) {
     auto fut = launchAsyncGilCheck();
     auto kGilCheckTimeout = std::chrono::milliseconds(300);
@@ -1603,16 +1670,22 @@
           futStatus != std::future_status::deferred,
           "Expected the future to have been launched eagerly.");
       LOG(ERROR)
+          << logPrefix()
           << "Could not acquire GIL within 300 ms on exit, possible GIL induced hang";
     }
   } else {
-<<<<<<< HEAD
-    LOG(INFO)
-=======
     VLOG(2)
         << logPrefix()
->>>>>>> 2ce2e4df
         << "GIL checker was not registered, perhaps this is a no-python build?";
+  }
+
+  // Dump the c++ stacktraces.
+  auto& cpp_dumper = get_cpp_trace_dumper();
+  if (logCppStackOnUncleanShutdown_ && cpp_dumper.has_value()) {
+    LOG(INFO) << logPrefix() << "Dumping c++ stacktraces:";
+    cpp_dumper.value()(
+        [&](const std::string& line) { LOG(INFO) << logPrefix() << line; });
+    LOG(INFO) << logPrefix() << "Finished c++ stacktraces dump.";
   }
 
   // There are two possible cases for the watchdog thread exit:
@@ -1869,27 +1942,60 @@
       // aborted, So cannot check exception based on them. But watchdog needs to
       // finish the check for the works that have already been enqueued to
       // workMetaList_
+
+      // check NCCL errors first
       if (!terminateProcessGroup_.load()) {
         work.checkAndSetException();
       }
-      bool timedOut = work.checkTimeout();
-
-      // If work hits an exception (either an error or timeout)
       if (work.exception()) {
-        if (work.futureWorkResult_ && !work.futureWorkResult_->completed()) {
-          work.futureWorkResult_->markCompleted(
-              at::IValue(static_cast<uint8_t>(WorkResult::FAILURE)));
-        }
         // log as soon as exception is detected
         LOG(ERROR) << c10::str(
             logPrefix(),
-            "Exception (either an error or timeout) detected by watchdog at work: ",
+            "NCCL error is detected by watchdog at work: ",
             work.seq_,
             ", last enqueued NCCL work: ",
             pgStatus_->lastEnqueuedSeq,
             ", last completed NCCL work: ",
             pgStatus_->lastCompletedSeq,
             ".");
+        if (work.futureWorkResult_ && !work.futureWorkResult_->completed()) {
+          work.futureWorkResult_->markCompleted(
+              at::IValue(static_cast<uint8_t>(WorkResult::COMM_ERROR)));
+        }
+      } else if (work.checkTimeout()) {
+        LOG(ERROR) << c10::str(
+            logPrefix(),
+            "Work timeout is detected by watchdog at work: ",
+            work.seq_,
+            ", last enqueued NCCL work: ",
+            pgStatus_->lastEnqueuedSeq,
+            ", last completed NCCL work: ",
+            pgStatus_->lastCompletedSeq,
+            ".");
+        if (work.futureWorkResult_ && !work.futureWorkResult_->completed()) {
+          work.futureWorkResult_->markCompleted(
+              at::IValue(static_cast<uint8_t>(WorkResult::TIMEOUT)));
+        }
+        // Report desync state in case of timeout
+        if (desyncDebug_) {
+          try {
+            collectiveDebugInfoMode_.store(true);
+            auto desyncMsg = getNCCLWatchdogDebugInfo();
+            LOG(ERROR) << logPrefix() << desyncMsg;
+          } catch (const std::exception& e) {
+            LOG(ERROR) << logPrefix()
+                       << "Failed to retrieve TORCH_NCCL_DESYNC_DEBUG report. "
+                       << " Please file an issue. Error: " << e.what();
+          } catch (...) {
+            LOG(ERROR)
+                << logPrefix()
+                << "Failed to rerieve TORCH_NCCL_DESYNC_DEBUG report with unknown error."
+                << " Please file an issue.";
+          }
+        }
+      }
+      // If work hits an exception (either an error or timeout)
+      if (work.exception()) {
         // try to notify other ranks via global TCPStore to dump the flight
         // recorder when a collective timeout or exception happens. Flight
         // recorder behavior is independent of desync Debug.
@@ -1907,12 +2013,18 @@
             }
             // signal the monitor thread on PG0 to start dumping
             shouldDump_.store(true);
-            if (sleepAfterException_) {
-              // This sleep is used to give time for dumping before throwing
-              // exception
-              std::this_thread::sleep_for(
-                  std::chrono::seconds(heartbeatTimeoutInSec_));
-              LOG(INFO) << logPrefix() << "slept for " << heartbeatTimeoutInSec_
+            // Give time for dumping before throwing exception
+            auto start = std::chrono::steady_clock::now();
+            auto status = promiseFlightRecorderDump_.get_future().wait_for(
+                std::chrono::milliseconds(waitTimeoutDumpInMilSec_));
+            if (status == std::future_status::timeout) {
+              LOG(WARNING) << logPrefix() << "timed out after waiting for "
+                           << waitTimeoutDumpInMilSec_ << "ms"
+                           << " flight recorder dumps to finish.";
+            } else if (status == std::future_status::ready) {
+              auto end = std::chrono::steady_clock::now();
+              LOG(INFO) << logPrefix() << "slept for "
+                        << computeDeltaMS(start, end) << "ms"
                         << " giving time for flight recorder dumps to finish.";
             }
           } catch (const std::exception& e) {
@@ -1928,36 +2040,6 @@
           // PG level abort, which would abort all other communicators on this
           // rank
           abortComms();
-        }
-
-        // Report desync state in case of timeout
-        if (timedOut) {
-          LOG(ERROR) << c10::str(
-              logPrefix(),
-              "Timeout at NCCL work: ",
-              work.seq_,
-              ", last enqueued NCCL work: ",
-              pgStatus_->lastEnqueuedSeq,
-              ", last completed NCCL work: ",
-              pgStatus_->lastCompletedSeq,
-              ".");
-          if (desyncDebug_) {
-            try {
-              collectiveDebugInfoMode_.store(true);
-              auto desyncMsg = getNCCLWatchdogDebugInfo();
-              LOG(ERROR) << logPrefix() << desyncMsg;
-            } catch (const std::exception& e) {
-              LOG(ERROR)
-                  << logPrefix()
-                  << "Failed to retrieve TORCH_NCCL_DESYNC_DEBUG report. "
-                  << " Please file an issue. Error: " << e.what();
-            } catch (...) {
-              LOG(ERROR)
-                  << logPrefix()
-                  << "Failed to rerieve TORCH_NCCL_DESYNC_DEBUG report with unknown error."
-                  << " Please file an issue.";
-            }
-          }
         }
         // Throw exception
         work.handleException(asyncErrorHandling_);
@@ -2315,11 +2397,13 @@
     rank = p2pRank;
   }
 
+#ifdef NCCL_HAS_COMM_NONBLOCKING
+  bool useNb = useNonblocking();
+  options_->config.blocking = useNb ? 0 : 1;
+#endif
+
 #ifdef NCCL_HAS_COMM_SPLIT
   if (options_->split_from) {
-    TORCH_CHECK(
-        options_->split_color != 0,
-        "Must specify a non-zero color when splitting");
     // Find a valid, healthy communicator to split from if possible.
     std::lock_guard<std::mutex> lock(options_->split_from->mutex_);
     auto& other_comms = options_->split_from->devNCCLCommMap_;
@@ -2327,6 +2411,8 @@
     if (dit != other_comms.end()) {
       auto& parentComm = dit->second;
       if (parentComm != nullptr && !parentComm->isAborted()) {
+        LOG(INFO) << logPrefix() << "Splitting NCCL communicator from "
+                  << parentComm->repr();
         ncclComm = NCCLComm::split(
             parentComm.get(),
             options_->split_color,
@@ -2741,7 +2827,7 @@
     work->ncclStartEvent_->record(ncclStream);
   }
 
-  if (nccl_use_nonblocking()) {
+  if (useNonblocking()) {
     groupEndNonblocking(comm);
   } else {
     groupEnd();
@@ -2791,6 +2877,11 @@
   avoidRecordStreams |= avoidRecordStreams_;
   nanCheck &= enableNanCheck_;
 
+  auto device = getDevice(inputs[0]);
+  // Guard must be created before `currentStreamCaptureStatusMayInitCtx`;
+  // otherwise, extra CUDA context could be created on device 0.
+  at::cuda::OptionalCUDAGuard gpuGuard(device);
+
   c10::cuda::CaptureStatus capture_status =
       c10::cuda::currentStreamCaptureStatusMayInitCtx();
   errorIfCapturingNonCapturableNCCL(capture_status);
@@ -2801,7 +2892,6 @@
   }
   op_id_++;
 
-  auto device = getDevice(inputs[0]);
   const auto key = getKeyFromDevice(device);
   std::shared_ptr<NCCLComm> ncclComm = getNCCLComm(key);
   if (ncclComm == nullptr) {
@@ -2845,8 +2935,6 @@
     work->stashed_for_allocator_safety_ =
         std::make_shared<std::vector<at::Tensor>>(inputs);
   }
-
-  at::cuda::OptionalCUDAGuard gpuGuard(device);
 
   if (nanCheck) {
     for (const auto& input : inputs) {
@@ -2972,19 +3060,6 @@
     bool avoidRecordStreams) {
   // Environment setting by the user may add onto collective call's option
   avoidRecordStreams |= avoidRecordStreams_;
-  c10::cuda::CaptureStatus capture_status =
-      c10::cuda::currentStreamCaptureStatusMayInitCtx();
-  errorIfCapturingNonCapturableNCCL(capture_status);
-
-  // Bump collective counter
-  seqCollective_++;
-
-  // For coalescingManager collectives, there is no individual c++ call per
-  // collective so there is no flight record and we increment seqCollective_ and
-  // op_id_ together. Compare this to startCoalescing/endCoalescing flow where
-  // we increment either seqP2P_ or seqCollective_ once per group and increment
-  // op_id_ once per indvidual operation within the group
-  op_id_++;
 
   // Currently, the API permits one scenario where inputs.size() and
   // outputs.size() are > 0.
@@ -2994,6 +3069,24 @@
   //    but the group as a whole should be efficient, and might even execute as
   //    a single fused kernel.
   auto device = getDevice(inputs[0]);
+  // Guard must be created before `currentStreamCaptureStatusMayInitCtx`;
+  // otherwise, extra CUDA context could be created on device 0.
+  at::cuda::OptionalCUDAGuard gpuGuard(device);
+
+  c10::cuda::CaptureStatus capture_status =
+      c10::cuda::currentStreamCaptureStatusMayInitCtx();
+  errorIfCapturingNonCapturableNCCL(capture_status);
+
+  // Bump collective counter
+  seqCollective_++;
+
+  // For coalescingManager collectives, there is no individual c++ call per
+  // collective so there is no flight record and we increment seqCollective_ and
+  // op_id_ together. Compare this to startCoalescing/endCoalescing flow where
+  // we increment either seqP2P_ or seqCollective_ once per group and increment
+  // op_id_ once per indvidual operation within the group
+  op_id_++;
+
   const auto key = getKeyFromDevice(device);
   std::shared_ptr<NCCLComm> ncclComm = getNCCLComm(key);
   if (ncclComm == nullptr) {
@@ -3039,8 +3132,6 @@
         std::make_shared<std::vector<at::Tensor>>(inputs);
   }
 
-  at::cuda::OptionalCUDAGuard gpuGuard(device);
-
   // Start event should only be recorded before the ncclGroupStart() (which
   // happens inside AutoNcclGroup guard below)
   if (work->timingEnabled_) {
@@ -3062,8 +3153,7 @@
 #endif
 
   {
-    torch::cuda::nccl::AutoNcclGroup nccl_group_guard(
-        comm, nccl_use_nonblocking());
+    torch::cuda::nccl::AutoNcclGroup nccl_group_guard(comm, useNonblocking());
     for (const auto i : c10::irange(inputs.size())) {
       // Both `inputs' and `outputs' are created on a worker stream and used in
       // different ncclStreams.  Hence, both must record the ncclStream to
@@ -3195,6 +3285,8 @@
   }
 
   auto device = getDevice(tensor);
+  at::cuda::OptionalCUDAGuard gpuGuard(device);
+
   std::string key;
   int p2pRank = 0, p2pTargetRank = 0;
   bool isSendRecvSelf = false;
@@ -3319,9 +3411,6 @@
         /*isP2P=*/true);
   }
 
-  // is gpuGuard needed for the if block below, or can i swap them
-  at::cuda::OptionalCUDAGuard gpuGuard(device);
-
   // Only check for NaN for send ops, for recv ops `tensor` can be a random
   // placeholder
   if (enableNanCheck_ && opType == OpType::SEND) {
@@ -3353,10 +3442,14 @@
       fn(tensor, comm_, ncclStream, p2pTargetRank),
       ncclComm->getNcclCommFailureReason());
 #else
-  C10D_NCCL_CHECK_TIMEOUT(
-      fn(tensor, comm_, ncclStream, p2pTargetRank),
-      ncclComm->getNcclComm(),
-      ncclComm->getNcclCommFailureReason());
+  // In non-blocking mode, we need to use ncclGroup semantics to ensure that the
+  // kernel is enqueued for single-P2P ops.  Otherwise, the event record below
+  // may not capture the kernel, leading to data corruption.
+  ncclGroupStart();
+  C10D_NCCL_CHECK_NONBLOCKING(
+      fn(tensor, comm_, ncclStream, p2pTargetRank), std::nullopt);
+  C10D_NCCL_CHECK_TIMEOUT_GROUPEND(
+      ncclGroupEnd(), ncclComm, ncclComm->getNcclCommFailureReason());
 #endif
 
   if (!coalescing_state_) {
@@ -4552,8 +4645,14 @@
           ncclComm_t comm,
           at::cuda::CUDAStream& stream,
           int dst) {
-        torch::cuda::nccl::send(input, comm, stream, dst);
-        return ncclSuccess;
+        auto ncclDataType = getNcclDataType(input.scalar_type());
+        return ncclSend(
+            input.data_ptr(),
+            input.numel(),
+            ncclDataType,
+            dst,
+            comm,
+            stream.stream());
       },
       dstRank,
       OpType::SEND,
@@ -4595,8 +4694,14 @@
           ncclComm_t comm,
           at::cuda::CUDAStream& stream,
           int src) {
-        torch::cuda::nccl::recv(output, comm, stream, src);
-        return ncclSuccess;
+        auto ncclDataType = getNcclDataType(output.scalar_type());
+        return ncclRecv(
+            output.data_ptr(),
+            output.numel(),
+            ncclDataType,
+            src,
+            comm,
+            stream.stream());
       },
       srcRank,
       OpType::RECV,
@@ -4619,7 +4724,7 @@
 #ifndef NCCL_HAS_COMM_NONBLOCKING
   C10D_NCCL_CHECK(ncclGroupEnd(), std::nullopt);
 #else
-  if (!nccl_use_nonblocking()) {
+  if (!useNonblocking()) {
     C10D_NCCL_CHECK(ncclGroupEnd(), std::nullopt);
   } else {
     C10D_NCCL_CHECK_TIMEOUT_GROUPEND(ncclGroupEnd(), comm, std::nullopt);
