--- conflicted
+++ resolved
@@ -1993,11 +1993,8 @@
     OpType opType,
     int p2pRank,
     bool isSendRecvSelf,
-<<<<<<< HEAD
+    std::optional<const std::string> streamKey,
     bool onlyCached) {
-=======
-    std::optional<const std::string> streamKey) {
->>>>>>> 844d8c1e
   // Sanity check
   if (deviceKey.empty()) {
     C10_THROW_ERROR(
@@ -2910,17 +2907,25 @@
   }
 
   auto device = getDevice(tensor);
-  std::string key = getKeyFromDevice(device);
+
+  // Note on keys
+  // devKey identifies this gpu device and is used for accessing a nccl Communicator for this PG per device
+  // p2pKey identifies a pair of ranks doing p2p comms, and is used for accessing a unique nccl stream per pair so that
+  // p2p comms between different pairs can overlap.
+  // Historically, different nccl communicators were also used for pairs of p2p ranks, but this is unnecessary. 
+  std::string devKey = getKeyFromDevice(device);
+  std::string p2pKey = getKeySendRecv(rank_, peer);
   int p2pRank = rank_;
   int p2pTargetRank = peer;
   bool isSendRecvSelf = false;
   // For batch_isend_irecv, ncclGroupStart() would be called upfront
   bool batchP2P = ncclActiveGroupCounter_ > 0;
 
-  // If an existing communicator exists, we want to use it (for batch or
-  // non-batch  P2P)
+  // If an existing communicator exists for this PG, we want to use it (for batch or
+  // non-batch P2P)
+  // Note: even if we find a cached nccl communicator, we'll still create a new stream for the streamkey if needed.
   auto ncclComm = getNCCLComm(
-      key, device, opType, p2pRank, isSendRecvSelf, /*onlyCached*/ true);
+      devKey, device, opType, p2pRank, isSendRecvSelf, /*streamKey*/p2pKey,/*onlyCached*/ true);
 
   if (!batchP2P && !ncclComm) {
     // We create special 2-rank communicators for each pair of send/recv rank if
@@ -2931,7 +2936,6 @@
 
     // TODO(whc) - unclear why we special-case batchP2P to avoid this path, but
     // I preserved this existing special case.
-    key = getKeySendRecv(rank_, peer);
     p2pRank = rank_ <= peer ? 0 : 1;
     isSendRecvSelf = rank_ == peer;
     p2pTargetRank = isSendRecvSelf ? 0 : 1 - p2pRank;
@@ -2950,7 +2954,8 @@
         "To avoid this, please pass a device_id to init_process_group to eagerly initialize communicators, "
         "or call a collective operation on this process group before the first P2P operation to lazily initialize.");
 
-    ncclComm = getNCCLComm(key, device, opType, p2pRank, isSendRecvSelf);
+    // Both the communicator and the stream are keyed against the p2p rank pair in this fallback case
+    ncclComm = getNCCLComm(p2pKey, device, opType, p2pRank, isSendRecvSelf);
   }
   // Bump the logical operation counter regardless of whether this op is
   // coalesced or individual
@@ -2972,9 +2977,9 @@
   }
 
   // Used many times below, so we stash the unordered_map lookup
-  auto ncclStream = ncclStreams_.at(key);
+  auto ncclStream = ncclStreams_.at(p2pKey);
   // First let NCCL streams wait for input tensors allocation streams
-  syncStream(device, ncclEvents_[key], ncclStream);
+  syncStream(device, ncclEvents_[p2pKey], ncclStream);
 
   // Work itself will create the CUDA events on all GPUs of tensors
   c10::intrusive_ptr<ProcessGroupNCCL::WorkNCCL> work;
