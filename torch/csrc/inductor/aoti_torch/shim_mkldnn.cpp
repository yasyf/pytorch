
#include <torch/csrc/inductor/aoti_torch/c/shim_mkldnn.h>
#include <torch/csrc/inductor/aoti_torch/utils.h>

#ifndef AT_PER_OPERATOR_HEADERS
#include <ATen/CPUFunctions.h>
#else
#include <ATen/ops/mkldnn_rnn_layer_cpu_dispatch.h>
#endif
#include <ATen/native/mkldnn/Conv.h>
#include <ATen/native/mkldnn/Linear.h>
<<<<<<< HEAD
#include <ATen/native/quantized/cpu/qconv.h>
=======
>>>>>>> 07b0d633
#include <ATen/native/quantized/cpu/qlinear.h>

using namespace torch::aot_inductor;

#if AT_MKLDNN_ENABLED()

template <typename T>
c10::List<T> convert_to_c10_List(const T* scalars, const int64_t len) {
  c10::List<T> scalars_list;
  scalars_list.reserve(len);
  for (int64_t i = 0; i < len; i++) {
    scalars_list.emplace_back(scalars[i]);
  }
  return scalars_list;
}

AOTITorchError aoti_torch_cpu_mkldnn__convolution_pointwise_binary(
    AtenTensorHandle X,
    AtenTensorHandle other,
    AtenTensorHandle W,
    AtenTensorHandle* B,
    const int64_t* padding,
    int64_t padding_len_,
    const int64_t* stride,
    int64_t stride_len_,
    const int64_t* dilation,
    int64_t dilation_len_,
    int64_t groups,
    const char* binary_attr,
    double* alpha,
    const char** unary_attr,
    const double** unary_scalars,
    int64_t unary_scalars_len_,
    const char** unary_algorithm,
    AtenTensorHandle* ret0) {
  AOTI_TORCH_CONVERT_EXCEPTION_TO_ERROR_CODE({
    c10::List<std::optional<c10::Scalar>> unary_scalars_list;
    unary_scalars_list.reserve(unary_scalars_len_);
    for (int64_t i = 0; i < unary_scalars_len_; i++) {
      unary_scalars_list.emplace_back(pointer_to_optional(unary_scalars[i]));
    }
    auto tmp_result = at::native::mkldnn_convolution_pointwise_binary(
        *tensor_handle_to_tensor_pointer(X),
        *tensor_handle_to_tensor_pointer(other),
        *tensor_handle_to_tensor_pointer(W),
        pointer_to_optional<at::Tensor>(B),
        pointer_to_list<int64_t>(padding, padding_len_),
        pointer_to_list<int64_t>(stride, stride_len_),
        pointer_to_list<int64_t>(dilation, dilation_len_),
        groups,
        binary_attr,
        pointer_to_optional<c10::Scalar>(alpha),
        pointer_to_optional<c10::string_view>(unary_attr),
        unary_scalars_list,
        pointer_to_optional<c10::string_view>(unary_algorithm));
    *ret0 = new_tensor_handle(std::move(tmp_result));
  });
}

AOTITorchError aoti_torch_cpu_mkldnn__convolution_pointwise_binary_(
    AtenTensorHandle other,
    AtenTensorHandle X,
    AtenTensorHandle W,
    AtenTensorHandle* B,
    const int64_t* padding,
    int64_t padding_len_,
    const int64_t* stride,
    int64_t stride_len_,
    const int64_t* dilation,
    int64_t dilation_len_,
    int64_t groups,
    const char* binary_attr,
    double* alpha,
    const char** unary_attr,
    const double** unary_scalars,
    int64_t unary_scalars_len_,
    const char** unary_algorithm,
    AtenTensorHandle* ret0) {
  AOTI_TORCH_CONVERT_EXCEPTION_TO_ERROR_CODE({
    c10::List<std::optional<c10::Scalar>> unary_scalars_list;
    unary_scalars_list.reserve(unary_scalars_len_);
    for (int64_t i = 0; i < unary_scalars_len_; i++) {
      unary_scalars_list.emplace_back(pointer_to_optional(unary_scalars[i]));
    }
    auto tmp_result = at::native::mkldnn_convolution_pointwise_binary_(
        *tensor_handle_to_tensor_pointer(other),
        *tensor_handle_to_tensor_pointer(X),
        *tensor_handle_to_tensor_pointer(W),
        pointer_to_optional<at::Tensor>(B),
        pointer_to_list<int64_t>(padding, padding_len_),
        pointer_to_list<int64_t>(stride, stride_len_),
        pointer_to_list<int64_t>(dilation, dilation_len_),
        groups,
        binary_attr,
        pointer_to_optional<c10::Scalar>(alpha),
        pointer_to_optional<c10::string_view>(unary_attr),
        unary_scalars_list,
        pointer_to_optional<c10::string_view>(unary_algorithm));
    *ret0 = new_tensor_handle(std::move(tmp_result));
  });
}

AOTITorchError aoti_torch_cpu_mkldnn__convolution_pointwise(
    AtenTensorHandle X,
    AtenTensorHandle W,
    AtenTensorHandle* B,
    const int64_t* padding,
    int64_t padding_len_,
    const int64_t* stride,
    int64_t stride_len_,
    const int64_t* dilation,
    int64_t dilation_len_,
    int64_t groups,
    const char* attr,
    const double** scalars,
    int64_t scalars_len_,
    const char** algorithm,
    AtenTensorHandle* ret0) {
  AOTI_TORCH_CONVERT_EXCEPTION_TO_ERROR_CODE({
    c10::List<std::optional<c10::Scalar>> scalars_list;
    scalars_list.reserve(scalars_len_);
    for (int64_t i = 0; i < scalars_len_; i++) {
      scalars_list.emplace_back(pointer_to_optional(scalars[i]));
    }
    auto tmp_result = at::native::mkldnn_convolution_pointwise(
        *tensor_handle_to_tensor_pointer(X),
        *tensor_handle_to_tensor_pointer(W),
        pointer_to_optional<at::Tensor>(B),
        pointer_to_list<int64_t>(padding, padding_len_),
        pointer_to_list<int64_t>(stride, stride_len_),
        pointer_to_list<int64_t>(dilation, dilation_len_),
        groups,
        attr,
        scalars_list,
        pointer_to_optional<c10::string_view>(algorithm));
    *ret0 = new_tensor_handle(std::move(tmp_result));
  });
}

AOTI_TORCH_EXPORT AOTITorchError
aoti_torch_cpu_mkldnn__convolution_transpose_pointwise(
    AtenTensorHandle X,
    AtenTensorHandle W,
    AtenTensorHandle* B,
    const int64_t* padding,
    int64_t padding_len_,
    const int64_t* output_padding,
    int64_t output_padding_len_,
    const int64_t* stride,
    int64_t stride_len_,
    const int64_t* dilation,
    int64_t dilation_len_,
    int64_t groups,
    const char* attr,
    const double** scalars,
    int64_t scalars_len_,
    const char** algorithm,
    AtenTensorHandle* ret0) {
  AOTI_TORCH_CONVERT_EXCEPTION_TO_ERROR_CODE({
    c10::List<std::optional<c10::Scalar>> scalars_list;
    scalars_list.reserve(scalars_len_);
    for (int64_t i = 0; i < scalars_len_; i++) {
      scalars_list.emplace_back(pointer_to_optional(scalars[i]));
    }
    auto tmp_result = at::native::mkldnn_convolution_transpose_pointwise(
        *tensor_handle_to_tensor_pointer(X),
        *tensor_handle_to_tensor_pointer(W),
        pointer_to_optional<at::Tensor>(B),
        pointer_to_list<int64_t>(padding, padding_len_),
        pointer_to_list<int64_t>(output_padding, output_padding_len_),
        pointer_to_list<int64_t>(stride, stride_len_),
        pointer_to_list<int64_t>(dilation, dilation_len_),
        groups,
        attr,
        scalars_list,
        pointer_to_optional<c10::string_view>(algorithm));
    *ret0 = new_tensor_handle(std::move(tmp_result));
  });
}

AOTITorchError aoti_torch_cpu_mkldnn_rnn_layer(
    AtenTensorHandle input,
    AtenTensorHandle weight0,
    AtenTensorHandle weight1,
    AtenTensorHandle weight2,
    AtenTensorHandle weight3,
    AtenTensorHandle hx_,
    AtenTensorHandle cx_,
    int32_t reverse,
    const int64_t* batch_sizes,
    int64_t batch_sizes_len_,
    int64_t mode,
    int64_t hidden_size,
    int64_t num_layers,
    int32_t has_biases,
    int32_t bidirectional,
    int32_t batch_first,
    int32_t train,
    AtenTensorHandle* ret0,
    AtenTensorHandle* ret1,
    AtenTensorHandle* ret2,
    AtenTensorHandle* ret3) {
  AOTI_TORCH_CONVERT_EXCEPTION_TO_ERROR_CODE({
    auto tmp_result = at::cpu::mkldnn_rnn_layer(
        *tensor_handle_to_tensor_pointer(input),
        *tensor_handle_to_tensor_pointer(weight0),
        *tensor_handle_to_tensor_pointer(weight1),
        *tensor_handle_to_tensor_pointer(weight2),
        *tensor_handle_to_tensor_pointer(weight3),
        *tensor_handle_to_tensor_pointer(hx_),
        *tensor_handle_to_tensor_pointer(cx_),
        reverse,
        pointer_to_list<int64_t>(batch_sizes, batch_sizes_len_),
        mode,
        hidden_size,
        num_layers,
        has_biases,
        bidirectional,
        batch_first,
        train);
    *ret0 = new_tensor_handle(std::move(std::get<0>(tmp_result)));
    *ret1 = new_tensor_handle(std::move(std::get<1>(tmp_result)));
    *ret2 = new_tensor_handle(std::move(std::get<2>(tmp_result)));
    *ret3 = new_tensor_handle(std::move(std::get<3>(tmp_result)));
  });
}

AOTITorchError aoti_torch_cpu__linear_pointwise(
    AtenTensorHandle X,
    AtenTensorHandle W,
    AtenTensorHandle* B,
    const char* attr,
    const double** scalars,
    int64_t scalars_len_,
    const char** algorithm,
    AtenTensorHandle* ret0) {
  AOTI_TORCH_CONVERT_EXCEPTION_TO_ERROR_CODE({
    c10::List<std::optional<c10::Scalar>> scalars_list;
    scalars_list.reserve(scalars_len_);
    for (int64_t i = 0; i < scalars_len_; i++) {
      scalars_list.emplace_back(pointer_to_optional(scalars[i]));
    }
    auto tmp_result = at::native::mkldnn_linear_pointwise(
        *tensor_handle_to_tensor_pointer(X),
        *tensor_handle_to_tensor_pointer(W),
        pointer_to_optional<at::Tensor>(B),
        attr,
        scalars_list,
        pointer_to_optional<c10::string_view>(algorithm));
    *ret0 = new_tensor_handle(std::move(tmp_result));
  });
}

AOTITorchError aoti_torch_cpu__linear_pointwise_binary(
    AtenTensorHandle X,
    AtenTensorHandle other,
    AtenTensorHandle W,
    AtenTensorHandle* B,
    const char* attr,
    AtenTensorHandle* ret0) {
  AOTI_TORCH_CONVERT_EXCEPTION_TO_ERROR_CODE({
    auto tmp_result = at::native::mkldnn_linear_pointwise_binary(
        *tensor_handle_to_tensor_pointer(X),
        *tensor_handle_to_tensor_pointer(other),
        *tensor_handle_to_tensor_pointer(W),
        pointer_to_optional<at::Tensor>(B),
        attr);
    *ret0 = new_tensor_handle(std::move(tmp_result));
  });
}

AOTI_TORCH_EXPORT AOTITorchError aoti_torch_cpu__qlinear_pointwise_tensor(
    AtenTensorHandle X,
    AtenTensorHandle act_scale,
    AtenTensorHandle act_zero_point,
    AtenTensorHandle onednn_weight,
    AtenTensorHandle weight_scales,
    AtenTensorHandle weight_zero_points,
    AtenTensorHandle* B,
    double output_scale,
    int64_t output_zero_point,
    const int32_t* output_dtype,
    const char* post_op_name,
    const double** post_op_args,
    int64_t post_op_args_len_,
    const char* post_op_algorithm,
    AtenTensorHandle* ret0) {
  AOTI_TORCH_CONVERT_EXCEPTION_TO_ERROR_CODE({
    c10::List<std::optional<c10::Scalar>> scalars_list;
    scalars_list.reserve(post_op_args_len_);
    for (int64_t i = 0; i < post_op_args_len_; i++) {
      scalars_list.emplace_back(pointer_to_optional(post_op_args[i]));
    }

    auto tmp_result = at::native::QLinearOnednn::run_pointwise_tensor(
        *tensor_handle_to_tensor_pointer(X),
        *tensor_handle_to_tensor_pointer(act_scale),
        *tensor_handle_to_tensor_pointer(act_zero_point),
        *tensor_handle_to_tensor_pointer(onednn_weight),
        *tensor_handle_to_tensor_pointer(weight_scales),
        *tensor_handle_to_tensor_pointer(weight_zero_points),
        pointer_to_optional<at::Tensor>(B),
        output_scale,
        output_zero_point,
        pointer_to_optional<at::ScalarType>(output_dtype),
        post_op_name,
        scalars_list,
        post_op_algorithm);
    *ret0 = new_tensor_handle(std::move(tmp_result));
  });
}

AOTI_TORCH_EXPORT AOTITorchError
aoti_torch_cpu__qlinear_pointwise_binary_tensor(
    AtenTensorHandle X,
    AtenTensorHandle act_scale,
    AtenTensorHandle act_zero_point,
    AtenTensorHandle onednn_weight,
    AtenTensorHandle weight_scales,
    AtenTensorHandle weight_zero_points,
    AtenTensorHandle* other,
    AtenTensorHandle* B,
    double output_scale,
    int64_t output_zero_point,
    const int32_t* output_dtype,
    double other_scale,
    int64_t other_zero_point,
    const char* binary_post_op,
    double binary_alpha,
    const char* unary_post_op,
    const double** unary_post_op_args,
    int64_t unary_post_op_args_len_,
    const char* unary_post_op_algorithm,
    AtenTensorHandle* ret0) {
  AOTI_TORCH_CONVERT_EXCEPTION_TO_ERROR_CODE({
    c10::List<std::optional<c10::Scalar>> scalars_list;
    scalars_list.reserve(unary_post_op_args_len_);
    for (int64_t i = 0; i < unary_post_op_args_len_; i++) {
      scalars_list.emplace_back(pointer_to_optional(unary_post_op_args[i]));
    }

    auto tmp_result = at::native::QLinearOnednn::run_pointwise_binary_tensor(
        *tensor_handle_to_tensor_pointer(X),
        *tensor_handle_to_tensor_pointer(act_scale),
        *tensor_handle_to_tensor_pointer(act_zero_point),
        *tensor_handle_to_tensor_pointer(onednn_weight),
        *tensor_handle_to_tensor_pointer(weight_scales),
        *tensor_handle_to_tensor_pointer(weight_zero_points),
        pointer_to_optional<at::Tensor>(other),
        pointer_to_optional<at::Tensor>(B),
        output_scale,
        output_zero_point,
        pointer_to_optional<at::ScalarType>(output_dtype),
        other_scale,
        other_zero_point,
        binary_post_op,
        binary_alpha,
        unary_post_op,
        scalars_list,
        unary_post_op_algorithm);
    *ret0 = new_tensor_handle(std::move(tmp_result));
  });
}

<<<<<<< HEAD
AOTI_TORCH_EXPORT AOTITorchError aoti_torch_cpu__qconv2d_pointwise_tensor(
    AtenTensorHandle X,
    AtenTensorHandle act_scale,
    AtenTensorHandle act_zero_point,
    AtenTensorHandle onednn_weight,
    AtenTensorHandle weight_scales,
    AtenTensorHandle weight_zero_points,
    AtenTensorHandle* B,
    const int64_t* stride_args,
    int64_t stride_len_,
    const int64_t* padding_args,
    int64_t padding_len_,
    const int64_t* dilation_args,
    int64_t dilation_len_,
    int64_t groups,
    double output_scale,
    int64_t output_zero_point,
    const int32_t* output_dtype,
    const char* attr,
    const double** post_op_args,
    int64_t post_op_args_len_,
    const char** algorithm,
    AtenTensorHandle* ret0) {
  AOTI_TORCH_CONVERT_EXCEPTION_TO_ERROR_CODE({
    c10::List<std::optional<c10::Scalar>> scalars_list;
    scalars_list.reserve(post_op_args_len_);
    for (int64_t i = 0; i < post_op_args_len_; i++) {
      scalars_list.emplace_back(pointer_to_optional(post_op_args[i]));
    }

    c10::List<int64_t> stride_list =
        convert_to_c10_List<int64_t>(stride_args, stride_len_);
    c10::List<int64_t> padding_list =
        convert_to_c10_List<int64_t>(padding_args, padding_len_);
    c10::List<int64_t> dilation_list =
        convert_to_c10_List<int64_t>(dilation_args, dilation_len_);

    auto tmp_result = at::native::QConvoneDNN::run_pointwise_tensor(
        *tensor_handle_to_tensor_pointer(X),
        *tensor_handle_to_tensor_pointer(act_scale),
        *tensor_handle_to_tensor_pointer(act_zero_point),
        *tensor_handle_to_tensor_pointer(onednn_weight),
        *tensor_handle_to_tensor_pointer(weight_scales),
        *tensor_handle_to_tensor_pointer(weight_zero_points),
        pointer_to_optional<at::Tensor>(B),
        stride_list,
        padding_list,
        dilation_list,
        groups,
        output_scale,
        output_zero_point,
        pointer_to_optional<at::ScalarType>(output_dtype),
        attr,
        scalars_list,
        pointer_to_optional<c10::string_view>(algorithm));
    *ret0 = new_tensor_handle(std::move(tmp_result));
  });
}

AOTI_TORCH_EXPORT AOTITorchError
aoti_torch_cpu__qconv2d_pointwise_binary_tensor(
    AtenTensorHandle X,
    AtenTensorHandle act_scale,
    AtenTensorHandle act_zero_point,
    AtenTensorHandle onednn_weight,
    AtenTensorHandle weight_scales,
    AtenTensorHandle weight_zero_points,
    AtenTensorHandle accum,
    AtenTensorHandle* B,
    const int64_t* stride_args,
    int64_t stride_len_,
    const int64_t* padding_args,
    int64_t padding_len_,
    const int64_t* dilation_args,
    int64_t dilation_len_,
    int64_t groups,
    double output_scale,
    int64_t output_zero_point,
    const int32_t* output_dtype,
    double accum_scale,
    int64_t accum_zero_point,
    const char* binary_attr,
    double* alpha,
    const char** unary_attr,
    const double** unary_scalars,
    int64_t unary_scalars_len_,
    const char** unary_algorithm,
    AtenTensorHandle* ret0) {
  AOTI_TORCH_CONVERT_EXCEPTION_TO_ERROR_CODE({
    c10::List<std::optional<c10::Scalar>> unary_scalars_list;
    unary_scalars_list.reserve(unary_scalars_len_);
    for (int64_t i = 0; i < unary_scalars_len_; i++) {
      unary_scalars_list.emplace_back(pointer_to_optional(unary_scalars[i]));
    }

    c10::List<int64_t> stride_list =
        convert_to_c10_List<int64_t>(stride_args, stride_len_);
    c10::List<int64_t> padding_list =
        convert_to_c10_List<int64_t>(padding_args, padding_len_);
    c10::List<int64_t> dilation_list =
        convert_to_c10_List<int64_t>(dilation_args, dilation_len_);

    auto tmp_result = at::native::QConvoneDNN::run_pointwise_binary_tensor(
        *tensor_handle_to_tensor_pointer(X),
        *tensor_handle_to_tensor_pointer(act_scale),
        *tensor_handle_to_tensor_pointer(act_zero_point),
        *tensor_handle_to_tensor_pointer(onednn_weight),
        *tensor_handle_to_tensor_pointer(weight_scales),
        *tensor_handle_to_tensor_pointer(weight_zero_points),
        *tensor_handle_to_tensor_pointer(accum),
        pointer_to_optional<at::Tensor>(B),
        stride_list,
        padding_list,
        dilation_list,
        groups,
        output_scale,
        output_zero_point,
        pointer_to_optional<at::ScalarType>(output_dtype),
        accum_scale,
        accum_zero_point,
        binary_attr,
        pointer_to_optional<c10::Scalar>(alpha),
        pointer_to_optional<c10::string_view>(unary_attr),
        unary_scalars_list,
        pointer_to_optional<c10::string_view>(unary_algorithm));
    *ret0 = new_tensor_handle(std::move(tmp_result));
  });
}

=======
>>>>>>> 07b0d633
#if AT_MKL_ENABLED()

AOTI_TORCH_EXPORT AOTITorchError aoti_torch_cpu__mkl_linear(
    AtenTensorHandle X,
    AtenTensorHandle W,
    AtenTensorHandle origin_W,
    AtenTensorHandle* B,
    int64_t prepack_batch_size,
    AtenTensorHandle* ret0) {
  AOTI_TORCH_CONVERT_EXCEPTION_TO_ERROR_CODE({
    auto tmp_result = at::native::mkl_linear(
        *tensor_handle_to_tensor_pointer(X),
        *tensor_handle_to_tensor_pointer(W),
        *tensor_handle_to_tensor_pointer(origin_W),
        pointer_to_optional<at::Tensor>(B),
        prepack_batch_size);
    *ret0 = new_tensor_handle(std::move(tmp_result));
  });
}

#endif // AT_MKL_ENABLED

#endif // AT_MKLDNN_ENABLED()<|MERGE_RESOLUTION|>--- conflicted
+++ resolved
@@ -9,25 +9,11 @@
 #endif
 #include <ATen/native/mkldnn/Conv.h>
 #include <ATen/native/mkldnn/Linear.h>
-<<<<<<< HEAD
-#include <ATen/native/quantized/cpu/qconv.h>
-=======
->>>>>>> 07b0d633
 #include <ATen/native/quantized/cpu/qlinear.h>
 
 using namespace torch::aot_inductor;
 
 #if AT_MKLDNN_ENABLED()
-
-template <typename T>
-c10::List<T> convert_to_c10_List(const T* scalars, const int64_t len) {
-  c10::List<T> scalars_list;
-  scalars_list.reserve(len);
-  for (int64_t i = 0; i < len; i++) {
-    scalars_list.emplace_back(scalars[i]);
-  }
-  return scalars_list;
-}
 
 AOTITorchError aoti_torch_cpu_mkldnn__convolution_pointwise_binary(
     AtenTensorHandle X,
@@ -377,138 +363,6 @@
   });
 }
 
-<<<<<<< HEAD
-AOTI_TORCH_EXPORT AOTITorchError aoti_torch_cpu__qconv2d_pointwise_tensor(
-    AtenTensorHandle X,
-    AtenTensorHandle act_scale,
-    AtenTensorHandle act_zero_point,
-    AtenTensorHandle onednn_weight,
-    AtenTensorHandle weight_scales,
-    AtenTensorHandle weight_zero_points,
-    AtenTensorHandle* B,
-    const int64_t* stride_args,
-    int64_t stride_len_,
-    const int64_t* padding_args,
-    int64_t padding_len_,
-    const int64_t* dilation_args,
-    int64_t dilation_len_,
-    int64_t groups,
-    double output_scale,
-    int64_t output_zero_point,
-    const int32_t* output_dtype,
-    const char* attr,
-    const double** post_op_args,
-    int64_t post_op_args_len_,
-    const char** algorithm,
-    AtenTensorHandle* ret0) {
-  AOTI_TORCH_CONVERT_EXCEPTION_TO_ERROR_CODE({
-    c10::List<std::optional<c10::Scalar>> scalars_list;
-    scalars_list.reserve(post_op_args_len_);
-    for (int64_t i = 0; i < post_op_args_len_; i++) {
-      scalars_list.emplace_back(pointer_to_optional(post_op_args[i]));
-    }
-
-    c10::List<int64_t> stride_list =
-        convert_to_c10_List<int64_t>(stride_args, stride_len_);
-    c10::List<int64_t> padding_list =
-        convert_to_c10_List<int64_t>(padding_args, padding_len_);
-    c10::List<int64_t> dilation_list =
-        convert_to_c10_List<int64_t>(dilation_args, dilation_len_);
-
-    auto tmp_result = at::native::QConvoneDNN::run_pointwise_tensor(
-        *tensor_handle_to_tensor_pointer(X),
-        *tensor_handle_to_tensor_pointer(act_scale),
-        *tensor_handle_to_tensor_pointer(act_zero_point),
-        *tensor_handle_to_tensor_pointer(onednn_weight),
-        *tensor_handle_to_tensor_pointer(weight_scales),
-        *tensor_handle_to_tensor_pointer(weight_zero_points),
-        pointer_to_optional<at::Tensor>(B),
-        stride_list,
-        padding_list,
-        dilation_list,
-        groups,
-        output_scale,
-        output_zero_point,
-        pointer_to_optional<at::ScalarType>(output_dtype),
-        attr,
-        scalars_list,
-        pointer_to_optional<c10::string_view>(algorithm));
-    *ret0 = new_tensor_handle(std::move(tmp_result));
-  });
-}
-
-AOTI_TORCH_EXPORT AOTITorchError
-aoti_torch_cpu__qconv2d_pointwise_binary_tensor(
-    AtenTensorHandle X,
-    AtenTensorHandle act_scale,
-    AtenTensorHandle act_zero_point,
-    AtenTensorHandle onednn_weight,
-    AtenTensorHandle weight_scales,
-    AtenTensorHandle weight_zero_points,
-    AtenTensorHandle accum,
-    AtenTensorHandle* B,
-    const int64_t* stride_args,
-    int64_t stride_len_,
-    const int64_t* padding_args,
-    int64_t padding_len_,
-    const int64_t* dilation_args,
-    int64_t dilation_len_,
-    int64_t groups,
-    double output_scale,
-    int64_t output_zero_point,
-    const int32_t* output_dtype,
-    double accum_scale,
-    int64_t accum_zero_point,
-    const char* binary_attr,
-    double* alpha,
-    const char** unary_attr,
-    const double** unary_scalars,
-    int64_t unary_scalars_len_,
-    const char** unary_algorithm,
-    AtenTensorHandle* ret0) {
-  AOTI_TORCH_CONVERT_EXCEPTION_TO_ERROR_CODE({
-    c10::List<std::optional<c10::Scalar>> unary_scalars_list;
-    unary_scalars_list.reserve(unary_scalars_len_);
-    for (int64_t i = 0; i < unary_scalars_len_; i++) {
-      unary_scalars_list.emplace_back(pointer_to_optional(unary_scalars[i]));
-    }
-
-    c10::List<int64_t> stride_list =
-        convert_to_c10_List<int64_t>(stride_args, stride_len_);
-    c10::List<int64_t> padding_list =
-        convert_to_c10_List<int64_t>(padding_args, padding_len_);
-    c10::List<int64_t> dilation_list =
-        convert_to_c10_List<int64_t>(dilation_args, dilation_len_);
-
-    auto tmp_result = at::native::QConvoneDNN::run_pointwise_binary_tensor(
-        *tensor_handle_to_tensor_pointer(X),
-        *tensor_handle_to_tensor_pointer(act_scale),
-        *tensor_handle_to_tensor_pointer(act_zero_point),
-        *tensor_handle_to_tensor_pointer(onednn_weight),
-        *tensor_handle_to_tensor_pointer(weight_scales),
-        *tensor_handle_to_tensor_pointer(weight_zero_points),
-        *tensor_handle_to_tensor_pointer(accum),
-        pointer_to_optional<at::Tensor>(B),
-        stride_list,
-        padding_list,
-        dilation_list,
-        groups,
-        output_scale,
-        output_zero_point,
-        pointer_to_optional<at::ScalarType>(output_dtype),
-        accum_scale,
-        accum_zero_point,
-        binary_attr,
-        pointer_to_optional<c10::Scalar>(alpha),
-        pointer_to_optional<c10::string_view>(unary_attr),
-        unary_scalars_list,
-        pointer_to_optional<c10::string_view>(unary_algorithm));
-    *ret0 = new_tensor_handle(std::move(tmp_result));
-  });
-}
-
-=======
->>>>>>> 07b0d633
 #if AT_MKL_ENABLED()
 
 AOTI_TORCH_EXPORT AOTITorchError aoti_torch_cpu__mkl_linear(
