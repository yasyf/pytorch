--- conflicted
+++ resolved
@@ -33,20 +33,14 @@
         import torch._dynamo.compiled_autograd as ca
 
         _compiled_autograd_enabled = (
-            ca.compiled_autograd_enabled
+            ca.local.enabled()
             or ca.compiled_autograd_enabled_force_eager
-            or ca.in_compiled_autograd_region
+            or ca.local.get("in_compiled_autograd_region")
         )
 
-<<<<<<< HEAD
-            return ca.local.enabled() or ca.local.get("in_compiled_autograd_region")
-        else:
-            return False
-=======
     def compiled_autograd_enabled():
         global _compiled_autograd_enabled
         return _compiled_autograd_enabled
->>>>>>> 0a64c141
 
 
 @dataclass
