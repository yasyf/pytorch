--- conflicted
+++ resolved
@@ -1982,12 +1982,16 @@
     "IntTrueDiv": operator.truediv,
     "FloatTrueDiv": operator.truediv,
     "ToFloat": builtins.float,
-<<<<<<< HEAD
-    "OpaqueUnaryFn_sqrt": math.sqrt,
+    "OpaqueUnaryFn_cos": math.cos,
+    "OpaqueUnaryFn_cosh": math.cosh,
+    "OpaqueUnaryFn_acos": math.acos,
     "OpaqueUnaryFn_sin": math.sin,
-    "OpaqueUnaryFn_cos": math.cos,
-=======
->>>>>>> f70433f4
+    "OpaqueUnaryFn_sinh": math.sinh,
+    "OpaqueUnaryFn_asin": math.asin,
+    "OpaqueUnaryFn_tan": math.tan,
+    "OpaqueUnaryFn_tanh": math.tanh,
+    "OpaqueUnaryFn_atan": math.atan,
+    "OpaqueUnaryFn_sqrt": math.sqrt
 }
 
 
