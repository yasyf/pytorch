import inspect

import torch

__all__ = ["pytree_register_structseq"]

# error: Module has no attribute "_return_types"
return_types = torch._C._return_types  # type: ignore[attr-defined]


def pytree_register_structseq(cls):
<<<<<<< HEAD
    if torch.utils._pytree.is_structseq_class(cls):
        return

    warnings.warn(f"Class {cls!r} is not a PyStructSequence class.")
=======
    if not torch.utils._pytree.is_structseq_class(cls):
        raise TypeError(f"Class {cls!r} is not a PyStructSequence class.")
>>>>>>> 8b111334

    def structseq_flatten(structseq):
        return list(structseq), type(structseq)

    def structseq_unflatten(values, context):
        return context(values)

    torch.utils._pytree.register_pytree_node(cls, structseq_flatten, structseq_unflatten)


for name in dir(return_types):
    if name.startswith("__"):
        continue

    _attr = getattr(return_types, name)
    globals()[name] = _attr

    if not name.startswith("_"):
        __all__.append(name)

    # Today everything in torch.return_types is a structseq, aka a "namedtuple"-like
    # thing defined by the Python C-API. We're going to need to modify this when that
    # is no longer the case.
    # NB: I don't know how to check that something is a "structseq" so we do a fuzzy
    # check for tuple
    if inspect.isclass(_attr) and issubclass(_attr, tuple):
        pytree_register_structseq(_attr)<|MERGE_RESOLUTION|>--- conflicted
+++ resolved
@@ -9,23 +9,10 @@
 
 
 def pytree_register_structseq(cls):
-<<<<<<< HEAD
     if torch.utils._pytree.is_structseq_class(cls):
         return
 
-    warnings.warn(f"Class {cls!r} is not a PyStructSequence class.")
-=======
-    if not torch.utils._pytree.is_structseq_class(cls):
-        raise TypeError(f"Class {cls!r} is not a PyStructSequence class.")
->>>>>>> 8b111334
-
-    def structseq_flatten(structseq):
-        return list(structseq), type(structseq)
-
-    def structseq_unflatten(values, context):
-        return context(values)
-
-    torch.utils._pytree.register_pytree_node(cls, structseq_flatten, structseq_unflatten)
+    raise TypeError(f"Class {cls!r} is not a PyStructSequence class.")
 
 
 for name in dir(return_types):
